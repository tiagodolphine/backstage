--- conflicted
+++ resolved
@@ -4,22 +4,16 @@
 ###
 NODE_ENV=development
 NODE_DEBUG=true
-<<<<<<< HEAD
-REACT_APP_GRAPHQL_API=
-BOSS_GH_ACCESS_TOKEN=
-BOSS_GH_USERNAME=
-=======
 
 ###
 # This is the full HTTP endpoint to the GraphQL API you'll want to point to.
 # For example (in development): http://localhost:8080/graphql
 ###
-REACT_APP_GRAPHQL_API=""
+REACT_APP_GRAPHQL_API=
 
 ###
 # A valid GitHub access token. You'll need to give it access to "repo".
 # To create one, visit https://github.com/settings/tokens in your browser.
 ###
-BOSS_GH_USERNAME=""
-BOSS_GH_ACCESS_TOKEN=""
->>>>>>> 286a0125
+BOSS_GH_USERNAME=
+BOSS_GH_ACCESS_TOKEN=