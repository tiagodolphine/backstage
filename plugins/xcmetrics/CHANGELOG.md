--- conflicted
+++ resolved
@@ -1,7 +1,5 @@
 # @backstage/plugin-xcmetrics
 
-<<<<<<< HEAD
-=======
 ## 0.2.42-next.0
 
 ### Patch Changes
@@ -13,7 +11,6 @@
   - @backstage/errors@1.2.1
   - @backstage/theme@0.4.1
 
->>>>>>> 413caa19
 ## 0.2.41
 
 ### Patch Changes
