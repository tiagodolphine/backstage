--- conflicted
+++ resolved
@@ -1,7 +1,5 @@
 # @backstage/plugin-xcmetrics
 
-<<<<<<< HEAD
-=======
 ## 0.2.42-next.3
 
 ### Patch Changes
@@ -46,7 +44,6 @@
   - @backstage/errors@1.2.1
   - @backstage/theme@0.4.1
 
->>>>>>> 1e3c6889
 ## 0.2.41
 
 ### Patch Changes
