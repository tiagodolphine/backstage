# @backstage/plugin-events-backend-module-aws-sqs

<<<<<<< HEAD
=======
## 0.2.5-next.0

### Patch Changes

- Updated dependencies
  - @backstage/backend-common@0.19.4-next.0
  - @backstage/backend-tasks@0.5.7-next.0
  - @backstage/backend-plugin-api@0.6.2-next.0
  - @backstage/config@1.0.8
  - @backstage/types@1.1.0
  - @backstage/plugin-events-node@0.2.11-next.0

>>>>>>> 413caa19
## 0.2.3

### Patch Changes

- 629cbd194a87: Use `coreServices.rootConfig` instead of `coreService.config`
- 12a8c94eda8d: Add package repository and homepage metadata
- 4b82382ed8c2: Fixed invalid configuration schema. The configuration schema may be more strict as a result.
- Updated dependencies
  - @backstage/backend-common@0.19.2
  - @backstage/backend-plugin-api@0.6.0
  - @backstage/plugin-events-node@0.2.9
  - @backstage/backend-tasks@0.5.5
  - @backstage/config@1.0.8
  - @backstage/types@1.1.0

## 0.2.3-next.2

### Patch Changes

- Updated dependencies
  - @backstage/backend-plugin-api@0.6.0-next.2
  - @backstage/backend-tasks@0.5.5-next.2
  - @backstage/backend-common@0.19.2-next.2
  - @backstage/plugin-events-node@0.2.9-next.2

## 0.2.3-next.1

### Patch Changes

- 629cbd194a87: Use `coreServices.rootConfig` instead of `coreService.config`
- 12a8c94eda8d: Add package repository and homepage metadata
- 4b82382ed8c2: Fixed invalid configuration schema. The configuration schema may be more strict as a result.
- Updated dependencies
  - @backstage/backend-common@0.19.2-next.1
  - @backstage/plugin-events-node@0.2.9-next.1
  - @backstage/backend-plugin-api@0.6.0-next.1
  - @backstage/backend-tasks@0.5.5-next.1
  - @backstage/config@1.0.8
  - @backstage/types@1.1.0

## 0.2.3-next.0

### Patch Changes

- Updated dependencies
  - @backstage/backend-common@0.19.2-next.0
  - @backstage/backend-plugin-api@0.5.5-next.0
  - @backstage/backend-tasks@0.5.5-next.0
  - @backstage/config@1.0.8
  - @backstage/types@1.1.0
  - @backstage/plugin-events-node@0.2.9-next.0

## 0.2.2

### Patch Changes

- Updated dependencies
  - @backstage/backend-common@0.19.1
  - @backstage/backend-plugin-api@0.5.4
  - @backstage/backend-tasks@0.5.4
  - @backstage/config@1.0.8
  - @backstage/types@1.1.0
  - @backstage/plugin-events-node@0.2.8

## 0.2.2-next.0

### Patch Changes

- Updated dependencies
  - @backstage/backend-common@0.19.1-next.0
  - @backstage/backend-plugin-api@0.5.4-next.0
  - @backstage/backend-tasks@0.5.4-next.0
  - @backstage/config@1.0.8
  - @backstage/types@1.1.0
  - @backstage/plugin-events-node@0.2.8-next.0

## 0.2.1

### Patch Changes

- 5f2c38c70f5b: Fix SNYK-JS-FASTXMLPARSER-5668858 (`fast-xml-parser`) by upgrading aws-sdk to at least the current latest version.
- Updated dependencies
  - @backstage/backend-common@0.19.0
  - @backstage/types@1.1.0
  - @backstage/backend-plugin-api@0.5.3
  - @backstage/backend-tasks@0.5.3
  - @backstage/config@1.0.8
  - @backstage/plugin-events-node@0.2.7

## 0.2.1-next.2

### Patch Changes

- 5f2c38c70f5b: Fix SNYK-JS-FASTXMLPARSER-5668858 (`fast-xml-parser`) by upgrading aws-sdk to at least the current latest version.
- Updated dependencies
  - @backstage/backend-common@0.19.0-next.2
  - @backstage/backend-plugin-api@0.5.3-next.2
  - @backstage/backend-tasks@0.5.3-next.2
  - @backstage/config@1.0.7
  - @backstage/types@1.0.2
  - @backstage/plugin-events-node@0.2.7-next.2

## 0.2.1-next.1

### Patch Changes

- Updated dependencies
  - @backstage/backend-common@0.19.0-next.1
  - @backstage/backend-plugin-api@0.5.3-next.1
  - @backstage/backend-tasks@0.5.3-next.1
  - @backstage/plugin-events-node@0.2.7-next.1
  - @backstage/config@1.0.7
  - @backstage/types@1.0.2

## 0.2.1-next.0

### Patch Changes

- Updated dependencies
  - @backstage/backend-common@0.18.6-next.0
  - @backstage/config@1.0.7
  - @backstage/backend-plugin-api@0.5.3-next.0
  - @backstage/backend-tasks@0.5.3-next.0
  - @backstage/types@1.0.2
  - @backstage/plugin-events-node@0.2.7-next.0

## 0.2.0

### Minor Changes

- 2c5661f3899: Allow endpoint configuration for sqs, enabling use of localstack for testing.

### Patch Changes

- 3659c71c5d9: Standardize `@aws-sdk` v3 versions
- Updated dependencies
  - @backstage/backend-common@0.18.5
  - @backstage/backend-tasks@0.5.2
  - @backstage/backend-plugin-api@0.5.2
  - @backstage/config@1.0.7
  - @backstage/types@1.0.2
  - @backstage/plugin-events-node@0.2.6

## 0.2.0-next.2

### Minor Changes

- 2c5661f3899: Allow endpoint configuration for sqs, enabling use of localstack for testing.

### Patch Changes

- Updated dependencies
  - @backstage/config@1.0.7

## 0.1.7-next.1

### Patch Changes

- Updated dependencies
  - @backstage/backend-common@0.18.5-next.1
  - @backstage/backend-tasks@0.5.2-next.1
  - @backstage/backend-plugin-api@0.5.2-next.1
  - @backstage/config@1.0.7
  - @backstage/plugin-events-node@0.2.6-next.1

## 0.1.7-next.0

### Patch Changes

- Updated dependencies
  - @backstage/backend-common@0.18.5-next.0
  - @backstage/backend-tasks@0.5.2-next.0
  - @backstage/backend-plugin-api@0.5.2-next.0
  - @backstage/config@1.0.7
  - @backstage/types@1.0.2
  - @backstage/plugin-events-node@0.2.6-next.0

## 0.1.6

### Patch Changes

- Updated dependencies
  - @backstage/backend-common@0.18.4
  - @backstage/backend-tasks@0.5.1
  - @backstage/backend-plugin-api@0.5.1
  - @backstage/config@1.0.7
  - @backstage/types@1.0.2
  - @backstage/plugin-events-node@0.2.5

## 0.1.6-next.2

### Patch Changes

- Updated dependencies
  - @backstage/backend-common@0.18.4-next.2
  - @backstage/backend-plugin-api@0.5.1-next.2
  - @backstage/backend-tasks@0.5.1-next.2
  - @backstage/config@1.0.7
  - @backstage/types@1.0.2
  - @backstage/plugin-events-node@0.2.5-next.2

## 0.1.6-next.1

### Patch Changes

- Updated dependencies
  - @backstage/backend-tasks@0.5.1-next.1
  - @backstage/backend-common@0.18.4-next.1
  - @backstage/backend-plugin-api@0.5.1-next.1
  - @backstage/config@1.0.7
  - @backstage/types@1.0.2
  - @backstage/plugin-events-node@0.2.5-next.1

## 0.1.6-next.0

### Patch Changes

- Updated dependencies
  - @backstage/backend-common@0.18.4-next.0
  - @backstage/config@1.0.7
  - @backstage/backend-plugin-api@0.5.1-next.0
  - @backstage/backend-tasks@0.5.1-next.0
  - @backstage/types@1.0.2
  - @backstage/plugin-events-node@0.2.5-next.0

## 0.1.5

### Patch Changes

- a5de745ac17: Renamed `awsSqsConsumingEventPublisherEventsModule` to `eventsModuleAwsSqsConsumingEventPublisher` to match the [recommended naming patterns](https://backstage.io/docs/backend-system/architecture/naming-patterns).
- 928a12a9b3e: Internal refactor of `/alpha` exports.
- Updated dependencies
  - @backstage/backend-tasks@0.5.0
  - @backstage/backend-common@0.18.3
  - @backstage/backend-plugin-api@0.5.0
  - @backstage/plugin-events-node@0.2.4
  - @backstage/config@1.0.7
  - @backstage/types@1.0.2

## 0.1.5-next.2

### Patch Changes

- Updated dependencies
  - @backstage/backend-tasks@0.5.0-next.2
  - @backstage/backend-common@0.18.3-next.2
  - @backstage/backend-plugin-api@0.4.1-next.2
  - @backstage/plugin-events-node@0.2.4-next.2
  - @backstage/config@1.0.7-next.0

## 0.1.5-next.1

### Patch Changes

- Updated dependencies
  - @backstage/backend-common@0.18.3-next.1
  - @backstage/backend-plugin-api@0.4.1-next.1
  - @backstage/backend-tasks@0.4.4-next.1
  - @backstage/config@1.0.7-next.0
  - @backstage/types@1.0.2
  - @backstage/plugin-events-node@0.2.4-next.1

## 0.1.5-next.0

### Patch Changes

- 928a12a9b3: Internal refactor of `/alpha` exports.
- Updated dependencies
  - @backstage/backend-tasks@0.4.4-next.0
  - @backstage/backend-plugin-api@0.4.1-next.0
  - @backstage/backend-common@0.18.3-next.0
  - @backstage/plugin-events-node@0.2.4-next.0
  - @backstage/config@1.0.6
  - @backstage/types@1.0.2

## 0.1.4

### Patch Changes

- Updated dependencies
  - @backstage/backend-plugin-api@0.4.0
  - @backstage/backend-common@0.18.2
  - @backstage/plugin-events-node@0.2.3
  - @backstage/backend-tasks@0.4.3
  - @backstage/config@1.0.6
  - @backstage/types@1.0.2

## 0.1.4-next.2

### Patch Changes

- Updated dependencies
  - @backstage/backend-plugin-api@0.4.0-next.2
  - @backstage/backend-common@0.18.2-next.2
  - @backstage/plugin-events-node@0.2.3-next.2
  - @backstage/backend-tasks@0.4.3-next.2
  - @backstage/config@1.0.6
  - @backstage/types@1.0.2

## 0.1.4-next.1

### Patch Changes

- Updated dependencies
  - @backstage/backend-common@0.18.2-next.1
  - @backstage/backend-plugin-api@0.3.2-next.1
  - @backstage/backend-tasks@0.4.3-next.1
  - @backstage/config@1.0.6
  - @backstage/types@1.0.2
  - @backstage/plugin-events-node@0.2.3-next.1

## 0.1.4-next.0

### Patch Changes

- Updated dependencies
  - @backstage/backend-common@0.18.2-next.0
  - @backstage/backend-tasks@0.4.3-next.0
  - @backstage/backend-plugin-api@0.3.2-next.0
  - @backstage/plugin-events-node@0.2.3-next.0

## 0.1.2

### Patch Changes

- 9f2b786fc9: Provide context for logged errors.
- 8e06f3cf00: Switched imports of `loggerToWinstonLogger` to `@backstage/backend-common`.
- Updated dependencies
  - @backstage/backend-plugin-api@0.3.0
  - @backstage/backend-common@0.18.0
  - @backstage/backend-tasks@0.4.1
  - @backstage/config@1.0.6
  - @backstage/plugin-events-node@0.2.1
  - @backstage/types@1.0.2

## 0.1.2-next.1

### Patch Changes

- 9f2b786fc9: Provide context for logged errors.
- 8e06f3cf00: Switched imports of `loggerToWinstonLogger` to `@backstage/backend-common`.
- Updated dependencies
  - @backstage/backend-plugin-api@0.3.0-next.1
  - @backstage/backend-common@0.18.0-next.1
  - @backstage/backend-tasks@0.4.1-next.1
  - @backstage/plugin-events-node@0.2.1-next.1
  - @backstage/config@1.0.6-next.0
  - @backstage/types@1.0.2

## 0.1.2-next.0

### Patch Changes

- Updated dependencies
  - @backstage/backend-plugin-api@0.2.1-next.0
  - @backstage/config@1.0.6-next.0
  - @backstage/plugin-events-node@0.2.1-next.0
  - @backstage/backend-tasks@0.4.1-next.0
  - @backstage/types@1.0.2

## 0.1.1

### Patch Changes

- 884d749b14: Refactored to use `coreServices` from `@backstage/backend-plugin-api`.
- dd008a10c1: Upgrade to AWS SDK for Javascript v3
- Updated dependencies
  - @backstage/backend-tasks@0.4.0
  - @backstage/backend-plugin-api@0.2.0
  - @backstage/plugin-events-node@0.2.0
  - @backstage/types@1.0.2
  - @backstage/config@1.0.5

## 0.1.1-next.3

### Patch Changes

- Updated dependencies
  - @backstage/backend-tasks@0.4.0-next.3
  - @backstage/backend-plugin-api@0.2.0-next.3
  - @backstage/config@1.0.5-next.1
  - @backstage/types@1.0.2-next.1
  - @backstage/plugin-events-node@0.2.0-next.3

## 0.1.1-next.2

### Patch Changes

- 884d749b14: Refactored to use `coreServices` from `@backstage/backend-plugin-api`.
- Updated dependencies
  - @backstage/backend-plugin-api@0.2.0-next.2
  - @backstage/backend-tasks@0.4.0-next.2
  - @backstage/config@1.0.5-next.1
  - @backstage/types@1.0.2-next.1
  - @backstage/plugin-events-node@0.2.0-next.2

## 0.1.1-next.1

### Patch Changes

- dd008a10c1: Upgrade to AWS SDK for Javascript v3
- Updated dependencies
  - @backstage/backend-tasks@0.4.0-next.1
  - @backstage/types@1.0.2-next.1
  - @backstage/backend-plugin-api@0.1.5-next.1
  - @backstage/config@1.0.5-next.1
  - @backstage/plugin-events-node@0.2.0-next.1

## 0.1.1-next.0

### Patch Changes

- Updated dependencies
  - @backstage/plugin-events-node@0.2.0-next.0
  - @backstage/types@1.0.2-next.0
  - @backstage/backend-plugin-api@0.1.5-next.0
  - @backstage/backend-tasks@0.3.8-next.0
  - @backstage/config@1.0.5-next.0

## 0.1.0

### Minor Changes

- d3ecb2382d: Adds a new module `aws-sqs` for plugin-events-backend.

  The module provides an event publisher `AwsSqsConsumingEventPublisher`
  which will allow you to receive events from
  an AWS SQS queue and will publish these to the used event broker.

  Please find more information at
  https://github.com/backstage/backstage/tree/master/plugins/events-backend-module-aws-sqs/README.md.

### Patch Changes

- Updated dependencies
  - @backstage/backend-tasks@0.3.7
  - @backstage/plugin-events-node@0.1.0
  - @backstage/types@1.0.1
  - @backstage/backend-plugin-api@0.1.4
  - @backstage/config@1.0.4<|MERGE_RESOLUTION|>--- conflicted
+++ resolved
@@ -1,7 +1,5 @@
 # @backstage/plugin-events-backend-module-aws-sqs
 
-<<<<<<< HEAD
-=======
 ## 0.2.5-next.0
 
 ### Patch Changes
@@ -14,7 +12,6 @@
   - @backstage/types@1.1.0
   - @backstage/plugin-events-node@0.2.11-next.0
 
->>>>>>> 413caa19
 ## 0.2.3
 
 ### Patch Changes
