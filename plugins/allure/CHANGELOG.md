# @backstage/plugin-allure

<<<<<<< HEAD
=======
## 0.1.40-next.2

### Patch Changes

- 8cec7664e146: Removed `@types/node` dependency
- Updated dependencies
  - @backstage/core-components@0.13.5-next.2
  - @backstage/core-plugin-api@1.6.0-next.2
  - @backstage/plugin-catalog-react@1.8.4-next.2
  - @backstage/catalog-model@1.4.2-next.1
  - @backstage/theme@0.4.1

## 0.1.40-next.1

### Patch Changes

- Updated dependencies
  - @backstage/plugin-catalog-react@1.8.4-next.1
  - @backstage/core-components@0.13.5-next.1
  - @backstage/catalog-model@1.4.2-next.0
  - @backstage/core-plugin-api@1.6.0-next.1
  - @backstage/theme@0.4.1

## 0.1.39-next.0

### Patch Changes

- 482bb5c0bbf8: Moved `@types/react` to be a regular dependency
- Updated dependencies
  - @backstage/core-plugin-api@1.6.0-next.0
  - @backstage/core-components@0.13.5-next.0
  - @backstage/catalog-model@1.4.1
  - @backstage/theme@0.4.1
  - @backstage/plugin-catalog-react@1.8.3-next.0

>>>>>>> f4e1ea3c
## 0.1.37

### Patch Changes

- 12a8c94eda8d: Add package repository and homepage metadata
- Updated dependencies
  - @backstage/core-components@0.13.4
  - @backstage/plugin-catalog-react@1.8.1
  - @backstage/core-plugin-api@1.5.3
  - @backstage/catalog-model@1.4.1
  - @backstage/theme@0.4.1

## 0.1.37-next.2

### Patch Changes

- Updated dependencies
  - @backstage/plugin-catalog-react@1.8.1-next.1

## 0.1.37-next.1

### Patch Changes

- 12a8c94eda8d: Add package repository and homepage metadata
- Updated dependencies
  - @backstage/catalog-model@1.4.1
  - @backstage/core-components@0.13.4-next.0
  - @backstage/core-plugin-api@1.5.3
  - @backstage/theme@0.4.1
  - @backstage/plugin-catalog-react@1.8.1-next.0

## 0.1.37-next.0

### Patch Changes

- Updated dependencies
  - @backstage/core-components@0.13.4-next.0
  - @backstage/core-plugin-api@1.5.3
  - @backstage/plugin-catalog-react@1.8.1-next.0
  - @backstage/catalog-model@1.4.1
  - @backstage/theme@0.4.1

## 0.1.36

### Patch Changes

- Updated dependencies
  - @backstage/theme@0.4.1
  - @backstage/plugin-catalog-react@1.8.0
  - @backstage/core-components@0.13.3
  - @backstage/core-plugin-api@1.5.3
  - @backstage/catalog-model@1.4.1

## 0.1.36-next.2

### Patch Changes

- Updated dependencies
  - @backstage/plugin-catalog-react@1.8.0-next.2
  - @backstage/theme@0.4.1-next.1
  - @backstage/core-plugin-api@1.5.3-next.1
  - @backstage/core-components@0.13.3-next.2
  - @backstage/catalog-model@1.4.1-next.0

## 0.1.36-next.1

### Patch Changes

- Updated dependencies
  - @backstage/theme@0.4.1-next.0
  - @backstage/core-components@0.13.3-next.1
  - @backstage/core-plugin-api@1.5.3-next.0
  - @backstage/plugin-catalog-react@1.7.1-next.1

## 0.1.36-next.0

### Patch Changes

- Updated dependencies
  - @backstage/core-components@0.13.3-next.0
  - @backstage/catalog-model@1.4.1-next.0
  - @backstage/core-plugin-api@1.5.2
  - @backstage/theme@0.4.0
  - @backstage/plugin-catalog-react@1.7.1-next.0

## 0.1.35

### Patch Changes

- Updated dependencies
  - @backstage/core-plugin-api@1.5.2
  - @backstage/core-components@0.13.2
  - @backstage/theme@0.4.0
  - @backstage/plugin-catalog-react@1.7.0
  - @backstage/catalog-model@1.4.0

## 0.1.35-next.3

### Patch Changes

- Updated dependencies
  - @backstage/core-components@0.13.2-next.3
  - @backstage/catalog-model@1.4.0-next.1
  - @backstage/core-plugin-api@1.5.2-next.0
  - @backstage/theme@0.4.0-next.1
  - @backstage/plugin-catalog-react@1.7.0-next.3

## 0.1.35-next.2

### Patch Changes

- Updated dependencies
  - @backstage/theme@0.4.0-next.1
  - @backstage/plugin-catalog-react@1.7.0-next.2
  - @backstage/core-components@0.13.2-next.2
  - @backstage/core-plugin-api@1.5.2-next.0

## 0.1.35-next.1

### Patch Changes

- Updated dependencies
  - @backstage/core-components@0.13.2-next.1
  - @backstage/plugin-catalog-react@1.7.0-next.1
  - @backstage/catalog-model@1.4.0-next.0
  - @backstage/core-plugin-api@1.5.2-next.0
  - @backstage/theme@0.4.0-next.0

## 0.1.35-next.0

### Patch Changes

- Updated dependencies
  - @backstage/plugin-catalog-react@1.7.0-next.0
  - @backstage/theme@0.4.0-next.0
  - @backstage/core-components@0.13.2-next.0
  - @backstage/core-plugin-api@1.5.1
  - @backstage/catalog-model@1.3.0

## 0.1.34

### Patch Changes

- Updated dependencies
  - @backstage/theme@0.3.0
  - @backstage/plugin-catalog-react@1.6.0
  - @backstage/core-components@0.13.1
  - @backstage/catalog-model@1.3.0
  - @backstage/core-plugin-api@1.5.1

## 0.1.34-next.2

### Patch Changes

- Updated dependencies
  - @backstage/theme@0.3.0-next.0
  - @backstage/core-components@0.13.1-next.1
  - @backstage/plugin-catalog-react@1.6.0-next.2
  - @backstage/core-plugin-api@1.5.1

## 0.1.34-next.1

### Patch Changes

- Updated dependencies
  - @backstage/core-components@0.13.1-next.0
  - @backstage/core-plugin-api@1.5.1
  - @backstage/plugin-catalog-react@1.6.0-next.1

## 0.1.34-next.0

### Patch Changes

- Updated dependencies
  - @backstage/plugin-catalog-react@1.6.0-next.0
  - @backstage/core-components@0.13.0
  - @backstage/core-plugin-api@1.5.1
  - @backstage/catalog-model@1.3.0
  - @backstage/theme@0.2.19

## 0.1.33

### Patch Changes

- 8e00acb28db: Small tweaks to remove warnings in the console during development (mainly focusing on techdocs)
- e0c6e8b9c3c: Update peer dependencies
- Updated dependencies
  - @backstage/core-components@0.13.0
  - @backstage/plugin-catalog-react@1.5.0
  - @backstage/theme@0.2.19
  - @backstage/core-plugin-api@1.5.1
  - @backstage/catalog-model@1.3.0

## 0.1.33-next.3

### Patch Changes

- Updated dependencies
  - @backstage/plugin-catalog-react@1.5.0-next.3
  - @backstage/catalog-model@1.3.0-next.0
  - @backstage/core-components@0.13.0-next.3
  - @backstage/core-plugin-api@1.5.1-next.1
  - @backstage/theme@0.2.19-next.0

## 0.1.33-next.2

### Patch Changes

- Updated dependencies
  - @backstage/core-components@0.12.6-next.2
  - @backstage/plugin-catalog-react@1.4.1-next.2
  - @backstage/core-plugin-api@1.5.1-next.1
  - @backstage/catalog-model@1.2.1
  - @backstage/theme@0.2.19-next.0

## 0.1.33-next.1

### Patch Changes

- e0c6e8b9c3c: Update peer dependencies
- Updated dependencies
  - @backstage/core-components@0.12.6-next.1
  - @backstage/core-plugin-api@1.5.1-next.0
  - @backstage/plugin-catalog-react@1.4.1-next.1
  - @backstage/theme@0.2.19-next.0
  - @backstage/catalog-model@1.2.1

## 0.1.33-next.0

### Patch Changes

- 8e00acb28db: Small tweaks to remove warnings in the console during development (mainly focusing on techdocs)
- Updated dependencies
  - @backstage/core-components@0.12.6-next.0
  - @backstage/plugin-catalog-react@1.4.1-next.0
  - @backstage/core-plugin-api@1.5.0
  - @backstage/catalog-model@1.2.1
  - @backstage/theme@0.2.18

## 0.1.32

### Patch Changes

- 52b0022dab7: Updated dependency `msw` to `^1.0.0`.
- Updated dependencies
  - @backstage/core-components@0.12.5
  - @backstage/plugin-catalog-react@1.4.0
  - @backstage/core-plugin-api@1.5.0
  - @backstage/catalog-model@1.2.1
  - @backstage/theme@0.2.18

## 0.1.32-next.2

### Patch Changes

- Updated dependencies
  - @backstage/core-components@0.12.5-next.2
  - @backstage/plugin-catalog-react@1.4.0-next.2
  - @backstage/core-plugin-api@1.5.0-next.2

## 0.1.32-next.1

### Patch Changes

- 52b0022dab7: Updated dependency `msw` to `^1.0.0`.
- Updated dependencies
  - @backstage/core-components@0.12.5-next.1
  - @backstage/core-plugin-api@1.4.1-next.1
  - @backstage/theme@0.2.18-next.0
  - @backstage/plugin-catalog-react@1.4.0-next.1
  - @backstage/catalog-model@1.2.1-next.1

## 0.1.32-next.0

### Patch Changes

- Updated dependencies
  - @backstage/plugin-catalog-react@1.4.0-next.0
  - @backstage/core-plugin-api@1.4.1-next.0
  - @backstage/catalog-model@1.2.1-next.0
  - @backstage/core-components@0.12.5-next.0
  - @backstage/theme@0.2.17

## 0.1.31

### Patch Changes

- c51efce2a0: Update docs to always use `yarn add --cwd` for app & backend
- Updated dependencies
  - @backstage/core-components@0.12.4
  - @backstage/catalog-model@1.2.0
  - @backstage/theme@0.2.17
  - @backstage/core-plugin-api@1.4.0
  - @backstage/plugin-catalog-react@1.3.0

## 0.1.31-next.2

### Patch Changes

- Updated dependencies
  - @backstage/catalog-model@1.2.0-next.1
  - @backstage/core-components@0.12.4-next.1
  - @backstage/core-plugin-api@1.3.0
  - @backstage/theme@0.2.16
  - @backstage/plugin-catalog-react@1.3.0-next.2

## 0.1.31-next.1

### Patch Changes

- Updated dependencies
  - @backstage/core-components@0.12.4-next.0
  - @backstage/plugin-catalog-react@1.3.0-next.1
  - @backstage/catalog-model@1.1.6-next.0
  - @backstage/core-plugin-api@1.3.0
  - @backstage/theme@0.2.16

## 0.1.31-next.0

### Patch Changes

- Updated dependencies
  - @backstage/plugin-catalog-react@1.3.0-next.0
  - @backstage/catalog-model@1.1.6-next.0

## 0.1.30

### Patch Changes

- Updated dependencies
  - @backstage/catalog-model@1.1.5
  - @backstage/plugin-catalog-react@1.2.4
  - @backstage/core-components@0.12.3
  - @backstage/core-plugin-api@1.3.0
  - @backstage/theme@0.2.16

## 0.1.30-next.2

### Patch Changes

- Updated dependencies
  - @backstage/core-plugin-api@1.3.0-next.1
  - @backstage/plugin-catalog-react@1.2.4-next.2
  - @backstage/catalog-model@1.1.5-next.1
  - @backstage/core-components@0.12.3-next.2
  - @backstage/theme@0.2.16

## 0.1.30-next.1

### Patch Changes

- Updated dependencies
  - @backstage/catalog-model@1.1.5-next.1
  - @backstage/core-components@0.12.3-next.1
  - @backstage/core-plugin-api@1.2.1-next.0
  - @backstage/theme@0.2.16
  - @backstage/plugin-catalog-react@1.2.4-next.1

## 0.1.30-next.0

### Patch Changes

- Updated dependencies
  - @backstage/catalog-model@1.1.5-next.0
  - @backstage/plugin-catalog-react@1.2.4-next.0
  - @backstage/core-components@0.12.3-next.0
  - @backstage/core-plugin-api@1.2.0
  - @backstage/theme@0.2.16

## 0.1.29

### Patch Changes

- Updated dependencies
  - @backstage/core-components@0.12.2
  - @backstage/plugin-catalog-react@1.2.3

## 0.1.28

### Patch Changes

- 3280711113: Updated dependency `msw` to `^0.49.0`.
- Updated dependencies
  - @backstage/core-plugin-api@1.2.0
  - @backstage/core-components@0.12.1
  - @backstage/plugin-catalog-react@1.2.2
  - @backstage/catalog-model@1.1.4
  - @backstage/theme@0.2.16

## 0.1.28-next.4

### Patch Changes

- Updated dependencies
  - @backstage/core-components@0.12.1-next.4
  - @backstage/plugin-catalog-react@1.2.2-next.4
  - @backstage/catalog-model@1.1.4-next.1
  - @backstage/core-plugin-api@1.2.0-next.2
  - @backstage/theme@0.2.16

## 0.1.28-next.3

### Patch Changes

- Updated dependencies
  - @backstage/core-components@0.12.1-next.3
  - @backstage/catalog-model@1.1.4-next.1
  - @backstage/core-plugin-api@1.2.0-next.2
  - @backstage/theme@0.2.16
  - @backstage/plugin-catalog-react@1.2.2-next.3

## 0.1.28-next.2

### Patch Changes

- Updated dependencies
  - @backstage/core-plugin-api@1.2.0-next.2
  - @backstage/core-components@0.12.1-next.2
  - @backstage/plugin-catalog-react@1.2.2-next.2
  - @backstage/catalog-model@1.1.4-next.1
  - @backstage/theme@0.2.16

## 0.1.28-next.1

### Patch Changes

- Updated dependencies
  - @backstage/core-components@0.12.1-next.1
  - @backstage/core-plugin-api@1.1.1-next.1
  - @backstage/plugin-catalog-react@1.2.2-next.1
  - @backstage/catalog-model@1.1.4-next.1
  - @backstage/theme@0.2.16

## 0.1.28-next.0

### Patch Changes

- 3280711113: Updated dependency `msw` to `^0.49.0`.
- Updated dependencies
  - @backstage/core-components@0.12.1-next.0
  - @backstage/core-plugin-api@1.1.1-next.0
  - @backstage/plugin-catalog-react@1.2.2-next.0
  - @backstage/catalog-model@1.1.4-next.0
  - @backstage/theme@0.2.16

## 0.1.27

### Patch Changes

- Updated dependencies
  - @backstage/plugin-catalog-react@1.2.1
  - @backstage/core-components@0.12.0
  - @backstage/core-plugin-api@1.1.0
  - @backstage/catalog-model@1.1.3
  - @backstage/theme@0.2.16

## 0.1.27-next.1

### Patch Changes

- Updated dependencies
  - @backstage/core-components@0.12.0-next.1
  - @backstage/catalog-model@1.1.3-next.0
  - @backstage/core-plugin-api@1.1.0-next.0
  - @backstage/theme@0.2.16
  - @backstage/plugin-catalog-react@1.2.1-next.1

## 0.1.27-next.0

### Patch Changes

- Updated dependencies
  - @backstage/plugin-catalog-react@1.2.1-next.0
  - @backstage/core-components@0.12.0-next.0
  - @backstage/core-plugin-api@1.1.0-next.0
  - @backstage/catalog-model@1.1.3-next.0
  - @backstage/theme@0.2.16

## 0.1.26

### Patch Changes

- Updated dependencies
  - @backstage/catalog-model@1.1.2
  - @backstage/plugin-catalog-react@1.2.0
  - @backstage/core-components@0.11.2
  - @backstage/core-plugin-api@1.0.7
  - @backstage/theme@0.2.16

## 0.1.26-next.2

### Patch Changes

- Updated dependencies
  - @backstage/plugin-catalog-react@1.2.0-next.2
  - @backstage/catalog-model@1.1.2-next.2
  - @backstage/core-components@0.11.2-next.2
  - @backstage/core-plugin-api@1.0.7-next.2
  - @backstage/theme@0.2.16

## 0.1.26-next.1

### Patch Changes

- Updated dependencies
  - @backstage/plugin-catalog-react@1.2.0-next.1
  - @backstage/core-components@0.11.2-next.1
  - @backstage/core-plugin-api@1.0.7-next.1
  - @backstage/catalog-model@1.1.2-next.1
  - @backstage/theme@0.2.16

## 0.1.26-next.0

### Patch Changes

- Updated dependencies
  - @backstage/catalog-model@1.1.2-next.0
  - @backstage/core-components@0.11.2-next.0
  - @backstage/plugin-catalog-react@1.1.5-next.0
  - @backstage/core-plugin-api@1.0.7-next.0
  - @backstage/theme@0.2.16

## 0.1.25

### Patch Changes

- 817f3196f6: Updated React Router dependencies to be peer dependencies.
- 7d47def9c4: Removed dependency on `@types/jest`.
- d669d89206: Minor API signatures cleanup
- 667d917488: Updated dependency `msw` to `^0.47.0`.
- 87ec2ba4d6: Updated dependency `msw` to `^0.46.0`.
- bf5e9030eb: Updated dependency `msw` to `^0.45.0`.
- Updated dependencies
  - @backstage/core-components@0.11.1
  - @backstage/core-plugin-api@1.0.6
  - @backstage/plugin-catalog-react@1.1.4
  - @backstage/catalog-model@1.1.1

## 0.1.25-next.3

### Patch Changes

- 7d47def9c4: Removed dependency on `@types/jest`.
- Updated dependencies
  - @backstage/plugin-catalog-react@1.1.4-next.2
  - @backstage/catalog-model@1.1.1-next.0
  - @backstage/core-components@0.11.1-next.3
  - @backstage/core-plugin-api@1.0.6-next.3

## 0.1.25-next.2

### Patch Changes

- 667d917488: Updated dependency `msw` to `^0.47.0`.
- 87ec2ba4d6: Updated dependency `msw` to `^0.46.0`.
- Updated dependencies
  - @backstage/core-components@0.11.1-next.2
  - @backstage/core-plugin-api@1.0.6-next.2

## 0.1.25-next.1

### Patch Changes

- 817f3196f6: Updated React Router dependencies to be peer dependencies.
- d669d89206: Minor API signatures cleanup
- Updated dependencies
  - @backstage/core-components@0.11.1-next.1
  - @backstage/core-plugin-api@1.0.6-next.1
  - @backstage/plugin-catalog-react@1.1.4-next.1

## 0.1.25-next.0

### Patch Changes

- bf5e9030eb: Updated dependency `msw` to `^0.45.0`.
- Updated dependencies
  - @backstage/core-plugin-api@1.0.6-next.0
  - @backstage/core-components@0.11.1-next.0
  - @backstage/plugin-catalog-react@1.1.4-next.0

## 0.1.24

### Patch Changes

- Updated dependencies
  - @backstage/core-components@0.11.0
  - @backstage/core-plugin-api@1.0.5
  - @backstage/plugin-catalog-react@1.1.3

## 0.1.24-next.1

### Patch Changes

- Updated dependencies
  - @backstage/plugin-catalog-react@1.1.3-next.2
  - @backstage/core-components@0.11.0-next.2

## 0.1.24-next.0

### Patch Changes

- Updated dependencies
  - @backstage/core-plugin-api@1.0.5-next.0
  - @backstage/plugin-catalog-react@1.1.3-next.0
  - @backstage/core-components@0.10.1-next.0

## 0.1.23

### Patch Changes

- a70869e775: Updated dependency `msw` to `^0.43.0`.
- 8006d0f9bf: Updated dependency `msw` to `^0.44.0`.
- Updated dependencies
  - @backstage/core-components@0.10.0
  - @backstage/catalog-model@1.1.0
  - @backstage/core-plugin-api@1.0.4
  - @backstage/plugin-catalog-react@1.1.2
  - @backstage/theme@0.2.16

## 0.1.23-next.3

### Patch Changes

- a70869e775: Updated dependency `msw` to `^0.43.0`.
- Updated dependencies
  - @backstage/core-plugin-api@1.0.4-next.0
  - @backstage/core-components@0.10.0-next.3
  - @backstage/catalog-model@1.1.0-next.3
  - @backstage/plugin-catalog-react@1.1.2-next.3

## 0.1.23-next.2

### Patch Changes

- Updated dependencies
  - @backstage/core-components@0.10.0-next.2
  - @backstage/catalog-model@1.1.0-next.2
  - @backstage/theme@0.2.16-next.1
  - @backstage/plugin-catalog-react@1.1.2-next.2

## 0.1.23-next.1

### Patch Changes

- Updated dependencies
  - @backstage/core-components@0.9.6-next.1
  - @backstage/catalog-model@1.1.0-next.1
  - @backstage/theme@0.2.16-next.0
  - @backstage/plugin-catalog-react@1.1.2-next.1

## 0.1.23-next.0

### Patch Changes

- Updated dependencies
  - @backstage/catalog-model@1.1.0-next.0
  - @backstage/core-components@0.9.6-next.0
  - @backstage/plugin-catalog-react@1.1.2-next.0

## 0.1.22

### Patch Changes

- 6387b7a98a: Add export for `isAllureReportAvailable` and `ALLURE_PROJECT_ID_ANNOTATION` so it can be used outside of plugin
- 8f7b1835df: Updated dependency `msw` to `^0.41.0`.
- Updated dependencies
  - @backstage/plugin-catalog-react@1.1.1
  - @backstage/core-components@0.9.5
  - @backstage/core-plugin-api@1.0.3
  - @backstage/catalog-model@1.0.3

## 0.1.22-next.1

### Patch Changes

- 8f7b1835df: Updated dependency `msw` to `^0.41.0`.
- Updated dependencies
  - @backstage/core-components@0.9.5-next.1
  - @backstage/core-plugin-api@1.0.3-next.0
  - @backstage/catalog-model@1.0.3-next.0
  - @backstage/plugin-catalog-react@1.1.1-next.1

## 0.1.22-next.0

### Patch Changes

- 6387b7a98a: Add export for `isAllureReportAvailable` and `ALLURE_PROJECT_ID_ANNOTATION` so it can be used outside of plugin
- Updated dependencies
  - @backstage/plugin-catalog-react@1.1.1-next.0
  - @backstage/core-components@0.9.5-next.0

## 0.1.21

### Patch Changes

- Updated dependencies
  - @backstage/core-components@0.9.4
  - @backstage/core-plugin-api@1.0.2
  - @backstage/plugin-catalog-react@1.1.0
  - @backstage/catalog-model@1.0.2

## 0.1.21-next.2

### Patch Changes

- Updated dependencies
  - @backstage/core-components@0.9.4-next.1
  - @backstage/plugin-catalog-react@1.1.0-next.2
  - @backstage/catalog-model@1.0.2-next.0
  - @backstage/core-plugin-api@1.0.2-next.1

## 0.1.21-next.1

### Patch Changes

- Updated dependencies
  - @backstage/core-components@0.9.4-next.0
  - @backstage/core-plugin-api@1.0.2-next.0
  - @backstage/plugin-catalog-react@1.1.0-next.1

## 0.1.21-next.0

### Patch Changes

- Updated dependencies
  - @backstage/plugin-catalog-react@1.1.0-next.0

## 0.1.20

### Patch Changes

- 24254fd433: build(deps): bump `@testing-library/user-event` from 13.5.0 to 14.0.0
- 230ad0826f: Bump to using `@types/node` v16
- Updated dependencies
  - @backstage/plugin-catalog-react@1.0.1
  - @backstage/catalog-model@1.0.1
  - @backstage/core-components@0.9.3
  - @backstage/core-plugin-api@1.0.1

## 0.1.20-next.1

### Patch Changes

- 24254fd433: build(deps): bump `@testing-library/user-event` from 13.5.0 to 14.0.0
- 230ad0826f: Bump to using `@types/node` v16
- Updated dependencies
  - @backstage/core-components@0.9.3-next.2
  - @backstage/core-plugin-api@1.0.1-next.0
  - @backstage/plugin-catalog-react@1.0.1-next.3

## 0.1.20-next.0

### Patch Changes

- Updated dependencies
  - @backstage/catalog-model@1.0.1-next.0
  - @backstage/plugin-catalog-react@1.0.1-next.0
  - @backstage/core-components@0.9.3-next.0

## 0.1.19

### Patch Changes

- a422d7ce5e: chore(deps): bump `@testing-library/react` from 11.2.6 to 12.1.3
- Updated dependencies
  - @backstage/core-components@0.9.2
  - @backstage/core-plugin-api@1.0.0
  - @backstage/plugin-catalog-react@1.0.0
  - @backstage/catalog-model@1.0.0

## 0.1.18

### Patch Changes

- Updated dependencies
  - @backstage/plugin-catalog-react@0.9.0
  - @backstage/core-components@0.9.1
  - @backstage/catalog-model@0.13.0

## 0.1.18-next.0

### Patch Changes

- Updated dependencies
  - @backstage/plugin-catalog-react@0.9.0-next.0
  - @backstage/core-components@0.9.1-next.0
  - @backstage/catalog-model@0.13.0-next.0

## 0.1.17

### Patch Changes

- Updated dependencies
  - @backstage/catalog-model@0.12.0
  - @backstage/core-components@0.9.0
  - @backstage/plugin-catalog-react@0.8.0
  - @backstage/core-plugin-api@0.8.0

## 0.1.16

### Patch Changes

- Updated dependencies
  - @backstage/core-components@0.8.10
  - @backstage/plugin-catalog-react@0.7.0
  - @backstage/catalog-model@0.11.0
  - @backstage/core-plugin-api@0.7.0

## 0.1.15

### Patch Changes

- 1ed305728b: Bump `node-fetch` to version 2.6.7 and `cross-fetch` to version 3.1.5
- c77c5c7eb6: Added `backstage.role` to `package.json`
- Updated dependencies
  - @backstage/core-components@0.8.9
  - @backstage/core-plugin-api@0.6.1
  - @backstage/plugin-catalog-react@0.6.15
  - @backstage/catalog-model@0.10.0
  - @backstage/theme@0.2.15

## 0.1.14

### Patch Changes

- Updated dependencies
  - @backstage/core-components@0.8.8
  - @backstage/plugin-catalog-react@0.6.14

## 0.1.14-next.0

### Patch Changes

- Updated dependencies
  - @backstage/core-components@0.8.8-next.0
  - @backstage/plugin-catalog-react@0.6.14-next.0

## 0.1.13

### Patch Changes

- Updated dependencies
  - @backstage/core-components@0.8.7
  - @backstage/plugin-catalog-react@0.6.13

## 0.1.13-next.0

### Patch Changes

- Updated dependencies
  - @backstage/core-components@0.8.7-next.0
  - @backstage/plugin-catalog-react@0.6.13-next.0

## 0.1.12

### Patch Changes

- Updated dependencies
  - @backstage/core-components@0.8.5
  - @backstage/core-plugin-api@0.6.0
  - @backstage/plugin-catalog-react@0.6.12
  - @backstage/catalog-model@0.9.10

## 0.1.12-next.0

### Patch Changes

- Updated dependencies
  - @backstage/core-components@0.8.5-next.0
  - @backstage/core-plugin-api@0.6.0-next.0
  - @backstage/plugin-catalog-react@0.6.12-next.0
  - @backstage/catalog-model@0.9.10-next.0

## 0.1.11

### Patch Changes

- Updated dependencies
  - @backstage/core-components@0.8.4
  - @backstage/core-plugin-api@0.5.0
  - @backstage/plugin-catalog-react@0.6.11
  - @backstage/catalog-model@0.9.9

## 0.1.10

### Patch Changes

- 4ce51ab0f1: Internal refactor of the `react-use` imports to use `react-use/lib/*` instead.
- Updated dependencies
  - @backstage/core-plugin-api@0.4.1
  - @backstage/plugin-catalog-react@0.6.10
  - @backstage/core-components@0.8.3

## 0.1.9

### Patch Changes

- Updated dependencies
  - @backstage/core-plugin-api@0.4.0
  - @backstage/plugin-catalog-react@0.6.8
  - @backstage/core-components@0.8.2

## 0.1.8

### Patch Changes

- cd450844f6: Moved React dependencies to `peerDependencies` and allow both React v16 and v17 to be used.
- Updated dependencies
  - @backstage/core-components@0.8.0
  - @backstage/core-plugin-api@0.3.0
  - @backstage/plugin-catalog-react@0.6.5

## 0.1.7

### Patch Changes

- a125278b81: Refactor out the deprecated path and icon from RouteRefs
- Updated dependencies
  - @backstage/catalog-model@0.9.7
  - @backstage/plugin-catalog-react@0.6.4
  - @backstage/core-components@0.7.4
  - @backstage/core-plugin-api@0.2.0

## 0.1.6

### Patch Changes

- Updated dependencies
  - @backstage/plugin-catalog-react@0.6.0
  - @backstage/core-components@0.7.0
  - @backstage/theme@0.2.11

## 0.1.5

### Patch Changes

- 81a41ec249: Added a `name` key to all extensions in order to improve Analytics API metadata.
- Updated dependencies
  - @backstage/core-components@0.6.1
  - @backstage/core-plugin-api@0.1.10
  - @backstage/plugin-catalog-react@0.5.2
  - @backstage/catalog-model@0.9.4

## 0.1.4

### Patch Changes

- Updated dependencies
  - @backstage/core-plugin-api@0.1.9
  - @backstage/core-components@0.6.0
  - @backstage/plugin-catalog-react@0.5.1

## 0.1.3

### Patch Changes

- Updated dependencies
  - @backstage/core-components@0.5.0
  - @backstage/plugin-catalog-react@0.5.0
  - @backstage/catalog-model@0.9.3

## 0.1.2

### Patch Changes

- 9f1362dcc1: Upgrade `@material-ui/lab` to `4.0.0-alpha.57`.
- Updated dependencies
  - @backstage/core-components@0.4.2
  - @backstage/plugin-catalog-react@0.4.6
  - @backstage/core-plugin-api@0.1.8

## 0.1.1

### Patch Changes

- Updated dependencies
  - @backstage/plugin-catalog-react@0.4.5
  - @backstage/core-components@0.4.0
  - @backstage/catalog-model@0.9.1<|MERGE_RESOLUTION|>--- conflicted
+++ resolved
@@ -1,7 +1,5 @@
 # @backstage/plugin-allure
 
-<<<<<<< HEAD
-=======
 ## 0.1.40-next.2
 
 ### Patch Changes
@@ -37,7 +35,6 @@
   - @backstage/theme@0.4.1
   - @backstage/plugin-catalog-react@1.8.3-next.0
 
->>>>>>> f4e1ea3c
 ## 0.1.37
 
 ### Patch Changes
