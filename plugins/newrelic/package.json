{
  "name": "@backstage/plugin-newrelic",
  "description": "A Backstage plugin that integrates towards New Relic",
<<<<<<< HEAD
  "version": "0.3.39",
=======
  "version": "0.3.40-next.0",
>>>>>>> 413caa19
  "main": "src/index.ts",
  "types": "src/index.ts",
  "license": "Apache-2.0",
  "publishConfig": {
    "access": "public",
    "main": "dist/index.esm.js",
    "types": "dist/index.d.ts"
  },
  "backstage": {
    "role": "frontend-plugin"
  },
  "homepage": "https://backstage.io",
  "repository": {
    "type": "git",
    "url": "https://github.com/backstage/backstage",
    "directory": "plugins/newrelic"
  },
  "keywords": [
    "backstage",
    "newrelic"
  ],
  "scripts": {
    "build": "backstage-cli package build",
    "start": "backstage-cli package start",
    "lint": "backstage-cli package lint",
    "test": "backstage-cli package test",
    "prepack": "backstage-cli package prepack",
    "postpack": "backstage-cli package postpack",
    "clean": "backstage-cli package clean"
  },
  "dependencies": {
    "@backstage/core-components": "workspace:^",
    "@backstage/core-plugin-api": "workspace:^",
    "@backstage/theme": "workspace:^",
    "@material-ui/core": "^4.12.2",
    "@material-ui/icons": "^4.9.1",
    "@material-ui/lab": "4.0.0-alpha.61",
<<<<<<< HEAD
=======
    "@types/react": "^16.13.1 || ^17.0.0",
>>>>>>> 413caa19
    "parse-link-header": "^2.0.0",
    "react-use": "^17.2.4"
  },
  "peerDependencies": {
    "react": "^16.13.1 || ^17.0.0",
    "react-dom": "^16.13.1 || ^17.0.0",
    "react-router-dom": "6.0.0-beta.0 || ^6.3.0"
  },
  "devDependencies": {
    "@backstage/backend-test-utils": "workspace:^",
    "@backstage/cli": "workspace:^",
    "@backstage/core-app-api": "workspace:^",
    "@backstage/dev-utils": "workspace:^",
    "@backstage/test-utils": "workspace:^",
    "@testing-library/dom": "^8.0.0",
    "@testing-library/jest-dom": "^5.10.1",
    "@testing-library/react": "^12.1.3",
    "@testing-library/user-event": "^14.0.0",
    "@types/node": "^16.11.26",
    "@types/parse-link-header": "^2.0.1",
<<<<<<< HEAD
    "@types/react": "^16.13.1 || ^17.0.0",
=======
>>>>>>> 413caa19
    "cross-fetch": "^3.1.5",
    "msw": "^1.2.3"
  },
  "files": [
    "dist"
  ]
}<|MERGE_RESOLUTION|>--- conflicted
+++ resolved
@@ -1,11 +1,7 @@
 {
   "name": "@backstage/plugin-newrelic",
   "description": "A Backstage plugin that integrates towards New Relic",
-<<<<<<< HEAD
-  "version": "0.3.39",
-=======
   "version": "0.3.40-next.0",
->>>>>>> 413caa19
   "main": "src/index.ts",
   "types": "src/index.ts",
   "license": "Apache-2.0",
@@ -43,10 +39,7 @@
     "@material-ui/core": "^4.12.2",
     "@material-ui/icons": "^4.9.1",
     "@material-ui/lab": "4.0.0-alpha.61",
-<<<<<<< HEAD
-=======
     "@types/react": "^16.13.1 || ^17.0.0",
->>>>>>> 413caa19
     "parse-link-header": "^2.0.0",
     "react-use": "^17.2.4"
   },
@@ -67,10 +60,6 @@
     "@testing-library/user-event": "^14.0.0",
     "@types/node": "^16.11.26",
     "@types/parse-link-header": "^2.0.1",
-<<<<<<< HEAD
-    "@types/react": "^16.13.1 || ^17.0.0",
-=======
->>>>>>> 413caa19
     "cross-fetch": "^3.1.5",
     "msw": "^1.2.3"
   },
