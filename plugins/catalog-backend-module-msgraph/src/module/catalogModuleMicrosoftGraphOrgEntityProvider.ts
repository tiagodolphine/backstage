/*
 * Copyright 2022 The Backstage Authors
 *
 * Licensed under the Apache License, Version 2.0 (the "License");
 * you may not use this file except in compliance with the License.
 * You may obtain a copy of the License at
 *
 *     http://www.apache.org/licenses/LICENSE-2.0
 *
 * Unless required by applicable law or agreed to in writing, software
 * distributed under the License is distributed on an "AS IS" BASIS,
 * WITHOUT WARRANTIES OR CONDITIONS OF ANY KIND, either express or implied.
 * See the License for the specific language governing permissions and
 * limitations under the License.
 */

import {
  coreServices,
  createBackendModule,
  createExtensionPoint,
} from '@backstage/backend-plugin-api';
import { loggerToWinstonLogger } from '@backstage/backend-common';
import { catalogProcessingExtensionPoint } from '@backstage/plugin-catalog-node/alpha';
import {
  GroupTransformer,
  OrganizationTransformer,
  UserTransformer,
} from '@backstage/plugin-catalog-backend-module-msgraph';
import { MicrosoftGraphOrgEntityProvider } from '../processors';

/**
 * Interface for {@link microsoftGraphOrgEntityProviderTransformExtensionPoint}.
 *
 * @alpha
 */
export interface MicrosoftGraphOrgEntityProviderTransformsExtensionPoint {
  /**
   * Set the function that transforms a user entry in msgraph to an entity.
   * Optionally, you can pass separate transformers per provider ID.
   */
  setUserTransformer(
    transformer: UserTransformer | Record<string, UserTransformer>,
  ): void;

  /**
   * Set the function that transforms a group entry in msgraph to an entity.
   * Optionally, you can pass separate transformers per provider ID.
   */
  setGroupTransformer(
    transformer: GroupTransformer | Record<string, GroupTransformer>,
  ): void;

  /**
   * Set the function that transforms an organization entry in msgraph to an entity.
   * Optionally, you can pass separate transformers per provider ID.
   */
  setOrganizationTransformer(
    transformer:
      | OrganizationTransformer
      | Record<string, OrganizationTransformer>,
  ): void;
}

/**
<<<<<<< HEAD
 * Extension point used to customize the transforms used by the {@link catalogModuleMicrosoftGraphOrgEntityProvider}.
=======
 * Extension point used to customize the transforms used by the module.
>>>>>>> f4e1ea3c
 *
 * @alpha
 */
export const microsoftGraphOrgEntityProviderTransformExtensionPoint =
  createExtensionPoint<MicrosoftGraphOrgEntityProviderTransformsExtensionPoint>(
    {
      id: 'catalog.microsoftGraphOrgEntityProvider.transforms',
    },
  );

/**
 * Registers the MicrosoftGraphOrgEntityProvider with the catalog processing extension point.
 *
 * @alpha
 */
export const catalogModuleMicrosoftGraphOrgEntityProvider = createBackendModule(
  {
    pluginId: 'catalog',
    moduleId: 'microsoftGraphOrgEntityProvider',
    register(env) {
      let userTransformer:
        | UserTransformer
        | Record<string, UserTransformer>
        | undefined;
      let groupTransformer:
        | GroupTransformer
        | Record<string, GroupTransformer>
        | undefined;
      let organizationTransformer:
        | OrganizationTransformer
        | Record<string, OrganizationTransformer>
        | undefined;

      env.registerExtensionPoint(
        microsoftGraphOrgEntityProviderTransformExtensionPoint,
        {
          setUserTransformer(transformer) {
            if (userTransformer) {
              throw new Error('User transformer may only be set once');
            }
            userTransformer = transformer;
          },
          setGroupTransformer(transformer) {
            if (groupTransformer) {
              throw new Error('Group transformer may only be set once');
            }
            groupTransformer = transformer;
          },
          setOrganizationTransformer(transformer) {
            if (organizationTransformer) {
              throw new Error('Organization transformer may only be set once');
            }
            organizationTransformer = transformer;
          },
        },
      );

      env.registerInit({
        deps: {
          catalog: catalogProcessingExtensionPoint,
          config: coreServices.rootConfig,
          logger: coreServices.logger,
          scheduler: coreServices.scheduler,
        },
        async init({ catalog, config, logger, scheduler }) {
          catalog.addEntityProvider(
            MicrosoftGraphOrgEntityProvider.fromConfig(config, {
              logger: loggerToWinstonLogger(logger),
              scheduler,
              userTransformer: userTransformer,
              groupTransformer: groupTransformer,
              organizationTransformer: organizationTransformer,
            }),
          );
        },
      });
    },
  },
);<|MERGE_RESOLUTION|>--- conflicted
+++ resolved
@@ -62,11 +62,7 @@
 }
 
 /**
-<<<<<<< HEAD
- * Extension point used to customize the transforms used by the {@link catalogModuleMicrosoftGraphOrgEntityProvider}.
-=======
  * Extension point used to customize the transforms used by the module.
->>>>>>> f4e1ea3c
  *
  * @alpha
  */
