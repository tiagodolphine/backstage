# @backstage/plugin-periskop-backend

<<<<<<< HEAD
=======
## 0.1.22-next.2

### Patch Changes

- Updated dependencies
  - @backstage/config@1.1.0-next.1
  - @backstage/backend-common@0.19.5-next.2
  - @backstage/backend-plugin-api@0.6.3-next.2

## 0.1.22-next.1

### Patch Changes

- Updated dependencies
  - @backstage/config@1.1.0-next.0
  - @backstage/backend-common@0.19.5-next.1
  - @backstage/backend-plugin-api@0.6.3-next.1

## 0.1.21-next.0

### Patch Changes

- Updated dependencies
  - @backstage/backend-common@0.19.4-next.0
  - @backstage/backend-plugin-api@0.6.2-next.0
  - @backstage/config@1.0.8

>>>>>>> f4e1ea3c
## 0.1.19

### Patch Changes

- 629cbd194a87: Use `coreServices.rootConfig` instead of `coreService.config`
- 12a8c94eda8d: Add package repository and homepage metadata
- Updated dependencies
  - @backstage/backend-common@0.19.2
  - @backstage/backend-plugin-api@0.6.0
  - @backstage/config@1.0.8

## 0.1.19-next.2

### Patch Changes

- Updated dependencies
  - @backstage/backend-plugin-api@0.6.0-next.2
  - @backstage/backend-common@0.19.2-next.2

## 0.1.19-next.1

### Patch Changes

- 629cbd194a87: Use `coreServices.rootConfig` instead of `coreService.config`
- 12a8c94eda8d: Add package repository and homepage metadata
- Updated dependencies
  - @backstage/backend-common@0.19.2-next.1
  - @backstage/backend-plugin-api@0.6.0-next.1
  - @backstage/config@1.0.8

## 0.1.19-next.0

### Patch Changes

- Updated dependencies
  - @backstage/backend-common@0.19.2-next.0
  - @backstage/backend-plugin-api@0.5.5-next.0
  - @backstage/config@1.0.8

## 0.1.18

### Patch Changes

- Updated dependencies
  - @backstage/backend-common@0.19.1
  - @backstage/backend-plugin-api@0.5.4
  - @backstage/config@1.0.8

## 0.1.18-next.0

### Patch Changes

- Updated dependencies
  - @backstage/backend-common@0.19.1-next.0
  - @backstage/backend-plugin-api@0.5.4-next.0
  - @backstage/config@1.0.8

## 0.1.17

### Patch Changes

- Updated dependencies
  - @backstage/backend-common@0.19.0
  - @backstage/backend-plugin-api@0.5.3
  - @backstage/config@1.0.8

## 0.1.17-next.2

### Patch Changes

- Updated dependencies
  - @backstage/backend-common@0.19.0-next.2
  - @backstage/backend-plugin-api@0.5.3-next.2
  - @backstage/config@1.0.7

## 0.1.17-next.1

### Patch Changes

- Updated dependencies
  - @backstage/backend-common@0.19.0-next.1
  - @backstage/backend-plugin-api@0.5.3-next.1
  - @backstage/config@1.0.7

## 0.1.17-next.0

### Patch Changes

- Updated dependencies
  - @backstage/backend-common@0.18.6-next.0
  - @backstage/config@1.0.7
  - @backstage/backend-plugin-api@0.5.3-next.0

## 0.1.16

### Patch Changes

- Updated dependencies
  - @backstage/backend-common@0.18.5
  - @backstage/backend-plugin-api@0.5.2
  - @backstage/config@1.0.7

## 0.1.16-next.1

### Patch Changes

- Updated dependencies
  - @backstage/backend-common@0.18.5-next.1
  - @backstage/backend-plugin-api@0.5.2-next.1
  - @backstage/config@1.0.7

## 0.1.16-next.0

### Patch Changes

- Updated dependencies
  - @backstage/backend-common@0.18.5-next.0
  - @backstage/backend-plugin-api@0.5.2-next.0
  - @backstage/config@1.0.7

## 0.1.15

### Patch Changes

- Updated dependencies
  - @backstage/backend-common@0.18.4
  - @backstage/backend-plugin-api@0.5.1
  - @backstage/config@1.0.7

## 0.1.15-next.2

### Patch Changes

- Updated dependencies
  - @backstage/backend-common@0.18.4-next.2
  - @backstage/backend-plugin-api@0.5.1-next.2
  - @backstage/config@1.0.7

## 0.1.15-next.1

### Patch Changes

- Updated dependencies
  - @backstage/backend-common@0.18.4-next.1
  - @backstage/backend-plugin-api@0.5.1-next.1
  - @backstage/config@1.0.7

## 0.1.15-next.0

### Patch Changes

- Updated dependencies
  - @backstage/backend-common@0.18.4-next.0
  - @backstage/config@1.0.7
  - @backstage/backend-plugin-api@0.5.1-next.0

## 0.1.14

### Patch Changes

- 52b0022dab7: Updated dependency `msw` to `^1.0.0`.
- Updated dependencies
  - @backstage/backend-common@0.18.3
  - @backstage/backend-plugin-api@0.5.0
  - @backstage/config@1.0.7

## 0.1.14-next.2

### Patch Changes

- Updated dependencies
  - @backstage/backend-common@0.18.3-next.2
  - @backstage/backend-plugin-api@0.4.1-next.2
  - @backstage/config@1.0.7-next.0

## 0.1.14-next.1

### Patch Changes

- 52b0022dab7: Updated dependency `msw` to `^1.0.0`.
- Updated dependencies
  - @backstage/backend-common@0.18.3-next.1
  - @backstage/backend-plugin-api@0.4.1-next.1
  - @backstage/config@1.0.7-next.0

## 0.1.14-next.0

### Patch Changes

- Updated dependencies
  - @backstage/backend-plugin-api@0.4.1-next.0
  - @backstage/backend-common@0.18.3-next.0
  - @backstage/config@1.0.6

## 0.1.13

### Patch Changes

- 0ff03319be: Updated usage of `createBackendPlugin`.
- 4a6f38a535: Added a Backend System plugin feature
- Updated dependencies
  - @backstage/backend-plugin-api@0.4.0
  - @backstage/backend-common@0.18.2
  - @backstage/config@1.0.6

## 0.1.13-next.2

### Patch Changes

- 0ff03319be: Updated usage of `createBackendPlugin`.
- 4a6f38a535: Added a Backend System plugin feature
- Updated dependencies
  - @backstage/backend-plugin-api@0.4.0-next.2
  - @backstage/backend-common@0.18.2-next.2
  - @backstage/config@1.0.6

## 0.1.13-next.1

### Patch Changes

- Updated dependencies
  - @backstage/backend-common@0.18.2-next.1
  - @backstage/config@1.0.6

## 0.1.13-next.0

### Patch Changes

- Updated dependencies
  - @backstage/backend-common@0.18.2-next.0

## 0.1.11

### Patch Changes

- Updated dependencies
  - @backstage/backend-common@0.18.0
  - @backstage/config@1.0.6

## 0.1.11-next.1

### Patch Changes

- Updated dependencies
  - @backstage/backend-common@0.18.0-next.1
  - @backstage/config@1.0.6-next.0

## 0.1.11-next.0

### Patch Changes

- Updated dependencies
  - @backstage/backend-common@0.18.0-next.0
  - @backstage/config@1.0.6-next.0

## 0.1.10

### Patch Changes

- 3280711113: Updated dependency `msw` to `^0.49.0`.
- Updated dependencies
  - @backstage/backend-common@0.17.0
  - @backstage/config@1.0.5

## 0.1.10-next.3

### Patch Changes

- Updated dependencies
  - @backstage/backend-common@0.17.0-next.3
  - @backstage/config@1.0.5-next.1

## 0.1.10-next.2

### Patch Changes

- Updated dependencies
  - @backstage/backend-common@0.17.0-next.2
  - @backstage/config@1.0.5-next.1

## 0.1.10-next.1

### Patch Changes

- Updated dependencies
  - @backstage/backend-common@0.17.0-next.1
  - @backstage/config@1.0.5-next.1

## 0.1.10-next.0

### Patch Changes

- 3280711113: Updated dependency `msw` to `^0.49.0`.
- Updated dependencies
  - @backstage/backend-common@0.16.1-next.0
  - @backstage/config@1.0.5-next.0

## 0.1.9

### Patch Changes

- Updated dependencies
  - @backstage/backend-common@0.16.0
  - @backstage/config@1.0.4

## 0.1.9-next.1

### Patch Changes

- Updated dependencies
  - @backstage/backend-common@0.16.0-next.1
  - @backstage/config@1.0.4-next.0

## 0.1.9-next.0

### Patch Changes

- Updated dependencies
  - @backstage/backend-common@0.16.0-next.0
  - @backstage/config@1.0.4-next.0

## 0.1.8

### Patch Changes

- 2d3a5f09ab: Use `response.json` rather than `response.send` where appropriate, as outlined in `SECURITY.md`
- Updated dependencies
  - @backstage/backend-common@0.15.2
  - @backstage/config@1.0.3

## 0.1.8-next.2

### Patch Changes

- 2d3a5f09ab: Use `response.json` rather than `response.send` where appropriate, as outlined in `SECURITY.md`
- Updated dependencies
  - @backstage/backend-common@0.15.2-next.2
  - @backstage/config@1.0.3-next.2

## 0.1.8-next.1

### Patch Changes

- Updated dependencies
  - @backstage/backend-common@0.15.2-next.1
  - @backstage/config@1.0.3-next.1

## 0.1.8-next.0

### Patch Changes

- Updated dependencies
  - @backstage/backend-common@0.15.2-next.0
  - @backstage/config@1.0.3-next.0

## 0.1.7

### Patch Changes

- 148568b5c2: Switched to using node-fetch instead of cross-fetch as is standard for our backend packages
- 667d917488: Updated dependency `msw` to `^0.47.0`.
- 87ec2ba4d6: Updated dependency `msw` to `^0.46.0`.
- bf5e9030eb: Updated dependency `msw` to `^0.45.0`.
- Updated dependencies
  - @backstage/backend-common@0.15.1
  - @backstage/config@1.0.2

## 0.1.7-next.3

### Patch Changes

- Updated dependencies
  - @backstage/config@1.0.2-next.0
  - @backstage/backend-common@0.15.1-next.3

## 0.1.7-next.2

### Patch Changes

- 667d917488: Updated dependency `msw` to `^0.47.0`.
- 87ec2ba4d6: Updated dependency `msw` to `^0.46.0`.
- Updated dependencies
  - @backstage/backend-common@0.15.1-next.2

## 0.1.7-next.1

### Patch Changes

- 148568b5c2: Switched to using node-fetch instead of cross-fetch as is standard for our backend packages
- Updated dependencies
  - @backstage/backend-common@0.15.1-next.1

## 0.1.7-next.0

### Patch Changes

- bf5e9030eb: Updated dependency `msw` to `^0.45.0`.
- Updated dependencies
  - @backstage/backend-common@0.15.1-next.0

## 0.1.6

### Patch Changes

- Updated dependencies
  - @backstage/backend-common@0.15.0

## 0.1.6-next.0

### Patch Changes

- Updated dependencies
  - @backstage/backend-common@0.15.0-next.0

## 0.1.5

### Patch Changes

- a70869e775: Updated dependency `msw` to `^0.43.0`.
- 8006d0f9bf: Updated dependency `msw` to `^0.44.0`.
- Updated dependencies
  - @backstage/backend-common@0.14.1

## 0.1.5-next.1

### Patch Changes

- a70869e775: Updated dependency `msw` to `^0.43.0`.
- Updated dependencies
  - @backstage/backend-common@0.14.1-next.3

## 0.1.5-next.0

### Patch Changes

- Updated dependencies
  - @backstage/backend-common@0.14.1-next.0

## 0.1.4

### Patch Changes

- 8f7b1835df: Updated dependency `msw` to `^0.41.0`.
- Updated dependencies
  - @backstage/backend-common@0.14.0

## 0.1.4-next.2

### Patch Changes

- Updated dependencies
  - @backstage/backend-common@0.14.0-next.2

## 0.1.4-next.1

### Patch Changes

- 8f7b1835df: Updated dependency `msw` to `^0.41.0`.
- Updated dependencies
  - @backstage/backend-common@0.13.6-next.1

## 0.1.4-next.0

### Patch Changes

- Updated dependencies
  - @backstage/backend-common@0.13.6-next.0

## 0.1.3

### Patch Changes

- Updated dependencies
  - @backstage/backend-common@0.13.3
  - @backstage/config@1.0.1

## 0.1.3-next.1

### Patch Changes

- Updated dependencies
  - @backstage/backend-common@0.13.3-next.2
  - @backstage/config@1.0.1-next.0

## 0.1.3-next.0

### Patch Changes

- Updated dependencies
  - @backstage/backend-common@0.13.3-next.0

## 0.1.2

### Patch Changes

- Updated dependencies
  - @backstage/backend-common@0.13.2

## 0.1.2-next.0

### Patch Changes

- Updated dependencies
  - @backstage/backend-common@0.13.2-next.0

## 0.1.1

### Patch Changes

- Updated dependencies
  - @backstage/backend-common@0.13.1
  - @backstage/config@1.0.0

## 0.1.0

### Minor Changes

- 7ef026339d: Add periskop and periskop-backend plugin, for usage with exception aggregation tool https://periskop.io/

### Patch Changes

- Updated dependencies
  - @backstage/backend-common@0.13.0

## 0.1.0-next.0

### Minor Changes

- 7ef026339d: Add periskop and periskop-backend plugin, for usage with exception aggregation tool https://periskop.io/

### Patch Changes

- Updated dependencies
  - @backstage/backend-common@0.13.0-next.0<|MERGE_RESOLUTION|>--- conflicted
+++ resolved
@@ -1,7 +1,5 @@
 # @backstage/plugin-periskop-backend
 
-<<<<<<< HEAD
-=======
 ## 0.1.22-next.2
 
 ### Patch Changes
@@ -29,7 +27,6 @@
   - @backstage/backend-plugin-api@0.6.2-next.0
   - @backstage/config@1.0.8
 
->>>>>>> f4e1ea3c
 ## 0.1.19
 
 ### Patch Changes
