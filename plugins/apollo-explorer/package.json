{
  "name": "@backstage/plugin-apollo-explorer",
<<<<<<< HEAD
  "version": "0.1.14",
=======
  "version": "0.1.15-next.2",
>>>>>>> f4e1ea3c
  "main": "src/index.ts",
  "types": "src/index.ts",
  "license": "Apache-2.0",
  "publishConfig": {
    "access": "public",
    "main": "dist/index.esm.js",
    "types": "dist/index.d.ts"
  },
  "backstage": {
    "role": "frontend-plugin"
  },
  "homepage": "https://backstage.io",
  "repository": {
    "type": "git",
    "url": "https://github.com/backstage/backstage",
    "directory": "plugins/apollo-explorer"
  },
  "sideEffects": false,
  "scripts": {
    "start": "backstage-cli package start",
    "build": "backstage-cli package build",
    "lint": "backstage-cli package lint",
    "test": "backstage-cli package test",
    "clean": "backstage-cli package clean",
    "prepack": "backstage-cli package prepack",
    "postpack": "backstage-cli package postpack"
  },
  "dependencies": {
    "@apollo/explorer": "^2.0.0",
    "@backstage/core-components": "workspace:^",
    "@backstage/core-plugin-api": "workspace:^",
    "@backstage/theme": "workspace:^",
    "@material-ui/core": "^4.12.2",
    "@material-ui/icons": "^4.9.1",
    "@types/react": "^16.13.1 || ^17.0.0",
    "react-use": "^17.2.4",
    "use-deep-compare-effect": "^1.8.1"
  },
  "peerDependencies": {
    "react": "^16.13.1 || ^17.0.0",
    "react-dom": "^16.13.1 || ^17.0.0",
    "react-router-dom": "6.0.0-beta.0 || ^6.3.0"
  },
  "devDependencies": {
    "@backstage/cli": "workspace:^",
    "@backstage/core-app-api": "workspace:^",
    "@backstage/dev-utils": "workspace:^",
    "@backstage/test-utils": "workspace:^",
    "@testing-library/dom": "^8.0.0",
    "@testing-library/jest-dom": "^5.10.1",
    "@testing-library/react": "^12.1.3",
    "@testing-library/user-event": "^14.0.0",
    "msw": "^1.0.0"
  },
  "files": [
    "dist"
  ]
}<|MERGE_RESOLUTION|>--- conflicted
+++ resolved
@@ -1,10 +1,6 @@
 {
   "name": "@backstage/plugin-apollo-explorer",
-<<<<<<< HEAD
-  "version": "0.1.14",
-=======
   "version": "0.1.15-next.2",
->>>>>>> f4e1ea3c
   "main": "src/index.ts",
   "types": "src/index.ts",
   "license": "Apache-2.0",
