--- conflicted
+++ resolved
@@ -1,7 +1,5 @@
 # @backstage/plugin-home-react
 
-<<<<<<< HEAD
-=======
 ## 0.1.3-next.3
 
 ### Patch Changes
@@ -41,7 +39,6 @@
   - @backstage/core-plugin-api@1.6.0-next.0
   - @backstage/core-components@0.13.5-next.0
 
->>>>>>> 1e3c6889
 ## 0.1.2
 
 ### Patch Changes
