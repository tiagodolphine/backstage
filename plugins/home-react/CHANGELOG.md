--- conflicted
+++ resolved
@@ -1,7 +1,5 @@
 # @backstage/plugin-home-react
 
-<<<<<<< HEAD
-=======
 ## 0.1.3-next.2
 
 ### Patch Changes
@@ -28,7 +26,6 @@
   - @backstage/core-plugin-api@1.6.0-next.0
   - @backstage/core-components@0.13.5-next.0
 
->>>>>>> f4e1ea3c
 ## 0.1.2
 
 ### Patch Changes
