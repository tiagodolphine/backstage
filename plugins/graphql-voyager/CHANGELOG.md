# @backstage/plugin-graphql-voyager

<<<<<<< HEAD
=======
## 0.1.7-next.3

### Patch Changes

- 406b786a2a2c: Mark package as being free of side effects, allowing more optimized Webpack builds.
- Updated dependencies
  - @backstage/core-components@0.13.5-next.3
  - @backstage/core-plugin-api@1.6.0-next.3
  - @backstage/theme@0.4.2-next.0

## 0.1.7-next.2

### Patch Changes

- 8cec7664e146: Removed `@types/node` dependency
- Updated dependencies
  - @backstage/core-components@0.13.5-next.2
  - @backstage/core-plugin-api@1.6.0-next.2
  - @backstage/theme@0.4.1

## 0.1.7-next.1

### Patch Changes

- Updated dependencies
  - @backstage/core-components@0.13.5-next.1
  - @backstage/core-plugin-api@1.6.0-next.1
  - @backstage/theme@0.4.1

## 0.1.7-next.0

### Patch Changes

- 482bb5c0bbf8: Moved `@types/react` to be a regular dependency
- Updated dependencies
  - @backstage/core-plugin-api@1.6.0-next.0
  - @backstage/core-components@0.13.5-next.0
  - @backstage/theme@0.4.1

>>>>>>> 1e3c6889
## 0.1.6

### Patch Changes

- bb1e1c2b26cc: Fix typo in install instructions.
- 12a8c94eda8d: Add package repository and homepage metadata
- Updated dependencies
  - @backstage/core-components@0.13.4
  - @backstage/core-plugin-api@1.5.3
  - @backstage/theme@0.4.1

## 0.1.6-next.2

### Patch Changes

- bb1e1c2b26cc: Fix typo in install instructions.

## 0.1.6-next.1

### Patch Changes

- 12a8c94eda8d: Add package repository and homepage metadata
- Updated dependencies
  - @backstage/core-components@0.13.4-next.0
  - @backstage/core-plugin-api@1.5.3
  - @backstage/theme@0.4.1

## 0.1.6-next.0

### Patch Changes

- Updated dependencies
  - @backstage/core-components@0.13.4-next.0
  - @backstage/core-plugin-api@1.5.3
  - @backstage/theme@0.4.1

## 0.1.5

### Patch Changes

- Updated dependencies
  - @backstage/theme@0.4.1
  - @backstage/core-components@0.13.3
  - @backstage/core-plugin-api@1.5.3

## 0.1.5-next.2

### Patch Changes

- Updated dependencies
  - @backstage/theme@0.4.1-next.1
  - @backstage/core-plugin-api@1.5.3-next.1
  - @backstage/core-components@0.13.3-next.2

## 0.1.5-next.1

### Patch Changes

- Updated dependencies
  - @backstage/theme@0.4.1-next.0
  - @backstage/core-components@0.13.3-next.1
  - @backstage/core-plugin-api@1.5.3-next.0

## 0.1.5-next.0

### Patch Changes

- Updated dependencies
  - @backstage/core-components@0.13.3-next.0
  - @backstage/core-plugin-api@1.5.2
  - @backstage/theme@0.4.0

## 0.1.4

### Patch Changes

- Updated dependencies
  - @backstage/core-plugin-api@1.5.2
  - @backstage/core-components@0.13.2
  - @backstage/theme@0.4.0

## 0.1.4-next.3

### Patch Changes

- Updated dependencies
  - @backstage/core-components@0.13.2-next.3
  - @backstage/core-plugin-api@1.5.2-next.0
  - @backstage/theme@0.4.0-next.1

## 0.1.4-next.2

### Patch Changes

- Updated dependencies
  - @backstage/theme@0.4.0-next.1
  - @backstage/core-components@0.13.2-next.2
  - @backstage/core-plugin-api@1.5.2-next.0

## 0.1.4-next.1

### Patch Changes

- Updated dependencies
  - @backstage/core-components@0.13.2-next.1
  - @backstage/core-plugin-api@1.5.2-next.0
  - @backstage/theme@0.4.0-next.0

## 0.1.4-next.0

### Patch Changes

- Updated dependencies
  - @backstage/theme@0.4.0-next.0
  - @backstage/core-components@0.13.2-next.0
  - @backstage/core-plugin-api@1.5.1

## 0.1.3

### Patch Changes

- Updated dependencies
  - @backstage/theme@0.3.0
  - @backstage/core-components@0.13.1
  - @backstage/core-plugin-api@1.5.1

## 0.1.3-next.1

### Patch Changes

- Updated dependencies
  - @backstage/theme@0.3.0-next.0
  - @backstage/core-components@0.13.1-next.1
  - @backstage/core-plugin-api@1.5.1

## 0.1.3-next.0

### Patch Changes

- Updated dependencies
  - @backstage/core-components@0.13.1-next.0
  - @backstage/core-plugin-api@1.5.1

## 0.1.2

### Patch Changes

- 8e00acb28db: Small tweaks to remove warnings in the console during development (mainly focusing on techdocs)
- e0c6e8b9c3c: Update peer dependencies
- Updated dependencies
  - @backstage/core-components@0.13.0
  - @backstage/theme@0.2.19
  - @backstage/core-plugin-api@1.5.1

## 0.1.2-next.3

### Patch Changes

- Updated dependencies
  - @backstage/core-components@0.13.0-next.3
  - @backstage/core-plugin-api@1.5.1-next.1
  - @backstage/theme@0.2.19-next.0

## 0.1.2-next.2

### Patch Changes

- Updated dependencies
  - @backstage/core-components@0.12.6-next.2
  - @backstage/core-plugin-api@1.5.1-next.1
  - @backstage/theme@0.2.19-next.0

## 0.1.2-next.1

### Patch Changes

- e0c6e8b9c3c: Update peer dependencies
- Updated dependencies
  - @backstage/core-components@0.12.6-next.1
  - @backstage/core-plugin-api@1.5.1-next.0
  - @backstage/theme@0.2.19-next.0

## 0.1.2-next.0

### Patch Changes

- 8e00acb28db: Small tweaks to remove warnings in the console during development (mainly focusing on techdocs)
- Updated dependencies
  - @backstage/core-components@0.12.6-next.0
  - @backstage/core-plugin-api@1.5.0
  - @backstage/theme@0.2.18

## 0.1.1

### Patch Changes

- 52b0022dab7: Updated dependency `msw` to `^1.0.0`.
- Updated dependencies
  - @backstage/core-components@0.12.5
  - @backstage/core-plugin-api@1.5.0
  - @backstage/theme@0.2.18

## 0.1.1-next.2

### Patch Changes

- Updated dependencies
  - @backstage/core-components@0.12.5-next.2
  - @backstage/core-plugin-api@1.5.0-next.2

## 0.1.1-next.1

### Patch Changes

- 52b0022dab7: Updated dependency `msw` to `^1.0.0`.
- Updated dependencies
  - @backstage/core-components@0.12.5-next.1
  - @backstage/core-plugin-api@1.4.1-next.1
  - @backstage/theme@0.2.18-next.0

## 0.1.1-next.0

### Patch Changes

- Updated dependencies
  - @backstage/core-plugin-api@1.4.1-next.0
  - @backstage/core-components@0.12.5-next.0
  - @backstage/theme@0.2.17

## 0.1.0

### Minor Changes

- d1fb4b7bf1: Add the new GraphQL Voyager tool as a plugin for backstage, expose necessary API and components needed for it.

  For more information on how to use this plugin and configure it, please navigate to the [README](https://github.com/backstage/backstage/tree/master/plugins/graphql-voyager/README.md) of the plugin.

### Patch Changes

- Updated dependencies
  - @backstage/core-components@0.12.4
  - @backstage/theme@0.2.17
  - @backstage/core-plugin-api@1.4.0

## 0.1.0-next.0

### Minor Changes

- d1fb4b7bf1: Add the new GraphQL Voyager tool as a plugin for backstage, expose necessary API and components needed for it.

  For more information on how to use this plugin and configure it, please navigate to the [README](https://github.com/backstage/backstage/tree/master/plugins/graphql-voyager/README.md) of the plugin.

### Patch Changes

- Updated dependencies
  - @backstage/core-components@0.12.4-next.1
  - @backstage/core-plugin-api@1.3.0
  - @backstage/theme@0.2.16<|MERGE_RESOLUTION|>--- conflicted
+++ resolved
@@ -1,7 +1,5 @@
 # @backstage/plugin-graphql-voyager
 
-<<<<<<< HEAD
-=======
 ## 0.1.7-next.3
 
 ### Patch Changes
@@ -41,7 +39,6 @@
   - @backstage/core-components@0.13.5-next.0
   - @backstage/theme@0.4.1
 
->>>>>>> 1e3c6889
 ## 0.1.6
 
 ### Patch Changes
