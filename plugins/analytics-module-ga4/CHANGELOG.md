# @backstage/plugin-analytics-module-ga4

<<<<<<< HEAD
=======
## 0.1.4-next.3

### Patch Changes

- 406b786a2a2c: Mark package as being free of side effects, allowing more optimized Webpack builds.
- Updated dependencies
  - @backstage/config@1.1.0-next.2
  - @backstage/core-components@0.13.5-next.3
  - @backstage/core-plugin-api@1.6.0-next.3
  - @backstage/theme@0.4.2-next.0

## 0.1.4-next.2

### Patch Changes

- 8cec7664e146: Removed `@types/node` dependency
- Updated dependencies
  - @backstage/core-components@0.13.5-next.2
  - @backstage/core-plugin-api@1.6.0-next.2
  - @backstage/config@1.1.0-next.1
  - @backstage/theme@0.4.1

## 0.1.4-next.1

### Patch Changes

- Updated dependencies
  - @backstage/core-components@0.13.5-next.1
  - @backstage/config@1.1.0-next.0
  - @backstage/core-plugin-api@1.6.0-next.1
  - @backstage/theme@0.4.1

## 0.1.4-next.0

### Patch Changes

- Updated dependencies
  - @backstage/core-plugin-api@1.6.0-next.0
  - @backstage/core-components@0.13.5-next.0
  - @backstage/config@1.0.8
  - @backstage/theme@0.4.1

>>>>>>> 1e3c6889
## 0.1.3

### Patch Changes

- 12a8c94eda8d: Add package repository and homepage metadata
- Updated dependencies
  - @backstage/core-components@0.13.4
  - @backstage/core-plugin-api@1.5.3
  - @backstage/config@1.0.8
  - @backstage/theme@0.4.1

## 0.1.3-next.1

### Patch Changes

- 12a8c94eda8d: Add package repository and homepage metadata
- Updated dependencies
  - @backstage/config@1.0.8
  - @backstage/core-components@0.13.4-next.0
  - @backstage/core-plugin-api@1.5.3
  - @backstage/theme@0.4.1

## 0.1.3-next.0

### Patch Changes

- Updated dependencies
  - @backstage/core-components@0.13.4-next.0
  - @backstage/core-plugin-api@1.5.3
  - @backstage/config@1.0.8
  - @backstage/theme@0.4.1

## 0.1.2

### Patch Changes

- Updated dependencies
  - @backstage/theme@0.4.1
  - @backstage/core-components@0.13.3
  - @backstage/core-plugin-api@1.5.3
  - @backstage/config@1.0.8

## 0.1.2-next.2

### Patch Changes

- Updated dependencies
  - @backstage/theme@0.4.1-next.1
  - @backstage/core-plugin-api@1.5.3-next.1
  - @backstage/core-components@0.13.3-next.2
  - @backstage/config@1.0.8

## 0.1.2-next.1

### Patch Changes

- Updated dependencies
  - @backstage/theme@0.4.1-next.0
  - @backstage/core-components@0.13.3-next.1
  - @backstage/core-plugin-api@1.5.3-next.0
  - @backstage/config@1.0.8

## 0.1.2-next.0

### Patch Changes

- Updated dependencies
  - @backstage/core-components@0.13.3-next.0
  - @backstage/config@1.0.8
  - @backstage/core-plugin-api@1.5.2
  - @backstage/theme@0.4.0

## 0.1.1

### Patch Changes

- 99056db6169e: Fixed configuration visibility settings for `allowedContexts` and `allowedAttributes`
- 3d11596a72b5: Update plugin installation docs to be more consistent across documentations
- Updated dependencies
  - @backstage/core-plugin-api@1.5.2
  - @backstage/core-components@0.13.2
  - @backstage/theme@0.4.0
  - @backstage/config@1.0.8

## 0.1.1-next.3

### Patch Changes

- Updated dependencies
  - @backstage/core-components@0.13.2-next.3
  - @backstage/config@1.0.7
  - @backstage/core-plugin-api@1.5.2-next.0
  - @backstage/theme@0.4.0-next.1

## 0.1.1-next.2

### Patch Changes

- Updated dependencies
  - @backstage/theme@0.4.0-next.1
  - @backstage/core-components@0.13.2-next.2
  - @backstage/config@1.0.7
  - @backstage/core-plugin-api@1.5.2-next.0

## 0.1.1-next.1

### Patch Changes

- 99056db6169e: Fixed configuration visibility settings for `allowedContexts` and `allowedAttributes`
- Updated dependencies
  - @backstage/core-components@0.13.2-next.1
  - @backstage/core-plugin-api@1.5.2-next.0
  - @backstage/config@1.0.7
  - @backstage/theme@0.4.0-next.0

## 0.1.1-next.0

### Patch Changes

- 3d11596a72b5: Update plugin installation docs to be more consistent across documentations
- Updated dependencies
  - @backstage/theme@0.4.0-next.0
  - @backstage/config@1.0.7
  - @backstage/core-components@0.13.2-next.0
  - @backstage/core-plugin-api@1.5.1

## 0.1.0

### Minor Changes

- 22b46f7f562: Plugin provides Backstage Analytics API for Google Analytics 4. Once installed and configured, analytics events will be sent to GA4 as your users navigate and use your Backstage instance

### Patch Changes

- Updated dependencies
  - @backstage/theme@0.3.0
  - @backstage/core-components@0.13.1
  - @backstage/config@1.0.7
  - @backstage/core-plugin-api@1.5.1

## 0.1.0-next.2

### Patch Changes

- Updated dependencies
  - @backstage/theme@0.3.0-next.0
  - @backstage/core-components@0.13.1-next.1
  - @backstage/config@1.0.7
  - @backstage/core-plugin-api@1.5.1

## 0.1.0-next.1

### Patch Changes

- Updated dependencies
  - @backstage/core-components@0.13.1-next.0
  - @backstage/core-plugin-api@1.5.1
  - @backstage/config@1.0.7

## 0.1.0-next.0

### Minor Changes

- 22b46f7f562: Plugin provides Backstage Analytics API for Google Analytics 4. Once installed and configured, analytics events will be sent to GA4 as your users navigate and use your Backstage instance

### Patch Changes

- Updated dependencies
  - @backstage/core-components@0.13.0
  - @backstage/core-plugin-api@1.5.1
  - @backstage/config@1.0.7
  - @backstage/theme@0.2.19<|MERGE_RESOLUTION|>--- conflicted
+++ resolved
@@ -1,7 +1,5 @@
 # @backstage/plugin-analytics-module-ga4
 
-<<<<<<< HEAD
-=======
 ## 0.1.4-next.3
 
 ### Patch Changes
@@ -44,7 +42,6 @@
   - @backstage/config@1.0.8
   - @backstage/theme@0.4.1
 
->>>>>>> 1e3c6889
 ## 0.1.3
 
 ### Patch Changes
