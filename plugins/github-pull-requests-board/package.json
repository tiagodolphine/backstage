--- conflicted
+++ resolved
@@ -1,11 +1,7 @@
 {
   "name": "@backstage/plugin-github-pull-requests-board",
   "description": "A Backstage plugin that allows you to see all open Pull Requests for all the repositories owned by your team",
-<<<<<<< HEAD
-  "version": "0.1.15",
-=======
   "version": "0.1.17-next.0",
->>>>>>> 413caa19
   "main": "src/index.ts",
   "types": "src/index.ts",
   "license": "Apache-2.0",
