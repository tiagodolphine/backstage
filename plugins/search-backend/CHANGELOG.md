--- conflicted
+++ resolved
@@ -1,7 +1,5 @@
 # @backstage/plugin-search-backend
 
-<<<<<<< HEAD
-=======
 ## 1.4.2-next.0
 
 ### Patch Changes
@@ -19,7 +17,6 @@
   - @backstage/plugin-search-backend-node@1.2.6-next.0
   - @backstage/plugin-search-common@1.2.5
 
->>>>>>> 413caa19
 ## 1.4.0
 
 ### Minor Changes
