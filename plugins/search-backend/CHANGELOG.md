--- conflicted
+++ resolved
@@ -1,7 +1,5 @@
 # @backstage/plugin-search-backend
 
-<<<<<<< HEAD
-=======
 ## 1.4.3-next.3
 
 ### Patch Changes
@@ -86,7 +84,6 @@
   - @backstage/plugin-search-backend-node@1.2.6-next.0
   - @backstage/plugin-search-common@1.2.5
 
->>>>>>> 1e3c6889
 ## 1.4.0
 
 ### Minor Changes
