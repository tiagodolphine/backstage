# @backstage/plugin-tech-insights-backend

<<<<<<< HEAD
=======
## 0.5.17-next.3

### Patch Changes

- Updated dependencies
  - @backstage/catalog-client@1.4.4-next.2
  - @backstage/catalog-model@1.4.2-next.2
  - @backstage/config@1.1.0-next.2
  - @backstage/errors@1.2.2-next.0
  - @backstage/plugin-tech-insights-common@0.2.12-next.0
  - @backstage/types@1.1.1-next.0
  - @backstage/backend-common@0.19.5-next.3
  - @backstage/backend-tasks@0.5.8-next.3
  - @backstage/plugin-tech-insights-node@0.4.9-next.3

## 0.5.17-next.2

### Patch Changes

- 814feeed7343: Update to handle invalid luxon values
- Updated dependencies
  - @backstage/config@1.1.0-next.1
  - @backstage/backend-tasks@0.5.8-next.2
  - @backstage/backend-common@0.19.5-next.2
  - @backstage/catalog-model@1.4.2-next.1
  - @backstage/plugin-tech-insights-node@0.4.9-next.2
  - @backstage/catalog-client@1.4.4-next.1
  - @backstage/errors@1.2.1
  - @backstage/types@1.1.0
  - @backstage/plugin-tech-insights-common@0.2.11

## 0.5.17-next.1

### Patch Changes

- Updated dependencies
  - @backstage/config@1.1.0-next.0
  - @backstage/backend-tasks@0.5.8-next.1
  - @backstage/backend-common@0.19.5-next.1
  - @backstage/catalog-model@1.4.2-next.0
  - @backstage/plugin-tech-insights-node@0.4.9-next.1
  - @backstage/catalog-client@1.4.4-next.0
  - @backstage/errors@1.2.1
  - @backstage/types@1.1.0
  - @backstage/plugin-tech-insights-common@0.2.11

## 0.5.16-next.0

### Patch Changes

- cfc3ca6ce060: Changes needed to support MySQL
- Updated dependencies
  - @backstage/backend-common@0.19.4-next.0
  - @backstage/backend-tasks@0.5.7-next.0
  - @backstage/catalog-client@1.4.3
  - @backstage/catalog-model@1.4.1
  - @backstage/config@1.0.8
  - @backstage/errors@1.2.1
  - @backstage/types@1.1.0
  - @backstage/plugin-tech-insights-common@0.2.11
  - @backstage/plugin-tech-insights-node@0.4.8-next.0

>>>>>>> 1e3c6889
## 0.5.14

### Patch Changes

- Updated dependencies
  - @backstage/backend-common@0.19.2
  - @backstage/backend-tasks@0.5.5
  - @backstage/plugin-tech-insights-node@0.4.6
  - @backstage/catalog-client@1.4.3
  - @backstage/catalog-model@1.4.1
  - @backstage/config@1.0.8
  - @backstage/errors@1.2.1
  - @backstage/types@1.1.0
  - @backstage/plugin-tech-insights-common@0.2.11

## 0.5.14-next.2

### Patch Changes

- Updated dependencies
  - @backstage/backend-tasks@0.5.5-next.2
  - @backstage/backend-common@0.19.2-next.2
  - @backstage/plugin-tech-insights-node@0.4.6-next.2

## 0.5.14-next.1

### Patch Changes

- Updated dependencies
  - @backstage/backend-common@0.19.2-next.1
  - @backstage/backend-tasks@0.5.5-next.1
  - @backstage/plugin-tech-insights-node@0.4.6-next.1
  - @backstage/catalog-client@1.4.3
  - @backstage/catalog-model@1.4.1
  - @backstage/config@1.0.8
  - @backstage/errors@1.2.1
  - @backstage/types@1.1.0
  - @backstage/plugin-tech-insights-common@0.2.11

## 0.5.14-next.0

### Patch Changes

- Updated dependencies
  - @backstage/backend-common@0.19.2-next.0
  - @backstage/backend-tasks@0.5.5-next.0
  - @backstage/catalog-client@1.4.3
  - @backstage/catalog-model@1.4.1
  - @backstage/config@1.0.8
  - @backstage/errors@1.2.1
  - @backstage/types@1.1.0
  - @backstage/plugin-tech-insights-common@0.2.11
  - @backstage/plugin-tech-insights-node@0.4.6-next.0

## 0.5.13

### Patch Changes

- 4edd1ef71453: semver upgrade to 7.5.3
- Updated dependencies
  - @backstage/errors@1.2.1
  - @backstage/backend-common@0.19.1
  - @backstage/backend-tasks@0.5.4
  - @backstage/catalog-client@1.4.3
  - @backstage/catalog-model@1.4.1
  - @backstage/config@1.0.8
  - @backstage/types@1.1.0
  - @backstage/plugin-tech-insights-common@0.2.11
  - @backstage/plugin-tech-insights-node@0.4.5

## 0.5.13-next.1

### Patch Changes

- 4edd1ef71453: semver upgrade to 7.5.3
- Updated dependencies
  - @backstage/backend-common@0.19.1-next.0
  - @backstage/backend-tasks@0.5.4-next.0
  - @backstage/catalog-client@1.4.3-next.0
  - @backstage/catalog-model@1.4.1-next.0
  - @backstage/config@1.0.8
  - @backstage/errors@1.2.1-next.0
  - @backstage/types@1.1.0
  - @backstage/plugin-tech-insights-common@0.2.11
  - @backstage/plugin-tech-insights-node@0.4.5-next.0

## 0.5.13-next.0

### Patch Changes

- Updated dependencies
  - @backstage/errors@1.2.1-next.0
  - @backstage/backend-common@0.19.1-next.0
  - @backstage/backend-tasks@0.5.4-next.0
  - @backstage/catalog-client@1.4.3-next.0
  - @backstage/catalog-model@1.4.1-next.0
  - @backstage/config@1.0.8
  - @backstage/types@1.1.0
  - @backstage/plugin-tech-insights-common@0.2.11
  - @backstage/plugin-tech-insights-node@0.4.5-next.0

## 0.5.12

### Patch Changes

- Updated dependencies
  - @backstage/backend-common@0.19.0
  - @backstage/catalog-client@1.4.2
  - @backstage/types@1.1.0
  - @backstage/catalog-model@1.4.0
  - @backstage/errors@1.2.0
  - @backstage/backend-tasks@0.5.3
  - @backstage/plugin-tech-insights-node@0.4.4
  - @backstage/config@1.0.8
  - @backstage/plugin-tech-insights-common@0.2.11

## 0.5.12-next.2

### Patch Changes

- Updated dependencies
  - @backstage/backend-common@0.19.0-next.2
  - @backstage/catalog-model@1.4.0-next.1
  - @backstage/backend-tasks@0.5.3-next.2
  - @backstage/catalog-client@1.4.2-next.2
  - @backstage/config@1.0.7
  - @backstage/errors@1.2.0-next.0
  - @backstage/types@1.0.2
  - @backstage/plugin-tech-insights-common@0.2.10
  - @backstage/plugin-tech-insights-node@0.4.4-next.2

## 0.5.12-next.1

### Patch Changes

- Updated dependencies
  - @backstage/backend-common@0.19.0-next.1
  - @backstage/errors@1.2.0-next.0
  - @backstage/catalog-model@1.4.0-next.0
  - @backstage/backend-tasks@0.5.3-next.1
  - @backstage/plugin-tech-insights-node@0.4.4-next.1
  - @backstage/catalog-client@1.4.2-next.1
  - @backstage/config@1.0.7
  - @backstage/types@1.0.2
  - @backstage/plugin-tech-insights-common@0.2.10

## 0.5.12-next.0

### Patch Changes

- Updated dependencies
  - @backstage/catalog-client@1.4.2-next.0
  - @backstage/backend-common@0.18.6-next.0
  - @backstage/config@1.0.7
  - @backstage/backend-tasks@0.5.3-next.0
  - @backstage/catalog-model@1.3.0
  - @backstage/errors@1.1.5
  - @backstage/types@1.0.2
  - @backstage/plugin-tech-insights-common@0.2.10
  - @backstage/plugin-tech-insights-node@0.4.4-next.0

## 0.5.11

### Patch Changes

- Updated dependencies
  - @backstage/backend-common@0.18.5
  - @backstage/backend-tasks@0.5.2
  - @backstage/plugin-tech-insights-node@0.4.3
  - @backstage/catalog-client@1.4.1
  - @backstage/catalog-model@1.3.0
  - @backstage/config@1.0.7
  - @backstage/errors@1.1.5
  - @backstage/types@1.0.2
  - @backstage/plugin-tech-insights-common@0.2.10

## 0.5.11-next.1

### Patch Changes

- Updated dependencies
  - @backstage/backend-common@0.18.5-next.1
  - @backstage/backend-tasks@0.5.2-next.1
  - @backstage/plugin-tech-insights-node@0.4.3-next.1
  - @backstage/config@1.0.7

## 0.5.11-next.0

### Patch Changes

- Updated dependencies
  - @backstage/backend-common@0.18.5-next.0
  - @backstage/backend-tasks@0.5.2-next.0
  - @backstage/plugin-tech-insights-node@0.4.3-next.0
  - @backstage/catalog-client@1.4.1
  - @backstage/catalog-model@1.3.0
  - @backstage/config@1.0.7
  - @backstage/errors@1.1.5
  - @backstage/types@1.0.2
  - @backstage/plugin-tech-insights-common@0.2.10

## 0.5.10

### Patch Changes

- Updated dependencies
  - @backstage/backend-common@0.18.4
  - @backstage/catalog-client@1.4.1
  - @backstage/backend-tasks@0.5.1
  - @backstage/catalog-model@1.3.0
  - @backstage/plugin-tech-insights-node@0.4.2
  - @backstage/config@1.0.7
  - @backstage/errors@1.1.5
  - @backstage/types@1.0.2
  - @backstage/plugin-tech-insights-common@0.2.10

## 0.5.10-next.3

### Patch Changes

- Updated dependencies
  - @backstage/catalog-model@1.3.0-next.0
  - @backstage/backend-common@0.18.4-next.2
  - @backstage/backend-tasks@0.5.1-next.2
  - @backstage/catalog-client@1.4.1-next.1
  - @backstage/config@1.0.7
  - @backstage/errors@1.1.5
  - @backstage/types@1.0.2
  - @backstage/plugin-tech-insights-common@0.2.10
  - @backstage/plugin-tech-insights-node@0.4.2-next.2

## 0.5.10-next.2

### Patch Changes

- Updated dependencies
  - @backstage/backend-common@0.18.4-next.2
  - @backstage/catalog-client@1.4.1-next.0
  - @backstage/backend-tasks@0.5.1-next.2
  - @backstage/catalog-model@1.2.1
  - @backstage/config@1.0.7
  - @backstage/errors@1.1.5
  - @backstage/types@1.0.2
  - @backstage/plugin-tech-insights-common@0.2.10
  - @backstage/plugin-tech-insights-node@0.4.2-next.2

## 0.5.10-next.1

### Patch Changes

- Updated dependencies
  - @backstage/backend-tasks@0.5.1-next.1
  - @backstage/backend-common@0.18.4-next.1
  - @backstage/catalog-client@1.4.0
  - @backstage/catalog-model@1.2.1
  - @backstage/config@1.0.7
  - @backstage/errors@1.1.5
  - @backstage/types@1.0.2
  - @backstage/plugin-tech-insights-common@0.2.10
  - @backstage/plugin-tech-insights-node@0.4.2-next.1

## 0.5.10-next.0

### Patch Changes

- Updated dependencies
  - @backstage/backend-common@0.18.4-next.0
  - @backstage/config@1.0.7
  - @backstage/backend-tasks@0.5.1-next.0
  - @backstage/catalog-client@1.4.0
  - @backstage/catalog-model@1.2.1
  - @backstage/errors@1.1.5
  - @backstage/types@1.0.2
  - @backstage/plugin-tech-insights-common@0.2.10
  - @backstage/plugin-tech-insights-node@0.4.2-next.0

## 0.5.9

### Patch Changes

- f244b589163: Add DB index to improve latency of latest fact query
- Updated dependencies
  - @backstage/catalog-client@1.4.0
  - @backstage/backend-tasks@0.5.0
  - @backstage/backend-common@0.18.3
  - @backstage/errors@1.1.5
  - @backstage/catalog-model@1.2.1
  - @backstage/config@1.0.7
  - @backstage/types@1.0.2
  - @backstage/plugin-tech-insights-common@0.2.10
  - @backstage/plugin-tech-insights-node@0.4.1

## 0.5.9-next.2

### Patch Changes

- Updated dependencies
  - @backstage/backend-tasks@0.5.0-next.2
  - @backstage/backend-common@0.18.3-next.2
  - @backstage/plugin-tech-insights-node@0.4.1-next.2
  - @backstage/config@1.0.7-next.0

## 0.5.9-next.1

### Patch Changes

- Updated dependencies
  - @backstage/errors@1.1.5-next.0
  - @backstage/backend-common@0.18.3-next.1
  - @backstage/catalog-client@1.4.0-next.1
  - @backstage/backend-tasks@0.4.4-next.1
  - @backstage/config@1.0.7-next.0
  - @backstage/catalog-model@1.2.1-next.1
  - @backstage/types@1.0.2
  - @backstage/plugin-tech-insights-common@0.2.10
  - @backstage/plugin-tech-insights-node@0.4.1-next.1

## 0.5.9-next.0

### Patch Changes

- f244b58916: Add DB index to improve latency of latest fact query
- Updated dependencies
  - @backstage/catalog-client@1.4.0-next.0
  - @backstage/backend-tasks@0.4.4-next.0
  - @backstage/backend-common@0.18.3-next.0
  - @backstage/catalog-model@1.2.1-next.0
  - @backstage/config@1.0.6
  - @backstage/errors@1.1.4
  - @backstage/types@1.0.2
  - @backstage/plugin-tech-insights-common@0.2.10
  - @backstage/plugin-tech-insights-node@0.4.1-next.0

## 0.5.8

### Patch Changes

- 4024b37449: TechInsightsApi interface now has getFactSchemas() method.
  TechInsightsClient now implements method getFactSchemas().

  **BREAKING** FactSchema type moved from @backstage/plugin-tech-insights-node into @backstage/plugin-tech-insights-common

  These changes are **required** if you were importing this type directly.

  ```diff
  - import { FactSchema } from '@backstage/plugin-tech-insights-node';
  + import { FactSchema } from '@backstage/plugin-tech-insights-common';
  ```

- Updated dependencies
  - @backstage/backend-common@0.18.2
  - @backstage/plugin-tech-insights-common@0.2.10
  - @backstage/plugin-tech-insights-node@0.4.0
  - @backstage/catalog-model@1.2.0
  - @backstage/backend-tasks@0.4.3
  - @backstage/catalog-client@1.3.1
  - @backstage/config@1.0.6
  - @backstage/errors@1.1.4
  - @backstage/types@1.0.2

## 0.5.8-next.2

### Patch Changes

- Updated dependencies
  - @backstage/backend-common@0.18.2-next.2
  - @backstage/catalog-model@1.2.0-next.1
  - @backstage/backend-tasks@0.4.3-next.2
  - @backstage/catalog-client@1.3.1-next.1
  - @backstage/config@1.0.6
  - @backstage/errors@1.1.4
  - @backstage/types@1.0.2
  - @backstage/plugin-tech-insights-common@0.2.10-next.0
  - @backstage/plugin-tech-insights-node@0.4.0-next.2

## 0.5.8-next.1

### Patch Changes

- 4024b37449: TechInsightsApi interface now has getFactSchemas() method.
  TechInsightsClient now implements method getFactSchemas().

  **BREAKING** FactSchema type moved from @backstage/plugin-tech-insights-node into @backstage/plugin-tech-insights-common

  These changes are **required** if you were importing this type directly.

  ```diff
  - import { FactSchema } from '@backstage/plugin-tech-insights-node';
  + import { FactSchema } from '@backstage/plugin-tech-insights-common';
  ```

- Updated dependencies
  - @backstage/plugin-tech-insights-common@0.2.10-next.0
  - @backstage/plugin-tech-insights-node@0.4.0-next.1
  - @backstage/backend-common@0.18.2-next.1
  - @backstage/backend-tasks@0.4.3-next.1
  - @backstage/catalog-client@1.3.1-next.0
  - @backstage/catalog-model@1.1.6-next.0
  - @backstage/config@1.0.6
  - @backstage/errors@1.1.4
  - @backstage/types@1.0.2

## 0.5.8-next.0

### Patch Changes

- Updated dependencies
  - @backstage/catalog-model@1.1.6-next.0
  - @backstage/backend-common@0.18.2-next.0
  - @backstage/catalog-client@1.3.1-next.0
  - @backstage/backend-tasks@0.4.3-next.0
  - @backstage/plugin-tech-insights-node@0.3.10-next.0

## 0.5.6

### Patch Changes

- 7a38a31699: Complete check results run when a single check errors so that we don't block other checks from working due to an error in a single check
- 44c18b4d3f: Expose optional `persistenceContext` on `TechInsights` construction to enable integrators to provide their own database implementations for fact handling.
- b48317cfc6: Modifies database cleanup to remove all facts for entities instead of hand-picked ones only. Improves query execution a lot in large datasets.
  Changes semantics of the lifecycle deletion logic slightly for cases were historical entities/facts, that are , not present in the application anymore, were kept forever instead of being cleaned up. The new implementation is more along the expected lines.
- Updated dependencies
  - @backstage/backend-common@0.18.0
  - @backstage/catalog-model@1.1.5
  - @backstage/catalog-client@1.3.0
  - @backstage/backend-tasks@0.4.1
  - @backstage/config@1.0.6
  - @backstage/errors@1.1.4
  - @backstage/types@1.0.2
  - @backstage/plugin-tech-insights-common@0.2.9
  - @backstage/plugin-tech-insights-node@0.3.8

## 0.5.6-next.2

### Patch Changes

- Updated dependencies
  - @backstage/backend-common@0.18.0-next.1
  - @backstage/backend-tasks@0.4.1-next.1
  - @backstage/catalog-client@1.3.0-next.2
  - @backstage/plugin-tech-insights-node@0.3.8-next.1
  - @backstage/catalog-model@1.1.5-next.1
  - @backstage/config@1.0.6-next.0
  - @backstage/errors@1.1.4
  - @backstage/types@1.0.2
  - @backstage/plugin-tech-insights-common@0.2.9

## 0.5.6-next.1

### Patch Changes

- 7a38a31699: Complete check results run when a single check errors so that we don't block other checks from working due to an error in a single check
- Updated dependencies
  - @backstage/backend-common@0.18.0-next.0
  - @backstage/config@1.0.6-next.0
  - @backstage/backend-tasks@0.4.1-next.0
  - @backstage/catalog-client@1.3.0-next.1
  - @backstage/catalog-model@1.1.5-next.1
  - @backstage/errors@1.1.4
  - @backstage/types@1.0.2
  - @backstage/plugin-tech-insights-common@0.2.9
  - @backstage/plugin-tech-insights-node@0.3.8-next.0

## 0.5.6-next.0

### Patch Changes

- Updated dependencies
  - @backstage/catalog-model@1.1.5-next.0
  - @backstage/catalog-client@1.3.0-next.0
  - @backstage/backend-common@0.17.0
  - @backstage/backend-tasks@0.4.0
  - @backstage/config@1.0.5
  - @backstage/errors@1.1.4
  - @backstage/types@1.0.2
  - @backstage/plugin-tech-insights-common@0.2.9
  - @backstage/plugin-tech-insights-node@0.3.7

## 0.5.5

### Patch Changes

- Updated dependencies
  - @backstage/catalog-client@1.2.0
  - @backstage/backend-common@0.17.0
  - @backstage/backend-tasks@0.4.0
  - @backstage/errors@1.1.4
  - @backstage/types@1.0.2
  - @backstage/catalog-model@1.1.4
  - @backstage/config@1.0.5
  - @backstage/plugin-tech-insights-common@0.2.9
  - @backstage/plugin-tech-insights-node@0.3.7

## 0.5.5-next.3

### Patch Changes

- Updated dependencies
  - @backstage/backend-tasks@0.4.0-next.3
  - @backstage/backend-common@0.17.0-next.3
  - @backstage/catalog-client@1.2.0-next.1
  - @backstage/catalog-model@1.1.4-next.1
  - @backstage/config@1.0.5-next.1
  - @backstage/errors@1.1.4-next.1
  - @backstage/types@1.0.2-next.1
  - @backstage/plugin-tech-insights-common@0.2.9-next.1
  - @backstage/plugin-tech-insights-node@0.3.7-next.3

## 0.5.5-next.2

### Patch Changes

- Updated dependencies
  - @backstage/backend-common@0.17.0-next.2
  - @backstage/backend-tasks@0.4.0-next.2
  - @backstage/plugin-tech-insights-node@0.3.7-next.2
  - @backstage/catalog-client@1.2.0-next.1
  - @backstage/catalog-model@1.1.4-next.1
  - @backstage/config@1.0.5-next.1
  - @backstage/errors@1.1.4-next.1
  - @backstage/types@1.0.2-next.1
  - @backstage/plugin-tech-insights-common@0.2.9-next.1

## 0.5.5-next.1

### Patch Changes

- Updated dependencies
  - @backstage/backend-common@0.17.0-next.1
  - @backstage/backend-tasks@0.4.0-next.1
  - @backstage/types@1.0.2-next.1
  - @backstage/plugin-tech-insights-node@0.3.7-next.1
  - @backstage/config@1.0.5-next.1
  - @backstage/catalog-client@1.2.0-next.1
  - @backstage/catalog-model@1.1.4-next.1
  - @backstage/errors@1.1.4-next.1
  - @backstage/plugin-tech-insights-common@0.2.9-next.1

## 0.5.5-next.0

### Patch Changes

- Updated dependencies
  - @backstage/catalog-client@1.2.0-next.0
  - @backstage/backend-common@0.16.1-next.0
  - @backstage/types@1.0.2-next.0
  - @backstage/backend-tasks@0.3.8-next.0
  - @backstage/catalog-model@1.1.4-next.0
  - @backstage/config@1.0.5-next.0
  - @backstage/errors@1.1.4-next.0
  - @backstage/plugin-tech-insights-common@0.2.9-next.0
  - @backstage/plugin-tech-insights-node@0.3.7-next.0

## 0.5.4

### Patch Changes

- f12e9e5b8c: Add Documentation on 404 Errors
- 06cf8f1cf2: Add a default delay to the fact retrievers to prevent cold-start errors
- 30e43717c7: Use `HumanDuration` from `@backstage/types`
- Updated dependencies
  - @backstage/backend-common@0.16.0
  - @backstage/backend-tasks@0.3.7
  - @backstage/catalog-model@1.1.3
  - @backstage/types@1.0.1
  - @backstage/plugin-tech-insights-node@0.3.6
  - @backstage/catalog-client@1.1.2
  - @backstage/config@1.0.4
  - @backstage/errors@1.1.3
  - @backstage/plugin-tech-insights-common@0.2.8

## 0.5.4-next.1

### Patch Changes

- f12e9e5b8c: Add Documentation on 404 Errors
- Updated dependencies
  - @backstage/backend-common@0.16.0-next.1
  - @backstage/backend-tasks@0.3.7-next.1
  - @backstage/plugin-tech-insights-node@0.3.6-next.1
  - @backstage/catalog-client@1.1.2-next.0
  - @backstage/catalog-model@1.1.3-next.0
  - @backstage/config@1.0.4-next.0
  - @backstage/errors@1.1.3-next.0
  - @backstage/types@1.0.1-next.0
  - @backstage/plugin-tech-insights-common@0.2.8-next.0

## 0.5.4-next.0

### Patch Changes

- 06cf8f1cf2: Add a default delay to the fact retrievers to prevent cold-start errors
- 30e43717c7: Use `HumanDuration` from `@backstage/types`
- Updated dependencies
  - @backstage/backend-common@0.16.0-next.0
  - @backstage/backend-tasks@0.3.7-next.0
  - @backstage/catalog-model@1.1.3-next.0
  - @backstage/types@1.0.1-next.0
  - @backstage/plugin-tech-insights-node@0.3.6-next.0
  - @backstage/catalog-client@1.1.2-next.0
  - @backstage/config@1.0.4-next.0
  - @backstage/errors@1.1.3-next.0
  - @backstage/plugin-tech-insights-common@0.2.8-next.0

## 0.5.3

### Patch Changes

- 296aea34da: The Tech Insights plugin supports running fact retrievers across multiple instances. Update the README to remove the stale instructions.
- 2d3a5f09ab: Use `response.json` rather than `response.send` where appropriate, as outlined in `SECURITY.md`
- f7cbfb97ed: Modify router endpoint to handle singular and collections of request parameters similarly.
- Updated dependencies
  - @backstage/catalog-model@1.1.2
  - @backstage/backend-common@0.15.2
  - @backstage/backend-tasks@0.3.6
  - @backstage/catalog-client@1.1.1
  - @backstage/plugin-tech-insights-node@0.3.5
  - @backstage/config@1.0.3
  - @backstage/errors@1.1.2
  - @backstage/plugin-tech-insights-common@0.2.7

## 0.5.3-next.2

### Patch Changes

- 2d3a5f09ab: Use `response.json` rather than `response.send` where appropriate, as outlined in `SECURITY.md`
- Updated dependencies
  - @backstage/backend-tasks@0.3.6-next.2
  - @backstage/backend-common@0.15.2-next.2
  - @backstage/plugin-tech-insights-node@0.3.5-next.2
  - @backstage/catalog-client@1.1.1-next.2
  - @backstage/catalog-model@1.1.2-next.2
  - @backstage/config@1.0.3-next.2
  - @backstage/errors@1.1.2-next.2
  - @backstage/plugin-tech-insights-common@0.2.7-next.2

## 0.5.3-next.1

### Patch Changes

- f7cbfb97ed: Modify router endpoint to handle singular and collections of request parameters similarly.
- Updated dependencies
  - @backstage/catalog-client@1.1.1-next.1
  - @backstage/backend-common@0.15.2-next.1
  - @backstage/backend-tasks@0.3.6-next.1
  - @backstage/catalog-model@1.1.2-next.1
  - @backstage/config@1.0.3-next.1
  - @backstage/errors@1.1.2-next.1
  - @backstage/plugin-tech-insights-common@0.2.7-next.1
  - @backstage/plugin-tech-insights-node@0.3.5-next.1

## 0.5.3-next.0

### Patch Changes

- Updated dependencies
  - @backstage/catalog-model@1.1.2-next.0
  - @backstage/plugin-tech-insights-node@0.3.5-next.0
  - @backstage/catalog-client@1.1.1-next.0
  - @backstage/backend-common@0.15.2-next.0
  - @backstage/backend-tasks@0.3.6-next.0
  - @backstage/config@1.0.3-next.0
  - @backstage/errors@1.1.2-next.0
  - @backstage/plugin-tech-insights-common@0.2.7-next.0

## 0.5.2

### Patch Changes

- 8872cc735d: Fixed a bug where the database option to skip migrations was ignored.
- 12c6a07c2a: Changed the description of the `techdocsAnnotationFactName` fact.
- 2e0689e536: Support for timeout in FactRetrieverRegistrationOptions
- 9e8e9f5243: Modify Tech insight initialization to expose FactRetrieverEngine. Enables users to trigger fact retrieval manually or reschedule retrievers on runtime.
- Updated dependencies
  - @backstage/backend-common@0.15.1
  - @backstage/plugin-tech-insights-node@0.3.4
  - @backstage/backend-tasks@0.3.5
  - @backstage/catalog-client@1.1.0
  - @backstage/catalog-model@1.1.1
  - @backstage/config@1.0.2
  - @backstage/errors@1.1.1

## 0.5.2-next.2

### Patch Changes

- Updated dependencies
  - @backstage/catalog-client@1.1.0-next.2
  - @backstage/catalog-model@1.1.1-next.0
  - @backstage/config@1.0.2-next.0
  - @backstage/errors@1.1.1-next.0
  - @backstage/backend-common@0.15.1-next.3
  - @backstage/backend-tasks@0.3.5-next.1
  - @backstage/plugin-tech-insights-node@0.3.4-next.1

## 0.5.2-next.1

### Patch Changes

- 12c6a07c2a: Changed the description of the `techdocsAnnotationFactName` fact.
- Updated dependencies
  - @backstage/backend-common@0.15.1-next.1

## 0.5.2-next.0

### Patch Changes

- 8872cc735d: Fixed a bug where the database option to skip migrations was ignored.
- 2e0689e536: Support for timeout in FactRetrieverRegistrationOptions
- 9e8e9f5243: Modify Tech insight initialization to expose FactRetrieverEngine. Enables users to trigger fact retrieval manually or reschedule retrievers on runtime.
- Updated dependencies
  - @backstage/backend-common@0.15.1-next.0
  - @backstage/plugin-tech-insights-node@0.3.4-next.0
  - @backstage/backend-tasks@0.3.5-next.0
  - @backstage/catalog-client@1.0.5-next.0

## 0.5.1

### Patch Changes

- Updated dependencies
  - @backstage/backend-common@0.15.0
  - @backstage/backend-tasks@0.3.4
  - @backstage/plugin-tech-insights-common@0.2.6
  - @backstage/plugin-tech-insights-node@0.3.3

## 0.5.1-next.0

### Patch Changes

- Updated dependencies
  - @backstage/backend-common@0.15.0-next.0
  - @backstage/backend-tasks@0.3.4-next.0
  - @backstage/plugin-tech-insights-common@0.2.6-next.0
  - @backstage/plugin-tech-insights-node@0.3.3-next.0

## 0.5.0

### Minor Changes

- 818fa28d71: Allow FactRetrieverRegistry to be injected into buildTechInsightsContext so that we can override default registry implementation.
- 46cfda58aa: **BREAKING**: Update FactRetrieverRegistry interface to be async so that db backed implementations can be passed through to the FactRetrieverEngine.

  If you have existing custom `FactRetrieverRegistry` implementations, you'll need to remove the `retrievers` member and make all the methods async.

### Patch Changes

- 2ef58ab539: TechInsightsBackend: Added missing 'scheduler' to code examples
- 4e9a90e307: Updated dependency `luxon` to `^3.0.0`.
- 679b32172e: Updated dependency `knex` to `^2.0.0`.
- bcc122c46d: The `FactRetriever` model has been extended by adding optional title and description fields, allowing you to display them in the UI.
- Updated dependencies
  - @backstage/backend-common@0.14.1
  - @backstage/catalog-model@1.1.0
  - @backstage/catalog-client@1.0.4
  - @backstage/backend-tasks@0.3.3
  - @backstage/plugin-tech-insights-common@0.2.5
  - @backstage/plugin-tech-insights-node@0.3.2
  - @backstage/errors@1.1.0

## 0.5.0-next.3

### Minor Changes

- 46cfda58aa: **BREAKING**: Update FactRetrieverRegistry interface to be async so that db backed implementations can be passed through to the FactRetrieverEngine.

  If you have existing custom `FactRetrieverRegistry` implementations, you'll need to remove the `retrievers` member and make all the methods async.

### Patch Changes

- 4e9a90e307: Updated dependency `luxon` to `^3.0.0`.
- bcc122c46d: The `FactRetriever` model has been extended by adding optional title and description fields, allowing you to display them in the UI.
- Updated dependencies
  - @backstage/backend-common@0.14.1-next.3
  - @backstage/catalog-client@1.0.4-next.2
  - @backstage/backend-tasks@0.3.3-next.3
  - @backstage/plugin-tech-insights-common@0.2.5-next.0
  - @backstage/plugin-tech-insights-node@0.3.2-next.1
  - @backstage/catalog-model@1.1.0-next.3

## 0.5.0-next.2

### Minor Changes

- 818fa28d71: Allow FactRetrieverRegistry to be injected into buildTechInsightsContext so that we can override default registry implementation.

### Patch Changes

- 679b32172e: Updated dependency `knex` to `^2.0.0`.
- Updated dependencies
  - @backstage/catalog-model@1.1.0-next.2
  - @backstage/backend-common@0.14.1-next.2
  - @backstage/backend-tasks@0.3.3-next.2

## 0.4.2-next.1

### Patch Changes

- Updated dependencies
  - @backstage/catalog-model@1.1.0-next.1
  - @backstage/backend-common@0.14.1-next.1
  - @backstage/errors@1.1.0-next.0
  - @backstage/backend-tasks@0.3.3-next.1
  - @backstage/catalog-client@1.0.4-next.1

## 0.4.2-next.0

### Patch Changes

- 2ef58ab539: TechInsightsBackend: Added missing 'scheduler' to code examples
- Updated dependencies
  - @backstage/backend-common@0.14.1-next.0
  - @backstage/catalog-model@1.1.0-next.0
  - @backstage/backend-tasks@0.3.3-next.0
  - @backstage/plugin-tech-insights-node@0.3.2-next.0
  - @backstage/catalog-client@1.0.4-next.0

## 0.4.1

### Patch Changes

- 4fee8f59e3: Updated tech-insights fetch/latest endpoint to return the actual latest row based on the timestamp
- aa15229ec3: Introduce additional JsonValue types to be storable as facts. This enables the possibility to store more complex objects for fact checking purposes. The rules engine supports walking keyed object values directly to create rules and checks

  Modify facts database table to have a more restricted timestamp precision for cases where the postgres server isn't configured to contain such value. This fixes the issue where in some cases `maxItems` lifecycle condition didn't work as expected.

- Updated dependencies
  - @backstage/backend-tasks@0.3.2
  - @backstage/backend-common@0.14.0
  - @backstage/catalog-client@1.0.3
  - @backstage/catalog-model@1.0.3
  - @backstage/plugin-tech-insights-node@0.3.1

## 0.4.1-next.2

### Patch Changes

- Updated dependencies
  - @backstage/backend-common@0.14.0-next.2
  - @backstage/backend-tasks@0.3.2-next.2
  - @backstage/plugin-tech-insights-node@0.3.1-next.1

## 0.4.1-next.1

### Patch Changes

- 4fee8f59e3: Updated tech-insights fetch/latest endpoint to return the actual latest row based on the timestamp
- Updated dependencies
  - @backstage/backend-tasks@0.3.2-next.1
  - @backstage/backend-common@0.13.6-next.1
  - @backstage/catalog-client@1.0.3-next.0
  - @backstage/catalog-model@1.0.3-next.0

## 0.4.1-next.0

### Patch Changes

- Updated dependencies
  - @backstage/backend-tasks@0.3.2-next.0
  - @backstage/backend-common@0.13.6-next.0
  - @backstage/plugin-tech-insights-node@0.3.1-next.0

## 0.4.0

### Minor Changes

- 3333e20b27: **BREAKING**: The `buildTechInsightsContext` function now takes an additional
  field in its options argument: `tokenManager`. This is an instance of
  `TokenManager`, which can be found in your backend initialization code's
  `env`.

  ```diff
   const builder = buildTechInsightsContext({
     logger: env.logger,
     config: env.config,
     database: env.database,
     discovery: env.discovery,
     scheduler: env.scheduler,
  +  tokenManager: env.tokenManager,
     factRetrievers: [ /* ... */ ],
   });
  ```

### Patch Changes

- Updated dependencies
  - @backstage/backend-common@0.13.3
  - @backstage/backend-tasks@0.3.1
  - @backstage/plugin-tech-insights-node@0.3.0
  - @backstage/config@1.0.1
  - @backstage/catalog-client@1.0.2
  - @backstage/catalog-model@1.0.2

## 0.4.0-next.2

### Patch Changes

- Updated dependencies
  - @backstage/backend-common@0.13.3-next.2
  - @backstage/backend-tasks@0.3.1-next.1
  - @backstage/config@1.0.1-next.0
  - @backstage/catalog-model@1.0.2-next.0
  - @backstage/plugin-tech-insights-node@0.3.0-next.2
  - @backstage/catalog-client@1.0.2-next.0

## 0.4.0-next.1

### Minor Changes

- 3333e20b27: **BREAKING**: The `buildTechInsightsContext` function now takes an additional
  field in its options argument: `tokenManager`. This is an instance of
  `TokenManager`, which can be found in your backend initialization code's
  `env`.

  ```diff
   const builder = buildTechInsightsContext({
     logger: env.logger,
     config: env.config,
     database: env.database,
     discovery: env.discovery,
     scheduler: env.scheduler,
  +  tokenManager: env.tokenManager,
     factRetrievers: [ /* ... */ ],
   });
  ```

### Patch Changes

- Updated dependencies
  - @backstage/backend-common@0.13.3-next.1
  - @backstage/plugin-tech-insights-node@0.3.0-next.1

## 0.3.1-next.0

### Patch Changes

- Updated dependencies
  - @backstage/backend-common@0.13.3-next.0
  - @backstage/backend-tasks@0.3.1-next.0
  - @backstage/plugin-tech-insights-node@0.2.10-next.0

## 0.3.0

### Minor Changes

- 231fee736b: This backend now uses the `@backstage/backend-tasks` package facilities for scheduling fact retrievers.

  **BREAKING**: The `buildTechInsightsContext` function now takes an additional field in its options argument: `scheduler`. This is an instance of `PluginTaskScheduler`, which can be found in your backend initialization code's `env`.

  ```diff
   const builder = buildTechInsightsContext({
     logger: env.logger,
     config: env.config,
     database: env.database,
     discovery: env.discovery,
  +  scheduler: env.scheduler,
     factRetrievers: [ /* ... */ ],
   });
  ```

### Patch Changes

- 21de525ce9: Updated README.md with better install instructions
- c47509e1a0: Implemented changes suggested by Deepsource.io including multiple double non-null assertion operators and unexpected awaits for non-promise values.
- 2fe58c7285: Improved the Tech-Insights documentation:

  - `lifecycle` examples used `ttl` when it should be `timeToLive`
  - Added list of included FactRetrievers
  - Added full backend example using all included FactRetrievers
  - Added boolean scorecard example image showing results of backend example

- Updated dependencies
  - @backstage/backend-tasks@0.3.0
  - @backstage/catalog-model@1.0.1
  - @backstage/plugin-tech-insights-node@0.2.9
  - @backstage/backend-common@0.13.2
  - @backstage/catalog-client@1.0.1

## 0.3.0-next.2

### Patch Changes

- 21de525ce9: Updated README.md with better install instructions
- Updated dependencies
  - @backstage/backend-tasks@0.3.0-next.2
  - @backstage/catalog-model@1.0.1-next.1

## 0.3.0-next.1

### Minor Changes

- 231fee736b: This backend now uses the `@backstage/backend-tasks` package facilities for scheduling fact retrievers.

  **BREAKING**: The `buildTechInsightsContext` function now takes an additional field in its options argument: `scheduler`. This is an instance of `PluginTaskScheduler`, which can be found in your backend initialization code's `env`.

  ```diff
   const builder = buildTechInsightsContext({
     logger: env.logger,
     config: env.config,
     database: env.database,
     discovery: env.discovery,
  +  scheduler: env.scheduler,
     factRetrievers: [ /* ... */ ],
   });
  ```

### Patch Changes

- Updated dependencies
  - @backstage/backend-tasks@0.3.0-next.1
  - @backstage/plugin-tech-insights-node@0.2.9-next.1
  - @backstage/backend-common@0.13.2-next.1

## 0.2.11-next.0

### Patch Changes

- c47509e1a0: Implemented changes suggested by Deepsource.io including multiple double non-null assertion operators and unexpected awaits for non-promise values.
- 2fe58c7285: Improved the Tech-Insights documentation:

  - `lifecycle` examples used `ttl` when it should be `timeToLive`
  - Added list of included FactRetrievers
  - Added full backend example using all included FactRetrievers
  - Added boolean scorecard example image showing results of backend example

- Updated dependencies
  - @backstage/catalog-model@1.0.1-next.0
  - @backstage/backend-common@0.13.2-next.0
  - @backstage/catalog-client@1.0.1-next.0
  - @backstage/plugin-tech-insights-node@0.2.9-next.0

## 0.2.10

### Patch Changes

- 89c7e47967: Minor README update
- Updated dependencies
  - @backstage/backend-common@0.13.1
  - @backstage/catalog-model@1.0.0
  - @backstage/catalog-client@1.0.0
  - @backstage/config@1.0.0
  - @backstage/errors@1.0.0
  - @backstage/plugin-tech-insights-common@0.2.4
  - @backstage/plugin-tech-insights-node@0.2.8

## 0.2.9

### Patch Changes

- Updated dependencies
  - @backstage/backend-common@0.13.0
  - @backstage/catalog-model@0.13.0
  - @backstage/catalog-client@0.9.0
  - @backstage/plugin-tech-insights-node@0.2.7

## 0.2.9-next.0

### Patch Changes

- Updated dependencies
  - @backstage/backend-common@0.13.0-next.0
  - @backstage/catalog-model@0.13.0-next.0
  - @backstage/catalog-client@0.9.0-next.0
  - @backstage/plugin-tech-insights-node@0.2.7-next.0

## 0.2.8

### Patch Changes

- 36aa63022b: Use `CompoundEntityRef` instead of `EntityName`, and `getCompoundEntityRef` instead of `getEntityName`, from `@backstage/catalog-model`.
- Updated dependencies
  - @backstage/catalog-model@0.12.0
  - @backstage/catalog-client@0.8.0
  - @backstage/backend-common@0.12.0
  - @backstage/plugin-tech-insights-node@0.2.6

## 0.2.7

### Patch Changes

- 67a7c02d26: Remove usages of `EntityRef` and `parseEntityName` from `@backstage/catalog-model`
- 919cf2f836: Minor updates to match the new `targetRef` field of relations, and to stop consuming the `target` field
- Updated dependencies
  - @backstage/backend-common@0.11.0
  - @backstage/catalog-model@0.11.0
  - @backstage/catalog-client@0.7.2
  - @backstage/plugin-tech-insights-node@0.2.5

## 0.2.6

### Patch Changes

- Fix for the previous release with missing type declarations.
- Updated dependencies
  - @backstage/backend-common@0.10.9
  - @backstage/catalog-client@0.7.1
  - @backstage/catalog-model@0.10.1
  - @backstage/config@0.1.15
  - @backstage/errors@0.2.2
  - @backstage/plugin-tech-insights-common@0.2.3
  - @backstage/plugin-tech-insights-node@0.2.4

## 0.2.5

### Patch Changes

- c77c5c7eb6: Added `backstage.role` to `package.json`
- 538ca90790: Use updated type names from `@backstage/catalog-client`
- Updated dependencies
  - @backstage/backend-common@0.10.8
  - @backstage/catalog-client@0.7.0
  - @backstage/errors@0.2.1
  - @backstage/catalog-model@0.10.0
  - @backstage/config@0.1.14
  - @backstage/plugin-tech-insights-common@0.2.2
  - @backstage/plugin-tech-insights-node@0.2.3

## 0.2.4

### Patch Changes

- 2441d1cf59: chore(deps): bump `knex` from 0.95.6 to 1.0.2

  This also replaces `sqlite3` with `@vscode/sqlite3` 5.0.7

- Updated dependencies
  - @backstage/catalog-client@0.6.0
  - @backstage/backend-common@0.10.7
  - @backstage/plugin-tech-insights-node@0.2.2

## 0.2.4-next.0

### Patch Changes

- 2441d1cf59: chore(deps): bump `knex` from 0.95.6 to 1.0.2

  This also replaces `sqlite3` with `@vscode/sqlite3` 5.0.7

- Updated dependencies
  - @backstage/backend-common@0.10.7-next.0
  - @backstage/plugin-tech-insights-node@0.2.2-next.0

## 0.2.3

### Patch Changes

- Updated dependencies
  - @backstage/backend-common@0.10.6
  - @backstage/plugin-tech-insights-node@0.2.1

## 0.2.3-next.0

### Patch Changes

- Updated dependencies
  - @backstage/backend-common@0.10.6-next.0
  - @backstage/plugin-tech-insights-node@0.2.1-next.0

## 0.2.2

### Patch Changes

- bbb6622752: Update README to match config options.
- Updated dependencies
  - @backstage/backend-common@0.10.5

## 0.2.1

### Patch Changes

- ad0a7eb088: Fixed invalid access that caused an immediate crash with a `TypeError` when loading the package.

## 0.2.0

### Minor Changes

- dfd5e81721: BREAKING CHANGES:

  - The helper function to create a fact retriever registration is now expecting an object of configuration items instead of individual arguments.
    Modify your `techInsights.ts` plugin configuration in `packages/backend/src/plugins/techInsights.ts` (or equivalent) the following way:

  ```diff
  -createFactRetrieverRegistration(
  -  '1 1 1 * *', // Example cron, At 01:01 on day-of-month 1.
  -  entityOwnershipFactRetriever,
  -),
  +createFactRetrieverRegistration({
  +  cadence: '1 1 1 * *', // Example cron, At 01:01 on day-of-month 1.
  +  factRetriever: entityOwnershipFactRetriever,
  +}),

  ```

  - `TechInsightsStore` interface has changed its signature of `insertFacts` method. If you have created your own implementation of either `TechInsightsDatabase` or `FactRetrieverEngine` you need to modify the implementation/call to this method to accept/pass-in an object instead if individual arguments. The interface now accepts an additional `lifecycle` argument which is optional (defined below). An example modification to fact retriever engine:

  ```diff
  -await this.repository.insertFacts(factRetriever.id, facts);
  +await this.repository.insertFacts({
  + id: factRetriever.id,
  + facts,
  + lifecycle,
  +});
  ```

  Adds a configuration option to fact retrievers to define lifecycle for facts the retriever persists. Possible values are either 'max items' or 'time-to-live'. The former will keep only n number of items in the database for each fact per entity. The latter will remove all facts that are older than the TTL value.

  Possible values:

  - `{ maxItems: 5 }` // Deletes all facts for the retriever/entity pair, apart from the last five
  - `{ ttl: 1209600000 }` // (2 weeks) Deletes all facts older than 2 weeks for the retriever/entity pair
  - `{ ttl: { weeks: 2 } }` // Deletes all facts older than 2 weeks for the retriever/entity pair

### Patch Changes

- Updated dependencies
  - @backstage/backend-common@0.10.4
  - @backstage/config@0.1.13
  - @backstage/plugin-tech-insights-node@0.2.0
  - @backstage/catalog-model@0.9.10
  - @backstage/catalog-client@0.5.5

## 0.2.0-next.0

### Minor Changes

- dfd5e81721: BREAKING CHANGES:

  - The helper function to create a fact retriever registration is now expecting an object of configuration items instead of individual arguments.
    Modify your `techInsights.ts` plugin configuration in `packages/backend/src/plugins/techInsights.ts` (or equivalent) the following way:

  ```diff
  -createFactRetrieverRegistration(
  -  '1 1 1 * *', // Example cron, At 01:01 on day-of-month 1.
  -  entityOwnershipFactRetriever,
  -),
  +createFactRetrieverRegistration({
  +  cadence: '1 1 1 * *', // Example cron, At 01:01 on day-of-month 1.
  +  factRetriever: entityOwnershipFactRetriever,
  +}),

  ```

  - `TechInsightsStore` interface has changed its signature of `insertFacts` method. If you have created your own implementation of either `TechInsightsDatabase` or `FactRetrieverEngine` you need to modify the implementation/call to this method to accept/pass-in an object instead if individual arguments. The interface now accepts an additional `lifecycle` argument which is optional (defined below). An example modification to fact retriever engine:

  ```diff
  -await this.repository.insertFacts(factRetriever.id, facts);
  +await this.repository.insertFacts({
  + id: factRetriever.id,
  + facts,
  + lifecycle,
  +});
  ```

  Adds a configuration option to fact retrievers to define lifecycle for facts the retriever persists. Possible values are either 'max items' or 'time-to-live'. The former will keep only n number of items in the database for each fact per entity. The latter will remove all facts that are older than the TTL value.

  Possible values:

  - `{ maxItems: 5 }` // Deletes all facts for the retriever/entity pair, apart from the last five
  - `{ ttl: 1209600000 }` // (2 weeks) Deletes all facts older than 2 weeks for the retriever/entity pair
  - `{ ttl: { weeks: 2 } }` // Deletes all facts older than 2 weeks for the retriever/entity pair

### Patch Changes

- Updated dependencies
  - @backstage/backend-common@0.10.4-next.0
  - @backstage/config@0.1.13-next.0
  - @backstage/plugin-tech-insights-node@0.2.0-next.0
  - @backstage/catalog-model@0.9.10-next.0
  - @backstage/catalog-client@0.5.5-next.0

## 0.1.5

### Patch Changes

- 19f0f93504: Catch errors from a fact retriever and log them.
- 10f26e8883: Modify queries to perform better by filtering on sub-queries as well
- a60eb0f0dd: adding new operation to run checks for multiple entities in one request
- Updated dependencies
  - @backstage/config@0.1.12
  - @backstage/backend-common@0.10.3
  - @backstage/plugin-tech-insights-common@0.2.1
  - @backstage/errors@0.2.0
  - @backstage/catalog-client@0.5.4
  - @backstage/catalog-model@0.9.9

## 0.1.4

### Patch Changes

- Updated dependencies
  - @backstage/backend-common@0.10.0
  - @backstage/catalog-client@0.5.3
  - @backstage/plugin-tech-insights-node@0.1.2

## 0.1.3

### Patch Changes

- b055a6addc: Align on usage of `cross-fetch` vs `node-fetch` in frontend vs backend packages, and remove some unnecessary imports of either one of them
- b5bd60fddc: Removed unnecessary check for specific server error in `@backstage plugin-tech-insights-backend`.
- c6c8b8e53e: Minor fixes in Readme to make the examples more directly usable.
- Updated dependencies
  - @backstage/plugin-tech-insights-common@0.2.0
  - @backstage/backend-common@0.9.12
  - @backstage/plugin-tech-insights-node@0.1.1

## 0.1.2

### Patch Changes

- 2017de90da: Update README docs to use correct function/parameter names
- Updated dependencies
  - @backstage/errors@0.1.5
  - @backstage/backend-common@0.9.11

## 0.1.1

### Patch Changes

- 5c00e45045: Add catalog fact retrievers

  Add fact retrievers which generate facts related to the completeness
  of entity data in the catalog.

- Updated dependencies
  - @backstage/catalog-client@0.5.2
  - @backstage/catalog-model@0.9.7
  - @backstage/backend-common@0.9.10<|MERGE_RESOLUTION|>--- conflicted
+++ resolved
@@ -1,7 +1,5 @@
 # @backstage/plugin-tech-insights-backend
 
-<<<<<<< HEAD
-=======
 ## 0.5.17-next.3
 
 ### Patch Changes
@@ -64,7 +62,6 @@
   - @backstage/plugin-tech-insights-common@0.2.11
   - @backstage/plugin-tech-insights-node@0.4.8-next.0
 
->>>>>>> 1e3c6889
 ## 0.5.14
 
 ### Patch Changes
