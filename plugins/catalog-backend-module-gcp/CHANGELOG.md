--- conflicted
+++ resolved
@@ -1,7 +1,5 @@
 # @backstage/plugin-catalog-backend-module-gcp
 
-<<<<<<< HEAD
-=======
 ## 0.1.2-next.0
 
 ### Patch Changes
@@ -14,7 +12,6 @@
   - @backstage/plugin-catalog-node@1.4.3-next.0
   - @backstage/plugin-kubernetes-common@0.6.5
 
->>>>>>> 413caa19
 ## 0.1.0
 
 ### Minor Changes
