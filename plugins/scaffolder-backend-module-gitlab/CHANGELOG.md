--- conflicted
+++ resolved
@@ -1,7 +1,5 @@
 # @backstage/plugin-scaffolder-backend-module-gitlab
 
-<<<<<<< HEAD
-=======
 ## 0.2.6-next.3
 
 ### Patch Changes
@@ -42,7 +40,6 @@
   - @backstage/errors@1.2.1
   - @backstage/plugin-scaffolder-node@0.2.2-next.0
 
->>>>>>> 1e3c6889
 ## 0.2.3
 
 ### Patch Changes
