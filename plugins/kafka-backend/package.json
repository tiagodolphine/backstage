{
  "name": "@backstage/plugin-kafka-backend",
  "description": "A Backstage backend plugin that integrates towards Kafka",
<<<<<<< HEAD
  "version": "0.2.41",
=======
  "version": "0.2.43-next.0",
>>>>>>> 413caa19
  "main": "src/index.ts",
  "types": "src/index.ts",
  "license": "Apache-2.0",
  "publishConfig": {
    "access": "public",
    "main": "dist/index.cjs.js",
    "types": "dist/index.d.ts",
    "alphaTypes": "dist/index.alpha.d.ts"
  },
  "backstage": {
    "role": "backend-plugin"
  },
  "homepage": "https://backstage.io",
  "repository": {
    "type": "git",
    "url": "https://github.com/backstage/backstage",
    "directory": "plugins/kafka-backend"
  },
  "keywords": [
    "backstage",
    "kafka"
  ],
  "configSchema": "config.d.ts",
  "scripts": {
    "start": "backstage-cli package start",
    "build": "backstage-cli package build --experimental-type-build",
    "lint": "backstage-cli package lint",
    "test": "backstage-cli package test",
    "prepack": "backstage-cli package prepack",
    "postpack": "backstage-cli package postpack",
    "clean": "backstage-cli package clean"
  },
  "dependencies": {
    "@backstage/backend-common": "workspace:^",
    "@backstage/backend-plugin-api": "workspace:^",
    "@backstage/catalog-model": "workspace:^",
    "@backstage/config": "workspace:^",
    "@backstage/errors": "workspace:^",
    "@types/express": "^4.17.6",
    "express": "^4.17.1",
    "express-promise-router": "^4.1.0",
    "kafkajs": "^2.0.0",
    "lodash": "^4.17.21",
    "winston": "^3.2.1"
  },
  "devDependencies": {
    "@backstage/cli": "workspace:^",
    "@types/jest-when": "^3.5.0",
    "@types/lodash": "^4.14.151",
    "jest-when": "^3.1.0",
    "supertest": "^6.1.3"
  },
  "files": [
    "dist",
    "config.d.ts",
    "alpha"
  ]
}<|MERGE_RESOLUTION|>--- conflicted
+++ resolved
@@ -1,11 +1,7 @@
 {
   "name": "@backstage/plugin-kafka-backend",
   "description": "A Backstage backend plugin that integrates towards Kafka",
-<<<<<<< HEAD
-  "version": "0.2.41",
-=======
   "version": "0.2.43-next.0",
->>>>>>> 413caa19
   "main": "src/index.ts",
   "types": "src/index.ts",
   "license": "Apache-2.0",
