# @backstage/plugin-kafka-backend

<<<<<<< HEAD
=======
## 0.2.43-next.0

### Patch Changes

- Updated dependencies
  - @backstage/backend-common@0.19.4-next.0
  - @backstage/backend-plugin-api@0.6.2-next.0
  - @backstage/catalog-model@1.4.1
  - @backstage/config@1.0.8
  - @backstage/errors@1.2.1

>>>>>>> 413caa19
## 0.2.41

### Patch Changes

- 629cbd194a87: Use `coreServices.rootConfig` instead of `coreService.config`
- Updated dependencies
  - @backstage/backend-common@0.19.2
  - @backstage/backend-plugin-api@0.6.0
  - @backstage/catalog-model@1.4.1
  - @backstage/config@1.0.8
  - @backstage/errors@1.2.1

## 0.2.41-next.2

### Patch Changes

- Updated dependencies
  - @backstage/backend-plugin-api@0.6.0-next.2
  - @backstage/backend-common@0.19.2-next.2

## 0.2.41-next.1

### Patch Changes

- 629cbd194a87: Use `coreServices.rootConfig` instead of `coreService.config`
- Updated dependencies
  - @backstage/backend-common@0.19.2-next.1
  - @backstage/backend-plugin-api@0.6.0-next.1
  - @backstage/catalog-model@1.4.1
  - @backstage/config@1.0.8
  - @backstage/errors@1.2.1

## 0.2.41-next.0

### Patch Changes

- Updated dependencies
  - @backstage/backend-common@0.19.2-next.0
  - @backstage/backend-plugin-api@0.5.5-next.0
  - @backstage/catalog-model@1.4.1
  - @backstage/config@1.0.8
  - @backstage/errors@1.2.1

## 0.2.40

### Patch Changes

- Updated dependencies
  - @backstage/errors@1.2.1
  - @backstage/backend-common@0.19.1
  - @backstage/backend-plugin-api@0.5.4
  - @backstage/catalog-model@1.4.1
  - @backstage/config@1.0.8

## 0.2.40-next.0

### Patch Changes

- Updated dependencies
  - @backstage/errors@1.2.1-next.0
  - @backstage/backend-common@0.19.1-next.0
  - @backstage/backend-plugin-api@0.5.4-next.0
  - @backstage/catalog-model@1.4.1-next.0
  - @backstage/config@1.0.8

## 0.2.39

### Patch Changes

- Updated dependencies
  - @backstage/backend-common@0.19.0
  - @backstage/catalog-model@1.4.0
  - @backstage/errors@1.2.0
  - @backstage/backend-plugin-api@0.5.3
  - @backstage/config@1.0.8

## 0.2.39-next.2

### Patch Changes

- Updated dependencies
  - @backstage/backend-common@0.19.0-next.2
  - @backstage/catalog-model@1.4.0-next.1
  - @backstage/backend-plugin-api@0.5.3-next.2
  - @backstage/config@1.0.7
  - @backstage/errors@1.2.0-next.0

## 0.2.39-next.1

### Patch Changes

- Updated dependencies
  - @backstage/backend-common@0.19.0-next.1
  - @backstage/errors@1.2.0-next.0
  - @backstage/backend-plugin-api@0.5.3-next.1
  - @backstage/catalog-model@1.4.0-next.0
  - @backstage/config@1.0.7

## 0.2.39-next.0

### Patch Changes

- Updated dependencies
  - @backstage/backend-common@0.18.6-next.0
  - @backstage/config@1.0.7
  - @backstage/backend-plugin-api@0.5.3-next.0
  - @backstage/catalog-model@1.3.0
  - @backstage/errors@1.1.5

## 0.2.38

### Patch Changes

- Updated dependencies
  - @backstage/backend-common@0.18.5
  - @backstage/backend-plugin-api@0.5.2
  - @backstage/catalog-model@1.3.0
  - @backstage/config@1.0.7
  - @backstage/errors@1.1.5

## 0.2.38-next.1

### Patch Changes

- Updated dependencies
  - @backstage/backend-common@0.18.5-next.1
  - @backstage/backend-plugin-api@0.5.2-next.1
  - @backstage/config@1.0.7

## 0.2.38-next.0

### Patch Changes

- Updated dependencies
  - @backstage/backend-common@0.18.5-next.0
  - @backstage/backend-plugin-api@0.5.2-next.0
  - @backstage/catalog-model@1.3.0
  - @backstage/config@1.0.7
  - @backstage/errors@1.1.5

## 0.2.37

### Patch Changes

- Updated dependencies
  - @backstage/backend-common@0.18.4
  - @backstage/catalog-model@1.3.0
  - @backstage/backend-plugin-api@0.5.1
  - @backstage/config@1.0.7
  - @backstage/errors@1.1.5

## 0.2.37-next.3

### Patch Changes

- Updated dependencies
  - @backstage/catalog-model@1.3.0-next.0
  - @backstage/backend-common@0.18.4-next.2
  - @backstage/backend-plugin-api@0.5.1-next.2
  - @backstage/config@1.0.7
  - @backstage/errors@1.1.5

## 0.2.37-next.2

### Patch Changes

- Updated dependencies
  - @backstage/backend-common@0.18.4-next.2
  - @backstage/backend-plugin-api@0.5.1-next.2
  - @backstage/catalog-model@1.2.1
  - @backstage/config@1.0.7
  - @backstage/errors@1.1.5

## 0.2.37-next.1

### Patch Changes

- Updated dependencies
  - @backstage/backend-common@0.18.4-next.1
  - @backstage/backend-plugin-api@0.5.1-next.1
  - @backstage/catalog-model@1.2.1
  - @backstage/config@1.0.7
  - @backstage/errors@1.1.5

## 0.2.37-next.0

### Patch Changes

- Updated dependencies
  - @backstage/backend-common@0.18.4-next.0
  - @backstage/config@1.0.7
  - @backstage/backend-plugin-api@0.5.1-next.0
  - @backstage/catalog-model@1.2.1
  - @backstage/errors@1.1.5

## 0.2.36

### Patch Changes

- Updated dependencies
  - @backstage/backend-common@0.18.3
  - @backstage/errors@1.1.5
  - @backstage/backend-plugin-api@0.5.0
  - @backstage/catalog-model@1.2.1
  - @backstage/config@1.0.7

## 0.2.36-next.2

### Patch Changes

- Updated dependencies
  - @backstage/backend-common@0.18.3-next.2
  - @backstage/backend-plugin-api@0.4.1-next.2
  - @backstage/config@1.0.7-next.0

## 0.2.36-next.1

### Patch Changes

- Updated dependencies
  - @backstage/errors@1.1.5-next.0
  - @backstage/backend-common@0.18.3-next.1
  - @backstage/backend-plugin-api@0.4.1-next.1
  - @backstage/config@1.0.7-next.0
  - @backstage/catalog-model@1.2.1-next.1

## 0.2.36-next.0

### Patch Changes

- Updated dependencies
  - @backstage/backend-plugin-api@0.4.1-next.0
  - @backstage/backend-common@0.18.3-next.0
  - @backstage/catalog-model@1.2.1-next.0
  - @backstage/config@1.0.6
  - @backstage/errors@1.1.4

## 0.2.35

### Patch Changes

- 0ff03319be: Updated usage of `createBackendPlugin`.
- 4a6f38a535: Added a Backend System plugin feature
- Updated dependencies
  - @backstage/backend-plugin-api@0.4.0
  - @backstage/backend-common@0.18.2
  - @backstage/catalog-model@1.2.0
  - @backstage/config@1.0.6
  - @backstage/errors@1.1.4

## 0.2.35-next.2

### Patch Changes

- 0ff03319be: Updated usage of `createBackendPlugin`.
- 4a6f38a535: Added a Backend System plugin feature
- Updated dependencies
  - @backstage/backend-plugin-api@0.4.0-next.2
  - @backstage/backend-common@0.18.2-next.2
  - @backstage/catalog-model@1.2.0-next.1
  - @backstage/config@1.0.6
  - @backstage/errors@1.1.4

## 0.2.35-next.1

### Patch Changes

- Updated dependencies
  - @backstage/backend-common@0.18.2-next.1
  - @backstage/catalog-model@1.1.6-next.0
  - @backstage/config@1.0.6
  - @backstage/errors@1.1.4

## 0.2.35-next.0

### Patch Changes

- Updated dependencies
  - @backstage/catalog-model@1.1.6-next.0
  - @backstage/backend-common@0.18.2-next.0

## 0.2.33

### Patch Changes

- Updated dependencies
  - @backstage/backend-common@0.18.0
  - @backstage/catalog-model@1.1.5
  - @backstage/config@1.0.6
  - @backstage/errors@1.1.4

## 0.2.33-next.2

### Patch Changes

- Updated dependencies
  - @backstage/backend-common@0.18.0-next.1
  - @backstage/catalog-model@1.1.5-next.1
  - @backstage/config@1.0.6-next.0
  - @backstage/errors@1.1.4

## 0.2.33-next.1

### Patch Changes

- Updated dependencies
  - @backstage/backend-common@0.18.0-next.0
  - @backstage/config@1.0.6-next.0
  - @backstage/catalog-model@1.1.5-next.1
  - @backstage/errors@1.1.4

## 0.2.33-next.0

### Patch Changes

- Updated dependencies
  - @backstage/catalog-model@1.1.5-next.0
  - @backstage/backend-common@0.17.0
  - @backstage/config@1.0.5
  - @backstage/errors@1.1.4

## 0.2.32

### Patch Changes

- 0b54dbaf7d: Internal tweak to adapt to `kafkajs` 2.2.3
- Updated dependencies
  - @backstage/backend-common@0.17.0
  - @backstage/errors@1.1.4
  - @backstage/catalog-model@1.1.4
  - @backstage/config@1.0.5

## 0.2.32-next.3

### Patch Changes

- Updated dependencies
  - @backstage/backend-common@0.17.0-next.3
  - @backstage/catalog-model@1.1.4-next.1
  - @backstage/config@1.0.5-next.1
  - @backstage/errors@1.1.4-next.1

## 0.2.32-next.2

### Patch Changes

- Updated dependencies
  - @backstage/backend-common@0.17.0-next.2
  - @backstage/catalog-model@1.1.4-next.1
  - @backstage/config@1.0.5-next.1
  - @backstage/errors@1.1.4-next.1

## 0.2.32-next.1

### Patch Changes

- 0b54dbaf7d: Internal tweak to adapt to `kafkajs` 2.2.3
- Updated dependencies
  - @backstage/backend-common@0.17.0-next.1
  - @backstage/config@1.0.5-next.1
  - @backstage/catalog-model@1.1.4-next.1
  - @backstage/errors@1.1.4-next.1

## 0.2.32-next.0

### Patch Changes

- Updated dependencies
  - @backstage/backend-common@0.16.1-next.0
  - @backstage/catalog-model@1.1.4-next.0
  - @backstage/config@1.0.5-next.0
  - @backstage/errors@1.1.4-next.0

## 0.2.31

### Patch Changes

- Updated dependencies
  - @backstage/backend-common@0.16.0
  - @backstage/catalog-model@1.1.3
  - @backstage/config@1.0.4
  - @backstage/errors@1.1.3

## 0.2.31-next.1

### Patch Changes

- Updated dependencies
  - @backstage/backend-common@0.16.0-next.1
  - @backstage/catalog-model@1.1.3-next.0
  - @backstage/config@1.0.4-next.0
  - @backstage/errors@1.1.3-next.0

## 0.2.31-next.0

### Patch Changes

- Updated dependencies
  - @backstage/backend-common@0.16.0-next.0
  - @backstage/catalog-model@1.1.3-next.0
  - @backstage/config@1.0.4-next.0
  - @backstage/errors@1.1.3-next.0

## 0.2.30

### Patch Changes

- Updated dependencies
  - @backstage/catalog-model@1.1.2
  - @backstage/backend-common@0.15.2
  - @backstage/config@1.0.3
  - @backstage/errors@1.1.2

## 0.2.30-next.2

### Patch Changes

- Updated dependencies
  - @backstage/backend-common@0.15.2-next.2
  - @backstage/catalog-model@1.1.2-next.2
  - @backstage/config@1.0.3-next.2
  - @backstage/errors@1.1.2-next.2

## 0.2.30-next.1

### Patch Changes

- Updated dependencies
  - @backstage/backend-common@0.15.2-next.1
  - @backstage/catalog-model@1.1.2-next.1
  - @backstage/config@1.0.3-next.1
  - @backstage/errors@1.1.2-next.1

## 0.2.30-next.0

### Patch Changes

- Updated dependencies
  - @backstage/catalog-model@1.1.2-next.0
  - @backstage/backend-common@0.15.2-next.0
  - @backstage/config@1.0.3-next.0
  - @backstage/errors@1.1.2-next.0

## 0.2.29

### Patch Changes

- f6be17460d: Minor API signatures cleanup
- Updated dependencies
  - @backstage/backend-common@0.15.1
  - @backstage/catalog-model@1.1.1
  - @backstage/config@1.0.2
  - @backstage/errors@1.1.1

## 0.2.29-next.1

### Patch Changes

- Updated dependencies
  - @backstage/catalog-model@1.1.1-next.0
  - @backstage/config@1.0.2-next.0
  - @backstage/errors@1.1.1-next.0
  - @backstage/backend-common@0.15.1-next.3

## 0.2.29-next.0

### Patch Changes

- f6be17460d: Minor API signatures cleanup
- Updated dependencies
  - @backstage/backend-common@0.15.1-next.0

## 0.2.28

### Patch Changes

- Updated dependencies
  - @backstage/backend-common@0.15.0

## 0.2.28-next.0

### Patch Changes

- Updated dependencies
  - @backstage/backend-common@0.15.0-next.0

## 0.2.27

### Patch Changes

- 8751667541: Updated dependency `kafkajs` to `^2.0.0`.
- Updated dependencies
  - @backstage/backend-common@0.14.1
  - @backstage/catalog-model@1.1.0
  - @backstage/errors@1.1.0

## 0.2.27-next.2

### Patch Changes

- 8751667541: Updated dependency `kafkajs` to `^2.0.0`.
- Updated dependencies
  - @backstage/catalog-model@1.1.0-next.2
  - @backstage/backend-common@0.14.1-next.2

## 0.2.27-next.1

### Patch Changes

- Updated dependencies
  - @backstage/catalog-model@1.1.0-next.1
  - @backstage/backend-common@0.14.1-next.1
  - @backstage/errors@1.1.0-next.0

## 0.2.27-next.0

### Patch Changes

- Updated dependencies
  - @backstage/backend-common@0.14.1-next.0
  - @backstage/catalog-model@1.1.0-next.0

## 0.2.26

### Patch Changes

- Updated dependencies
  - @backstage/backend-common@0.14.0
  - @backstage/catalog-model@1.0.3

## 0.2.26-next.2

### Patch Changes

- Updated dependencies
  - @backstage/backend-common@0.14.0-next.2

## 0.2.26-next.1

### Patch Changes

- Updated dependencies
  - @backstage/backend-common@0.13.6-next.1
  - @backstage/catalog-model@1.0.3-next.0

## 0.2.26-next.0

### Patch Changes

- Updated dependencies
  - @backstage/backend-common@0.13.6-next.0

## 0.2.25

### Patch Changes

- Updated dependencies
  - @backstage/backend-common@0.13.3
  - @backstage/config@1.0.1
  - @backstage/catalog-model@1.0.2

## 0.2.25-next.1

### Patch Changes

- Updated dependencies
  - @backstage/backend-common@0.13.3-next.2
  - @backstage/config@1.0.1-next.0
  - @backstage/catalog-model@1.0.2-next.0

## 0.2.25-next.0

### Patch Changes

- Updated dependencies
  - @backstage/backend-common@0.13.3-next.0

## 0.2.24

### Patch Changes

- f26cf63878: build(deps-dev): bump `@types/jest-when` from 2.7.2 to 3.5.0
- Updated dependencies
  - @backstage/catalog-model@1.0.1
  - @backstage/backend-common@0.13.2

## 0.2.24-next.1

### Patch Changes

- f26cf63878: build(deps-dev): bump `@types/jest-when` from 2.7.2 to 3.5.0
- Updated dependencies
  - @backstage/backend-common@0.13.2-next.2

## 0.2.24-next.0

### Patch Changes

- Updated dependencies
  - @backstage/catalog-model@1.0.1-next.0
  - @backstage/backend-common@0.13.2-next.0

## 0.2.23

### Patch Changes

- Updated dependencies
  - @backstage/backend-common@0.13.1
  - @backstage/catalog-model@1.0.0
  - @backstage/config@1.0.0
  - @backstage/errors@1.0.0

## 0.2.22

### Patch Changes

- Updated dependencies
  - @backstage/backend-common@0.13.0
  - @backstage/catalog-model@0.13.0

## 0.2.22-next.0

### Patch Changes

- Updated dependencies
  - @backstage/backend-common@0.13.0-next.0
  - @backstage/catalog-model@0.13.0-next.0

## 0.2.21

### Patch Changes

- Updated dependencies
  - @backstage/catalog-model@0.12.0
  - @backstage/backend-common@0.12.0

## 0.2.20

### Patch Changes

- Updated dependencies
  - @backstage/backend-common@0.11.0
  - @backstage/catalog-model@0.11.0

## 0.2.19

### Patch Changes

- Fix for the previous release with missing type declarations.
- Updated dependencies
  - @backstage/backend-common@0.10.9
  - @backstage/catalog-model@0.10.1
  - @backstage/config@0.1.15
  - @backstage/errors@0.2.2

## 0.2.18

### Patch Changes

- c77c5c7eb6: Added `backstage.role` to `package.json`
- Updated dependencies
  - @backstage/backend-common@0.10.8
  - @backstage/errors@0.2.1
  - @backstage/catalog-model@0.10.0
  - @backstage/config@0.1.14

## 0.2.17

### Patch Changes

- Updated dependencies
  - @backstage/backend-common@0.10.7

## 0.2.17-next.0

### Patch Changes

- Updated dependencies
  - @backstage/backend-common@0.10.7-next.0

## 0.2.16

### Patch Changes

- Updated dependencies
  - @backstage/backend-common@0.10.6

## 0.2.16-next.0

### Patch Changes

- Updated dependencies
  - @backstage/backend-common@0.10.6-next.0

## 0.2.15

### Patch Changes

- Updated dependencies
  - @backstage/backend-common@0.10.4
  - @backstage/config@0.1.13
  - @backstage/catalog-model@0.9.10

## 0.2.15-next.0

### Patch Changes

- Updated dependencies
  - @backstage/backend-common@0.10.4-next.0
  - @backstage/config@0.1.13-next.0
  - @backstage/catalog-model@0.9.10-next.0

## 0.2.14

### Patch Changes

- Updated dependencies
  - @backstage/config@0.1.12
  - @backstage/backend-common@0.10.3
  - @backstage/errors@0.2.0
  - @backstage/catalog-model@0.9.9

## 0.2.13

### Patch Changes

- Updated dependencies
  - @backstage/backend-common@0.10.0

## 0.2.12

### Patch Changes

- 4f81bfd356: Add ACL requirements for kafka-backend plugin
- Updated dependencies
  - @backstage/errors@0.1.5
  - @backstage/backend-common@0.9.11

## 0.2.11

### Patch Changes

- 9145449220: Update Kafka configuration types
- Updated dependencies
  - @backstage/catalog-model@0.9.7
  - @backstage/backend-common@0.9.10

## 0.2.10

### Patch Changes

- febddedcb2: Bump `lodash` to remediate `SNYK-JS-LODASH-590103` security vulnerability
- Updated dependencies
  - @backstage/catalog-model@0.9.3
  - @backstage/backend-common@0.9.4
  - @backstage/config@0.1.10

## 0.2.9

### Patch Changes

- Updated dependencies
  - @backstage/backend-common@0.9.0
  - @backstage/config@0.1.8

## 0.2.8

### Patch Changes

- Updated dependencies
  - @backstage/catalog-model@0.9.0
  - @backstage/backend-common@0.8.5

## 0.2.7

### Patch Changes

- 8ab897e01: Properly return a 404 when an unknown cluster is given
- Updated dependencies
  - @backstage/backend-common@0.8.4

## 0.2.6

### Patch Changes

- Updated dependencies [add62a455]
- Updated dependencies [704875e26]
  - @backstage/catalog-model@0.8.0

## 0.2.5

### Patch Changes

- Updated dependencies [22fd8ce2a]
- Updated dependencies [10c008a3a]
- Updated dependencies [f9fb4a205]
- Updated dependencies [16be1d093]
  - @backstage/backend-common@0.8.0
  - @backstage/catalog-model@0.7.9

## 0.2.4

### Patch Changes

- Updated dependencies [e0bfd3d44]
- Updated dependencies [38ca05168]
- Updated dependencies [d8b81fd28]
  - @backstage/backend-common@0.7.0
  - @backstage/catalog-model@0.7.8
  - @backstage/config@0.1.5

## 0.2.3

### Patch Changes

- f03a52f5b: Add support for SASL authentication & SSL boolean config.
- Updated dependencies [8488a1a96]
- Updated dependencies [37e3a69f5]
  - @backstage/catalog-model@0.7.5
  - @backstage/backend-common@0.6.1

## 0.2.2

### Patch Changes

- Updated dependencies [8686eb38c]
- Updated dependencies [0434853a5]
- Updated dependencies [8686eb38c]
  - @backstage/backend-common@0.6.0
  - @backstage/config@0.1.4

## 0.2.1

### Patch Changes

- 4fbc9df79: Fixed `config.d.ts` not being included in the published package.
- f43192207: remove usage of res.send() for res.json() and res.end() to ensure content types are more consistently application/json on backend responses and error cases
- Updated dependencies [12d8f27a6]
- Updated dependencies [497859088]
- Updated dependencies [8adb48df4]
  - @backstage/catalog-model@0.7.3
  - @backstage/backend-common@0.5.5

## 0.2.0

### Minor Changes

- 234e7d985: Added support for multiple Kafka clusters and multiple consumers per component.
  Note that this introduces several breaking changes.

  1. Configuration in `app-config.yaml` has changed to support the ability to configure multiple clusters. This means you are required to update the configs in the following way:

  ```diff
  kafka:
     clientId: backstage
  -  brokers:
  -    - localhost:9092
  +  clusters:
  +    - name: prod
  +      brokers:
  +        - localhost:9092
  ```

  2. Configuration of services has changed as well to support multiple clusters:

  ```diff
    annotations:
  -    kafka.apache.org/consumer-groups: consumer
  +    kafka.apache.org/consumer-groups: prod/consumer
  ```

  3. Kafka Backend API has changed, so querying offsets of a consumer group is now done with the following query path:
     `/consumers/${clusterId}/${consumerGroup}/offsets`

### Patch Changes

- Updated dependencies [26a3a6cf0]
- Updated dependencies [664dd08c9]
- Updated dependencies [9dd057662]
  - @backstage/backend-common@0.5.1

## 0.1.1

### Patch Changes

- Updated dependencies [def2307f3]
- Updated dependencies [0b135e7e0]
- Updated dependencies [294a70cab]
- Updated dependencies [0ea032763]
- Updated dependencies [5345a1f98]
- Updated dependencies [09a370426]
- Updated dependencies [a93f42213]
  - @backstage/catalog-model@0.7.0
  - @backstage/backend-common@0.5.0<|MERGE_RESOLUTION|>--- conflicted
+++ resolved
@@ -1,7 +1,5 @@
 # @backstage/plugin-kafka-backend
 
-<<<<<<< HEAD
-=======
 ## 0.2.43-next.0
 
 ### Patch Changes
@@ -13,7 +11,6 @@
   - @backstage/config@1.0.8
   - @backstage/errors@1.2.1
 
->>>>>>> 413caa19
 ## 0.2.41
 
 ### Patch Changes
