# @backstage/plugin-sonarqube

<<<<<<< HEAD
=======
## 0.7.5-next.3

### Patch Changes

- 406b786a2a2c: Mark package as being free of side effects, allowing more optimized Webpack builds.
- Updated dependencies
  - @backstage/catalog-model@1.4.2-next.2
  - @backstage/core-components@0.13.5-next.3
  - @backstage/core-plugin-api@1.6.0-next.3
  - @backstage/plugin-catalog-react@1.8.4-next.3
  - @backstage/plugin-sonarqube-react@0.1.8-next.3
  - @backstage/theme@0.4.2-next.0

## 0.7.5-next.2

### Patch Changes

- 8cec7664e146: Removed `@types/node` dependency
- db92d1244897: Updated dependency `rc-progress` to `3.5.1`.
- Updated dependencies
  - @backstage/core-components@0.13.5-next.2
  - @backstage/core-plugin-api@1.6.0-next.2
  - @backstage/plugin-catalog-react@1.8.4-next.2
  - @backstage/plugin-sonarqube-react@0.1.8-next.2
  - @backstage/catalog-model@1.4.2-next.1
  - @backstage/theme@0.4.1

## 0.7.5-next.1

### Patch Changes

- Updated dependencies
  - @backstage/plugin-catalog-react@1.8.4-next.1
  - @backstage/core-components@0.13.5-next.1
  - @backstage/catalog-model@1.4.2-next.0
  - @backstage/core-plugin-api@1.6.0-next.1
  - @backstage/plugin-sonarqube-react@0.1.8-next.1
  - @backstage/theme@0.4.1

## 0.7.4-next.0

### Patch Changes

- 482bb5c0bbf8: Moved `@types/react` to be a regular dependency
- Updated dependencies
  - @backstage/core-plugin-api@1.6.0-next.0
  - @backstage/core-components@0.13.5-next.0
  - @backstage/catalog-model@1.4.1
  - @backstage/theme@0.4.1
  - @backstage/plugin-catalog-react@1.8.3-next.0
  - @backstage/plugin-sonarqube-react@0.1.8-next.0

>>>>>>> 1e3c6889
## 0.7.2

### Patch Changes

- b2ccddefbdc6: Remove sonarQube card disable class
- Updated dependencies
  - @backstage/core-components@0.13.4
  - @backstage/plugin-catalog-react@1.8.1
  - @backstage/core-plugin-api@1.5.3
  - @backstage/catalog-model@1.4.1
  - @backstage/theme@0.4.1
  - @backstage/plugin-sonarqube-react@0.1.7

## 0.7.2-next.2

### Patch Changes

- Updated dependencies
  - @backstage/plugin-catalog-react@1.8.1-next.1

## 0.7.2-next.1

### Patch Changes

- b2ccddefbdc6: Remove sonarQube card disable class
- Updated dependencies
  - @backstage/catalog-model@1.4.1
  - @backstage/core-components@0.13.4-next.0
  - @backstage/core-plugin-api@1.5.3
  - @backstage/theme@0.4.1
  - @backstage/plugin-catalog-react@1.8.1-next.0
  - @backstage/plugin-sonarqube-react@0.1.7

## 0.7.2-next.0

### Patch Changes

- Updated dependencies
  - @backstage/core-components@0.13.4-next.0
  - @backstage/core-plugin-api@1.5.3
  - @backstage/plugin-catalog-react@1.8.1-next.0
  - @backstage/catalog-model@1.4.1
  - @backstage/theme@0.4.1
  - @backstage/plugin-sonarqube-react@0.1.7

## 0.7.1

### Patch Changes

- fcaf4cfc70ee: Made default config optional
- 015439b5b6ca: Updated dependency `rc-progress` to `3.4.2`.
- Updated dependencies
  - @backstage/theme@0.4.1
  - @backstage/plugin-catalog-react@1.8.0
  - @backstage/core-components@0.13.3
  - @backstage/core-plugin-api@1.5.3
  - @backstage/catalog-model@1.4.1
  - @backstage/plugin-sonarqube-react@0.1.7

## 0.7.1-next.2

### Patch Changes

- Updated dependencies
  - @backstage/plugin-catalog-react@1.8.0-next.2
  - @backstage/theme@0.4.1-next.1
  - @backstage/core-plugin-api@1.5.3-next.1
  - @backstage/core-components@0.13.3-next.2
  - @backstage/catalog-model@1.4.1-next.0
  - @backstage/plugin-sonarqube-react@0.1.7-next.2

## 0.7.1-next.1

### Patch Changes

- fcaf4cfc70ee: Made default config optional
- 015439b5b6ca: Updated dependency `rc-progress` to `3.4.2`.
- Updated dependencies
  - @backstage/theme@0.4.1-next.0
  - @backstage/core-components@0.13.3-next.1
  - @backstage/core-plugin-api@1.5.3-next.0
  - @backstage/plugin-catalog-react@1.7.1-next.1
  - @backstage/plugin-sonarqube-react@0.1.7-next.1

## 0.7.1-next.0

### Patch Changes

- Updated dependencies
  - @backstage/core-components@0.13.3-next.0
  - @backstage/catalog-model@1.4.1-next.0
  - @backstage/core-plugin-api@1.5.2
  - @backstage/theme@0.4.0
  - @backstage/plugin-catalog-react@1.7.1-next.0
  - @backstage/plugin-sonarqube-react@0.1.7-next.0

## 0.7.0

### Minor Changes

- ce9bc94c15e1: fix sonarqube case in config schema definition

### Patch Changes

- 1108f1c65d31: fixed issued related #18259 now using luxon as adr102 asked
- Updated dependencies
  - @backstage/core-plugin-api@1.5.2
  - @backstage/core-components@0.13.2
  - @backstage/theme@0.4.0
  - @backstage/plugin-catalog-react@1.7.0
  - @backstage/catalog-model@1.4.0
  - @backstage/plugin-sonarqube-react@0.1.6

## 0.6.8-next.3

### Patch Changes

- Updated dependencies
  - @backstage/core-components@0.13.2-next.3
  - @backstage/catalog-model@1.4.0-next.1
  - @backstage/core-plugin-api@1.5.2-next.0
  - @backstage/theme@0.4.0-next.1
  - @backstage/plugin-catalog-react@1.7.0-next.3
  - @backstage/plugin-sonarqube-react@0.1.6-next.1

## 0.6.8-next.2

### Patch Changes

- Updated dependencies
  - @backstage/theme@0.4.0-next.1
  - @backstage/plugin-catalog-react@1.7.0-next.2
  - @backstage/core-components@0.13.2-next.2
  - @backstage/core-plugin-api@1.5.2-next.0

## 0.6.8-next.1

### Patch Changes

- Updated dependencies
  - @backstage/core-components@0.13.2-next.1
  - @backstage/plugin-catalog-react@1.7.0-next.1
  - @backstage/catalog-model@1.4.0-next.0
  - @backstage/core-plugin-api@1.5.2-next.0
  - @backstage/plugin-sonarqube-react@0.1.6-next.0
  - @backstage/theme@0.4.0-next.0

## 0.6.8-next.0

### Patch Changes

- Updated dependencies
  - @backstage/plugin-catalog-react@1.7.0-next.0
  - @backstage/theme@0.4.0-next.0
  - @backstage/core-components@0.13.2-next.0
  - @backstage/core-plugin-api@1.5.1
  - @backstage/catalog-model@1.3.0
  - @backstage/plugin-sonarqube-react@0.1.5

## 0.6.7

### Patch Changes

- Updated dependencies
  - @backstage/theme@0.3.0
  - @backstage/plugin-catalog-react@1.6.0
  - @backstage/core-components@0.13.1
  - @backstage/catalog-model@1.3.0
  - @backstage/core-plugin-api@1.5.1
  - @backstage/plugin-sonarqube-react@0.1.5

## 0.6.7-next.2

### Patch Changes

- Updated dependencies
  - @backstage/theme@0.3.0-next.0
  - @backstage/core-components@0.13.1-next.1
  - @backstage/plugin-catalog-react@1.6.0-next.2
  - @backstage/core-plugin-api@1.5.1

## 0.6.7-next.1

### Patch Changes

- Updated dependencies
  - @backstage/core-components@0.13.1-next.0
  - @backstage/core-plugin-api@1.5.1
  - @backstage/plugin-catalog-react@1.6.0-next.1

## 0.6.7-next.0

### Patch Changes

- Updated dependencies
  - @backstage/plugin-catalog-react@1.6.0-next.0
  - @backstage/core-components@0.13.0
  - @backstage/core-plugin-api@1.5.1
  - @backstage/catalog-model@1.3.0
  - @backstage/theme@0.2.19
  - @backstage/plugin-sonarqube-react@0.1.5

## 0.6.6

### Patch Changes

- 5a368d12bc9: amend getSecurityHotspotsUrl to conditionally remove project path if sonarqube is self hosted
- 8e00acb28db: Small tweaks to remove warnings in the console during development (mainly focusing on techdocs)
- e0c6e8b9c3c: Update peer dependencies
- Updated dependencies
  - @backstage/core-components@0.13.0
  - @backstage/plugin-catalog-react@1.5.0
  - @backstage/theme@0.2.19
  - @backstage/core-plugin-api@1.5.1
  - @backstage/catalog-model@1.3.0
  - @backstage/plugin-sonarqube-react@0.1.5

## 0.6.6-next.3

### Patch Changes

- Updated dependencies
  - @backstage/plugin-catalog-react@1.5.0-next.3
  - @backstage/catalog-model@1.3.0-next.0
  - @backstage/core-components@0.13.0-next.3
  - @backstage/core-plugin-api@1.5.1-next.1
  - @backstage/theme@0.2.19-next.0
  - @backstage/plugin-sonarqube-react@0.1.5-next.2

## 0.6.6-next.2

### Patch Changes

- Updated dependencies
  - @backstage/core-components@0.12.6-next.2
  - @backstage/plugin-catalog-react@1.4.1-next.2
  - @backstage/core-plugin-api@1.5.1-next.1
  - @backstage/catalog-model@1.2.1
  - @backstage/theme@0.2.19-next.0
  - @backstage/plugin-sonarqube-react@0.1.5-next.1

## 0.6.6-next.1

### Patch Changes

- e0c6e8b9c3c: Update peer dependencies
- Updated dependencies
  - @backstage/core-components@0.12.6-next.1
  - @backstage/core-plugin-api@1.5.1-next.0
  - @backstage/plugin-sonarqube-react@0.1.5-next.0
  - @backstage/plugin-catalog-react@1.4.1-next.1
  - @backstage/theme@0.2.19-next.0
  - @backstage/catalog-model@1.2.1

## 0.6.6-next.0

### Patch Changes

- 8e00acb28db: Small tweaks to remove warnings in the console during development (mainly focusing on techdocs)
- Updated dependencies
  - @backstage/core-components@0.12.6-next.0
  - @backstage/plugin-catalog-react@1.4.1-next.0
  - @backstage/core-plugin-api@1.5.0
  - @backstage/catalog-model@1.2.1
  - @backstage/theme@0.2.18
  - @backstage/plugin-sonarqube-react@0.1.4

## 0.6.5

### Patch Changes

- 65454876fb2: Minor API report tweaks
- 928a12a9b3e: Internal refactor of `/alpha` exports.
- 52b0022dab7: Updated dependency `msw` to `^1.0.0`.
- 8ae65a0bc1d: Moved imports from `/alpha` to main public exports.
- d3d624e8e8d: Show a more appropriate icon if there are no code smells and/or vulnerabilities.
- Updated dependencies
  - @backstage/core-components@0.12.5
  - @backstage/plugin-catalog-react@1.4.0
  - @backstage/core-plugin-api@1.5.0
  - @backstage/plugin-sonarqube-react@0.1.4
  - @backstage/catalog-model@1.2.1
  - @backstage/theme@0.2.18

## 0.6.5-next.2

### Patch Changes

- 65454876fb2: Minor API report tweaks
- Updated dependencies
  - @backstage/core-components@0.12.5-next.2
  - @backstage/plugin-catalog-react@1.4.0-next.2
  - @backstage/core-plugin-api@1.5.0-next.2
  - @backstage/plugin-sonarqube-react@0.1.4-next.2

## 0.6.5-next.1

### Patch Changes

- 52b0022dab7: Updated dependency `msw` to `^1.0.0`.
- Updated dependencies
  - @backstage/core-components@0.12.5-next.1
  - @backstage/core-plugin-api@1.4.1-next.1
  - @backstage/theme@0.2.18-next.0
  - @backstage/plugin-catalog-react@1.4.0-next.1
  - @backstage/catalog-model@1.2.1-next.1
  - @backstage/plugin-sonarqube-react@0.1.4-next.1

## 0.6.5-next.0

### Patch Changes

- 928a12a9b3: Internal refactor of `/alpha` exports.
- 8ae65a0bc1: Moved imports from `/alpha` to main public exports.
- d3d624e8e8: Show a more appropriate icon if there are no code smells and/or vulnerabilities.
- Updated dependencies
  - @backstage/plugin-catalog-react@1.4.0-next.0
  - @backstage/core-plugin-api@1.4.1-next.0
  - @backstage/plugin-sonarqube-react@0.1.4-next.0
  - @backstage/catalog-model@1.2.1-next.0
  - @backstage/core-components@0.12.5-next.0
  - @backstage/theme@0.2.17

## 0.6.3

### Patch Changes

- 6310eacc11: Additional export added in order to bind SonarQubeClient to its apiref
- Updated dependencies
  - @backstage/core-components@0.12.4
  - @backstage/catalog-model@1.2.0
  - @backstage/theme@0.2.17
  - @backstage/core-plugin-api@1.4.0
  - @backstage/plugin-catalog-react@1.3.0
  - @backstage/plugin-sonarqube-react@0.1.2

## 0.6.3-next.2

### Patch Changes

- Updated dependencies
  - @backstage/catalog-model@1.2.0-next.1
  - @backstage/core-components@0.12.4-next.1
  - @backstage/core-plugin-api@1.3.0
  - @backstage/theme@0.2.16
  - @backstage/plugin-catalog-react@1.3.0-next.2
  - @backstage/plugin-sonarqube-react@0.1.2-next.1

## 0.6.3-next.1

### Patch Changes

- 6310eacc11: Additional export added in order to bind SonarQubeClient to its apiref
- Updated dependencies
  - @backstage/core-components@0.12.4-next.0
  - @backstage/plugin-catalog-react@1.3.0-next.1
  - @backstage/catalog-model@1.1.6-next.0
  - @backstage/core-plugin-api@1.3.0
  - @backstage/theme@0.2.16
  - @backstage/plugin-sonarqube-react@0.1.2-next.0

## 0.6.3-next.0

### Patch Changes

- Updated dependencies
  - @backstage/plugin-catalog-react@1.3.0-next.0
  - @backstage/catalog-model@1.1.6-next.0
  - @backstage/plugin-sonarqube-react@0.1.2-next.0

## 0.6.2

### Patch Changes

- 80ce4e8c29: Small updates to some components to ensure theme typography properties are inherited correctly.
- Updated dependencies
  - @backstage/catalog-model@1.1.5
  - @backstage/plugin-catalog-react@1.2.4
  - @backstage/core-components@0.12.3
  - @backstage/core-plugin-api@1.3.0
  - @backstage/theme@0.2.16
  - @backstage/plugin-sonarqube-react@0.1.1

## 0.6.2-next.2

### Patch Changes

- Updated dependencies
  - @backstage/core-plugin-api@1.3.0-next.1
  - @backstage/plugin-catalog-react@1.2.4-next.2
  - @backstage/catalog-model@1.1.5-next.1
  - @backstage/core-components@0.12.3-next.2
  - @backstage/theme@0.2.16
  - @backstage/plugin-sonarqube-react@0.1.1-next.2

## 0.6.2-next.1

### Patch Changes

- Updated dependencies
  - @backstage/catalog-model@1.1.5-next.1
  - @backstage/core-components@0.12.3-next.1
  - @backstage/core-plugin-api@1.2.1-next.0
  - @backstage/theme@0.2.16
  - @backstage/plugin-catalog-react@1.2.4-next.1
  - @backstage/plugin-sonarqube-react@0.1.1-next.1

## 0.6.2-next.0

### Patch Changes

- Updated dependencies
  - @backstage/catalog-model@1.1.5-next.0
  - @backstage/plugin-catalog-react@1.2.4-next.0
  - @backstage/core-components@0.12.3-next.0
  - @backstage/core-plugin-api@1.2.0
  - @backstage/theme@0.2.16
  - @backstage/plugin-sonarqube-react@0.1.1-next.0

## 0.6.1

### Patch Changes

- Updated dependencies
  - @backstage/core-components@0.12.2
  - @backstage/plugin-catalog-react@1.2.3

## 0.6.0

### Minor Changes

- 6b59903bfa: Parts of plugin-sonarqube have been moved into a new plugin-sonarqube-react package. Additionally some types that were
  previously internal to plugin-sonarqube have been made public and will allow access for third-parties. As the sonarqube
  plugin has not yet reached 1.0 breaking changes are expected in the future. As such exports of plugin-sonarqube-react
  require importing via the `/alpha` entrypoint:

  ```ts
  import { sonarQubeApiRef } from '@backstage/plugin-sonarqube-react/alpha';

  const sonarQubeApi = useApi(sonarQubeApiRef);
  ```

  Moved from plugin-sonarqube to plugin-sonarqube-react:

  - isSonarQubeAvailable
  - SONARQUBE_PROJECT_KEY_ANNOTATION

  Exports that been introduced to plugin-sonarqube-react are documented in the [API report](https://github.com/backstage/backstage/blob/master/plugins/sonarqube-react/api-report.md).

### Patch Changes

- 3280711113: Updated dependency `msw` to `^0.49.0`.
- 17a8e32f39: Updated dependency `rc-progress` to `3.4.1`.
- 3dee2f5ad0: Added links to the frontend and backend plugins in the readme.
- Updated dependencies
  - @backstage/core-plugin-api@1.2.0
  - @backstage/core-components@0.12.1
  - @backstage/plugin-catalog-react@1.2.2
  - @backstage/plugin-sonarqube-react@0.1.0
  - @backstage/catalog-model@1.1.4
  - @backstage/theme@0.2.16

## 0.5.1-next.4

### Patch Changes

- Updated dependencies
  - @backstage/core-components@0.12.1-next.4
  - @backstage/plugin-catalog-react@1.2.2-next.4
  - @backstage/catalog-model@1.1.4-next.1
  - @backstage/core-plugin-api@1.2.0-next.2
  - @backstage/theme@0.2.16

## 0.5.1-next.3

### Patch Changes

- Updated dependencies
  - @backstage/core-components@0.12.1-next.3
  - @backstage/catalog-model@1.1.4-next.1
  - @backstage/core-plugin-api@1.2.0-next.2
  - @backstage/theme@0.2.16
  - @backstage/plugin-catalog-react@1.2.2-next.3

## 0.5.1-next.2

### Patch Changes

- Updated dependencies
  - @backstage/core-plugin-api@1.2.0-next.2
  - @backstage/core-components@0.12.1-next.2
  - @backstage/plugin-catalog-react@1.2.2-next.2
  - @backstage/catalog-model@1.1.4-next.1
  - @backstage/theme@0.2.16

## 0.5.1-next.1

### Patch Changes

- Updated dependencies
  - @backstage/core-components@0.12.1-next.1
  - @backstage/core-plugin-api@1.1.1-next.1
  - @backstage/plugin-catalog-react@1.2.2-next.1
  - @backstage/catalog-model@1.1.4-next.1
  - @backstage/theme@0.2.16

## 0.5.1-next.0

### Patch Changes

- 3280711113: Updated dependency `msw` to `^0.49.0`.
- 17a8e32f39: Updated dependency `rc-progress` to `3.4.1`.
- Updated dependencies
  - @backstage/core-components@0.12.1-next.0
  - @backstage/core-plugin-api@1.1.1-next.0
  - @backstage/plugin-catalog-react@1.2.2-next.0
  - @backstage/catalog-model@1.1.4-next.0
  - @backstage/theme@0.2.16

## 0.5.0

### Minor Changes

- 786117e98a: Fix sonarqube annotation parsing. Add content page for Sonarqube.
  Removed the deprecated `plugin` export; please use `sonarQubePlugin` instead.

### Patch Changes

- Updated dependencies
  - @backstage/plugin-catalog-react@1.2.1
  - @backstage/core-components@0.12.0
  - @backstage/core-plugin-api@1.1.0
  - @backstage/catalog-model@1.1.3
  - @backstage/theme@0.2.16

## 0.4.3-next.1

### Patch Changes

- Updated dependencies
  - @backstage/core-components@0.12.0-next.1
  - @backstage/catalog-model@1.1.3-next.0
  - @backstage/core-plugin-api@1.1.0-next.0
  - @backstage/theme@0.2.16
  - @backstage/plugin-catalog-react@1.2.1-next.1

## 0.4.3-next.0

### Patch Changes

- Updated dependencies
  - @backstage/plugin-catalog-react@1.2.1-next.0
  - @backstage/core-components@0.12.0-next.0
  - @backstage/core-plugin-api@1.1.0-next.0
  - @backstage/catalog-model@1.1.3-next.0
  - @backstage/theme@0.2.16

## 0.4.2

### Patch Changes

- Updated dependencies
  - @backstage/catalog-model@1.1.2
  - @backstage/plugin-catalog-react@1.2.0
  - @backstage/core-components@0.11.2
  - @backstage/core-plugin-api@1.0.7
  - @backstage/theme@0.2.16

## 0.4.2-next.2

### Patch Changes

- Updated dependencies
  - @backstage/plugin-catalog-react@1.2.0-next.2
  - @backstage/catalog-model@1.1.2-next.2
  - @backstage/core-components@0.11.2-next.2
  - @backstage/core-plugin-api@1.0.7-next.2
  - @backstage/theme@0.2.16

## 0.4.2-next.1

### Patch Changes

- Updated dependencies
  - @backstage/plugin-catalog-react@1.2.0-next.1
  - @backstage/core-components@0.11.2-next.1
  - @backstage/core-plugin-api@1.0.7-next.1
  - @backstage/catalog-model@1.1.2-next.1
  - @backstage/theme@0.2.16

## 0.4.2-next.0

### Patch Changes

- Updated dependencies
  - @backstage/catalog-model@1.1.2-next.0
  - @backstage/core-components@0.11.2-next.0
  - @backstage/plugin-catalog-react@1.1.5-next.0
  - @backstage/core-plugin-api@1.0.7-next.0
  - @backstage/theme@0.2.16

## 0.4.1

### Patch Changes

- 3f739be9d9: Minor API signatures cleanup
- 7d47def9c4: Removed dependency on `@types/jest`.
- 667d917488: Updated dependency `msw` to `^0.47.0`.
- 87ec2ba4d6: Updated dependency `msw` to `^0.46.0`.
- bf5e9030eb: Updated dependency `msw` to `^0.45.0`.
- Updated dependencies
  - @backstage/core-components@0.11.1
  - @backstage/core-plugin-api@1.0.6
  - @backstage/plugin-catalog-react@1.1.4
  - @backstage/catalog-model@1.1.1

## 0.4.1-next.2

### Patch Changes

- 7d47def9c4: Removed dependency on `@types/jest`.
- Updated dependencies
  - @backstage/plugin-catalog-react@1.1.4-next.2
  - @backstage/catalog-model@1.1.1-next.0
  - @backstage/core-components@0.11.1-next.3
  - @backstage/core-plugin-api@1.0.6-next.3

## 0.4.1-next.1

### Patch Changes

- 667d917488: Updated dependency `msw` to `^0.47.0`.
- 87ec2ba4d6: Updated dependency `msw` to `^0.46.0`.
- Updated dependencies
  - @backstage/core-components@0.11.1-next.2
  - @backstage/core-plugin-api@1.0.6-next.2

## 0.4.1-next.0

### Patch Changes

- 3f739be9d9: Minor API signatures cleanup
- bf5e9030eb: Updated dependency `msw` to `^0.45.0`.
- Updated dependencies
  - @backstage/core-plugin-api@1.0.6-next.0
  - @backstage/core-components@0.11.1-next.0
  - @backstage/plugin-catalog-react@1.1.4-next.0

## 0.4.0

### Minor Changes

- 619b515172: **BREAKING** This plugin now call the `sonarqube-backend` plugin instead of relying on the proxy plugin

  The whole proxy's `'/sonarqube':` key can be removed from your configuration files.

  Then head to the [README in sonarqube-backend plugin page](https://github.com/backstage/backstage/tree/master/plugins/sonarqube-backend/README.md) to learn how to set-up the link to your Sonarqube instances.

### Patch Changes

- f9c310a439: Add ability to provide an optional Sonarqube instance into the annotation in the `catalog-info.yaml` file
- Updated dependencies
  - @backstage/core-components@0.11.0
  - @backstage/core-plugin-api@1.0.5
  - @backstage/plugin-catalog-react@1.1.3

## 0.4.0-next.2

### Patch Changes

- Updated dependencies
  - @backstage/plugin-catalog-react@1.1.3-next.2
  - @backstage/core-components@0.11.0-next.2

## 0.4.0-next.1

### Minor Changes

- 619b515172: **BREAKING** This plugin now call the `sonarqube-backend` plugin instead of relying on the proxy plugin

  The whole proxy's `'/sonarqube':` key can be removed from your configuration files.

  Then head to the [README in sonarqube-backend plugin page](https://github.com/backstage/backstage/tree/master/plugins/sonarqube-backend/README.md) to learn how to set-up the link to your Sonarqube instances.

### Patch Changes

- f9c310a439: Add ability to provide an optional Sonarqube instance into the annotation in the `catalog-info.yaml` file
- Updated dependencies
  - @backstage/core-components@0.10.1-next.1
  - @backstage/plugin-catalog-react@1.1.3-next.1

## 0.3.8-next.0

### Patch Changes

- Updated dependencies
  - @backstage/core-plugin-api@1.0.5-next.0
  - @backstage/plugin-catalog-react@1.1.3-next.0
  - @backstage/core-components@0.10.1-next.0

## 0.3.7

### Patch Changes

- a70869e775: Updated dependency `msw` to `^0.43.0`.
- 8006d0f9bf: Updated dependency `msw` to `^0.44.0`.
- 15201b1032: Updated dependency `rc-progress` to `3.4.0`.
- Updated dependencies
  - @backstage/core-components@0.10.0
  - @backstage/catalog-model@1.1.0
  - @backstage/core-plugin-api@1.0.4
  - @backstage/plugin-catalog-react@1.1.2
  - @backstage/theme@0.2.16

## 0.3.7-next.3

### Patch Changes

- a70869e775: Updated dependency `msw` to `^0.43.0`.
- Updated dependencies
  - @backstage/core-plugin-api@1.0.4-next.0
  - @backstage/core-components@0.10.0-next.3
  - @backstage/catalog-model@1.1.0-next.3
  - @backstage/plugin-catalog-react@1.1.2-next.3

## 0.3.7-next.2

### Patch Changes

- 15201b1032: Updated dependency `rc-progress` to `3.4.0`.
- Updated dependencies
  - @backstage/core-components@0.10.0-next.2
  - @backstage/catalog-model@1.1.0-next.2
  - @backstage/theme@0.2.16-next.1
  - @backstage/plugin-catalog-react@1.1.2-next.2

## 0.3.7-next.1

### Patch Changes

- Updated dependencies
  - @backstage/core-components@0.9.6-next.1
  - @backstage/catalog-model@1.1.0-next.1
  - @backstage/theme@0.2.16-next.0
  - @backstage/plugin-catalog-react@1.1.2-next.1

## 0.3.7-next.0

### Patch Changes

- Updated dependencies
  - @backstage/catalog-model@1.1.0-next.0
  - @backstage/core-components@0.9.6-next.0
  - @backstage/plugin-catalog-react@1.1.2-next.0

## 0.3.6

### Patch Changes

- 8f7b1835df: Updated dependency `msw` to `^0.41.0`.
- ee2cd642c5: Updated dependency `rc-progress` to `3.3.3`.
- Updated dependencies
  - @backstage/plugin-catalog-react@1.1.1
  - @backstage/core-components@0.9.5
  - @backstage/core-plugin-api@1.0.3
  - @backstage/catalog-model@1.0.3

## 0.3.6-next.2

### Patch Changes

- ee2cd642c5: Updated dependency `rc-progress` to `3.3.3`.
- Updated dependencies
  - @backstage/core-components@0.9.5-next.2

## 0.3.6-next.1

### Patch Changes

- 8f7b1835df: Updated dependency `msw` to `^0.41.0`.
- Updated dependencies
  - @backstage/core-components@0.9.5-next.1
  - @backstage/core-plugin-api@1.0.3-next.0
  - @backstage/catalog-model@1.0.3-next.0
  - @backstage/plugin-catalog-react@1.1.1-next.1

## 0.3.6-next.0

### Patch Changes

- Updated dependencies
  - @backstage/plugin-catalog-react@1.1.1-next.0
  - @backstage/core-components@0.9.5-next.0

## 0.3.5

### Patch Changes

- e462112be5: Updated dependency `rc-progress` to `3.3.2`.
- Updated dependencies
  - @backstage/core-components@0.9.4
  - @backstage/core-plugin-api@1.0.2
  - @backstage/plugin-catalog-react@1.1.0
  - @backstage/catalog-model@1.0.2

## 0.3.5-next.2

### Patch Changes

- Updated dependencies
  - @backstage/core-components@0.9.4-next.1
  - @backstage/plugin-catalog-react@1.1.0-next.2
  - @backstage/catalog-model@1.0.2-next.0
  - @backstage/core-plugin-api@1.0.2-next.1

## 0.3.5-next.1

### Patch Changes

- Updated dependencies
  - @backstage/core-components@0.9.4-next.0
  - @backstage/core-plugin-api@1.0.2-next.0
  - @backstage/plugin-catalog-react@1.1.0-next.1

## 0.3.5-next.0

### Patch Changes

- Updated dependencies
  - @backstage/plugin-catalog-react@1.1.0-next.0

## 0.3.4

### Patch Changes

- 24254fd433: build(deps): bump `@testing-library/user-event` from 13.5.0 to 14.0.0
- 230ad0826f: Bump to using `@types/node` v16
- Updated dependencies
  - @backstage/plugin-catalog-react@1.0.1
  - @backstage/catalog-model@1.0.1
  - @backstage/core-components@0.9.3
  - @backstage/core-plugin-api@1.0.1

## 0.3.4-next.1

### Patch Changes

- 24254fd433: build(deps): bump `@testing-library/user-event` from 13.5.0 to 14.0.0
- 230ad0826f: Bump to using `@types/node` v16
- Updated dependencies
  - @backstage/core-components@0.9.3-next.2
  - @backstage/core-plugin-api@1.0.1-next.0
  - @backstage/plugin-catalog-react@1.0.1-next.3

## 0.3.4-next.0

### Patch Changes

- Updated dependencies
  - @backstage/catalog-model@1.0.1-next.0
  - @backstage/plugin-catalog-react@1.0.1-next.0
  - @backstage/core-components@0.9.3-next.0

## 0.3.3

### Patch Changes

- a422d7ce5e: chore(deps): bump `@testing-library/react` from 11.2.6 to 12.1.3
- Updated dependencies
  - @backstage/core-components@0.9.2
  - @backstage/core-plugin-api@1.0.0
  - @backstage/plugin-catalog-react@1.0.0
  - @backstage/catalog-model@1.0.0

## 0.3.2

### Patch Changes

- Updated dependencies
  - @backstage/plugin-catalog-react@0.9.0
  - @backstage/core-components@0.9.1
  - @backstage/catalog-model@0.13.0

## 0.3.2-next.0

### Patch Changes

- Updated dependencies
  - @backstage/plugin-catalog-react@0.9.0-next.0
  - @backstage/core-components@0.9.1-next.0
  - @backstage/catalog-model@0.13.0-next.0

## 0.3.1

### Patch Changes

- Updated dependencies
  - @backstage/catalog-model@0.12.0
  - @backstage/core-components@0.9.0
  - @backstage/plugin-catalog-react@0.8.0
  - @backstage/core-plugin-api@0.8.0

## 0.3.0

### Minor Changes

- 2262fe19c9: **BREAKING**: Removed support for passing in an explicit `entity` prop to entity page extensions, which has been deprecated for a long time. This is only a breaking change at the TypeScript level, as this property was already ignored.

### Patch Changes

- Updated dependencies
  - @backstage/core-components@0.8.10
  - @backstage/plugin-catalog-react@0.7.0
  - @backstage/catalog-model@0.11.0
  - @backstage/core-plugin-api@0.7.0

## 0.2.17

### Patch Changes

- 1ed305728b: Bump `node-fetch` to version 2.6.7 and `cross-fetch` to version 3.1.5
- c77c5c7eb6: Added `backstage.role` to `package.json`
- Updated dependencies
  - @backstage/core-components@0.8.9
  - @backstage/core-plugin-api@0.6.1
  - @backstage/plugin-catalog-react@0.6.15
  - @backstage/catalog-model@0.10.0
  - @backstage/theme@0.2.15

## 0.2.16

### Patch Changes

- Updated dependencies
  - @backstage/core-components@0.8.8
  - @backstage/plugin-catalog-react@0.6.14

## 0.2.16-next.0

### Patch Changes

- Updated dependencies
  - @backstage/core-components@0.8.8-next.0
  - @backstage/plugin-catalog-react@0.6.14-next.0

## 0.2.15

### Patch Changes

- Updated dependencies
  - @backstage/core-components@0.8.7
  - @backstage/plugin-catalog-react@0.6.13

## 0.2.15-next.0

### Patch Changes

- Updated dependencies
  - @backstage/core-components@0.8.7-next.0
  - @backstage/plugin-catalog-react@0.6.13-next.0

## 0.2.14

### Patch Changes

- 7346b5fb96: chore(deps): bump `rc-progress` from 3.1.4 to 3.2.4
- Updated dependencies
  - @backstage/core-components@0.8.6

## 0.2.13

### Patch Changes

- 51fbedc445: Migrated usage of deprecated `IdentityApi` methods.
- Updated dependencies
  - @backstage/core-components@0.8.5
  - @backstage/core-plugin-api@0.6.0
  - @backstage/plugin-catalog-react@0.6.12
  - @backstage/catalog-model@0.9.10

## 0.2.13-next.0

### Patch Changes

- 51fbedc445: Migrated usage of deprecated `IdentityApi` methods.
- Updated dependencies
  - @backstage/core-components@0.8.5-next.0
  - @backstage/core-plugin-api@0.6.0-next.0
  - @backstage/plugin-catalog-react@0.6.12-next.0
  - @backstage/catalog-model@0.9.10-next.0

## 0.2.12

### Patch Changes

- 3423b3b24d: Enhance token description by highlighting that the trailing colon is required.
- Updated dependencies
  - @backstage/core-components@0.8.4
  - @backstage/core-plugin-api@0.5.0
  - @backstage/plugin-catalog-react@0.6.11
  - @backstage/catalog-model@0.9.9

## 0.2.11

### Patch Changes

- 4ce51ab0f1: Internal refactor of the `react-use` imports to use `react-use/lib/*` instead.
- Updated dependencies
  - @backstage/core-plugin-api@0.4.1
  - @backstage/plugin-catalog-react@0.6.10
  - @backstage/core-components@0.8.3

## 0.2.10

### Patch Changes

- 27af6d996b: Locking `rc-progress` to the working version of 3.1.4
- 7a4bd2ceac: Prefer using `Link` from `@backstage/core-components` rather than material-UI.
- Updated dependencies
  - @backstage/core-plugin-api@0.4.0
  - @backstage/plugin-catalog-react@0.6.8
  - @backstage/core-components@0.8.2

## 0.2.9

### Patch Changes

- cd450844f6: Moved React dependencies to `peerDependencies` and allow both React v16 and v17 to be used.
- Updated dependencies
  - @backstage/core-components@0.8.0
  - @backstage/core-plugin-api@0.3.0
  - @backstage/plugin-catalog-react@0.6.5

## 0.2.8

### Patch Changes

- b055a6addc: Align on usage of `cross-fetch` vs `node-fetch` in frontend vs backend packages, and remove some unnecessary imports of either one of them
- 59677fadb1: Improvements to API Reference documentation
- Updated dependencies
  - @backstage/core-components@0.7.6
  - @backstage/theme@0.2.14
  - @backstage/core-plugin-api@0.2.2

## 0.2.7

### Patch Changes

- Updated dependencies
  - @backstage/catalog-model@0.9.7
  - @backstage/plugin-catalog-react@0.6.4
  - @backstage/core-components@0.7.4
  - @backstage/core-plugin-api@0.2.0

## 0.2.6

### Patch Changes

- Updated dependencies
  - @backstage/plugin-catalog-react@0.6.0
  - @backstage/core-components@0.7.0
  - @backstage/theme@0.2.11

## 0.2.5

### Patch Changes

- ca0559444c: Avoid usage of `.to*Case()`, preferring `.toLocale*Case('en-US')` instead.
- 81a41ec249: Added a `name` key to all extensions in order to improve Analytics API metadata.
- Updated dependencies
  - @backstage/core-components@0.6.1
  - @backstage/core-plugin-api@0.1.10
  - @backstage/plugin-catalog-react@0.5.2
  - @backstage/catalog-model@0.9.4

## 0.2.4

### Patch Changes

- Updated dependencies
  - @backstage/core-plugin-api@0.1.9
  - @backstage/core-components@0.6.0
  - @backstage/plugin-catalog-react@0.5.1

## 0.2.3

### Patch Changes

- Updated dependencies
  - @backstage/core-components@0.5.0
  - @backstage/plugin-catalog-react@0.5.0
  - @backstage/catalog-model@0.9.3

## 0.2.2

### Patch Changes

- 9f1362dcc1: Upgrade `@material-ui/lab` to `4.0.0-alpha.57`.
- Updated dependencies
  - @backstage/core-components@0.4.2
  - @backstage/plugin-catalog-react@0.4.6
  - @backstage/core-plugin-api@0.1.8

## 0.2.1

### Patch Changes

- 38fd73fb5: Update README to show a simpler proxy configuration.
- Updated dependencies
  - @backstage/plugin-catalog-react@0.4.5
  - @backstage/core-components@0.4.0
  - @backstage/catalog-model@0.9.1

## 0.2.0

### Minor Changes

- 8db48b968: Use IdentityApi to provide Auth Token for SonarQubeClient Api calls

### Patch Changes

- Updated dependencies
  - @backstage/core-components@0.3.1
  - @backstage/core-plugin-api@0.1.6
  - @backstage/plugin-catalog-react@0.4.2

## 0.1.24

### Patch Changes

- 260c053b9: Fix All Material UI Warnings
- Updated dependencies
  - @backstage/core-components@0.3.0
  - @backstage/core-plugin-api@0.1.5
  - @backstage/plugin-catalog-react@0.4.1

## 0.1.23

### Patch Changes

- 9d40fcb1e: - Bumping `material-ui/core` version to at least `4.12.2` as they made some breaking changes in later versions which broke `Pagination` of the `Table`.
  - Switching out `material-table` to `@material-table/core` for support for the later versions of `material-ui/core`
  - This causes a minor API change to `@backstage/core-components` as the interface for `Table` re-exports the `prop` from the underlying `Table` components.
  - `onChangeRowsPerPage` has been renamed to `onRowsPerPageChange`
  - `onChangePage` has been renamed to `onPageChange`
  - Migration guide is here: https://material-table-core.com/docs/breaking-changes
- Updated dependencies
  - @backstage/core-components@0.2.0
  - @backstage/plugin-catalog-react@0.4.0
  - @backstage/core-plugin-api@0.1.4
  - @backstage/theme@0.2.9

## 0.1.22

### Patch Changes

- Updated dependencies
  - @backstage/plugin-catalog-react@0.3.0

## 0.1.21

### Patch Changes

- Updated dependencies
  - @backstage/core-components@0.1.5
  - @backstage/catalog-model@0.9.0
  - @backstage/plugin-catalog-react@0.2.6

## 0.1.20

### Patch Changes

- 48c9fcd33: Migrated to use the new `@backstage/core-*` packages rather than `@backstage/core`.
- Updated dependencies
  - @backstage/core-plugin-api@0.1.3
  - @backstage/catalog-model@0.8.4
  - @backstage/plugin-catalog-react@0.2.4

## 0.1.19

### Patch Changes

- Updated dependencies [add62a455]
- Updated dependencies [cc592248b]
- Updated dependencies [17c497b81]
- Updated dependencies [704875e26]
  - @backstage/catalog-model@0.8.0
  - @backstage/core@0.7.11
  - @backstage/plugin-catalog-react@0.2.0

## 0.1.18

### Patch Changes

- 062bbf90f: chore: bump `@testing-library/user-event` from 12.8.3 to 13.1.8
- 675a569a9: chore: bump `react-use` dependency in all packages
- Updated dependencies [062bbf90f]
- Updated dependencies [10c008a3a]
- Updated dependencies [889d89b6e]
- Updated dependencies [16be1d093]
- Updated dependencies [3f988cb63]
- Updated dependencies [675a569a9]
  - @backstage/core@0.7.9
  - @backstage/plugin-catalog-react@0.1.6
  - @backstage/catalog-model@0.7.9

## 0.1.17

### Patch Changes

- c614ede9a: Updated README to have up-to-date install instructions.
- Updated dependencies [9afcac5af]
- Updated dependencies [e0c9ed759]
- Updated dependencies [6eaecbd81]
  - @backstage/core@0.7.7

## 0.1.16

### Patch Changes

- db802fafb: Export isSonarQubeAvailable.
- Updated dependencies [bb5055aee]
- Updated dependencies [d0d1c2f7b]
- Updated dependencies [5d0740563]
- Updated dependencies [5cafcf452]
- Updated dependencies [86a95ba67]
- Updated dependencies [e27cb6c45]
  - @backstage/catalog-model@0.7.7
  - @backstage/core@0.7.5

## 0.1.15

### Patch Changes

- 322e01a95: Support SonarQube project keys containing special characters like colons.
- Updated dependencies [01ccef4c7]
- Updated dependencies [fcc3ada24]
- Updated dependencies [4618774ff]
- Updated dependencies [df59930b3]
  - @backstage/plugin-catalog-react@0.1.3
  - @backstage/core@0.7.3
  - @backstage/theme@0.2.5

## 0.1.14

### Patch Changes

- 410550388: Collect all available metric types if the number exceeds the default page size of 100.
- a4c575802: Display '-' instead of 'undefined' if no code coverage is reported.
- Updated dependencies [12d8f27a6]
- Updated dependencies [40c0fdbaa]
- Updated dependencies [2a271d89e]
- Updated dependencies [bece09057]
- Updated dependencies [169f48deb]
- Updated dependencies [8a1566719]
- Updated dependencies [9d455f69a]
- Updated dependencies [4c049a1a1]
- Updated dependencies [02816ecd7]
  - @backstage/catalog-model@0.7.3
  - @backstage/core@0.7.0
  - @backstage/plugin-catalog-react@0.1.1

## 0.1.13

### Patch Changes

- Updated dependencies [3a58084b6]
- Updated dependencies [e799e74d4]
- Updated dependencies [d0760ecdf]
- Updated dependencies [1407b34c6]
- Updated dependencies [88f1f1b60]
- Updated dependencies [bad21a085]
- Updated dependencies [9615e68fb]
- Updated dependencies [49f9b7346]
- Updated dependencies [5c2e2863f]
- Updated dependencies [3a58084b6]
- Updated dependencies [2c1f2a7c2]
  - @backstage/core@0.6.3
  - @backstage/plugin-catalog-react@0.1.0
  - @backstage/catalog-model@0.7.2

## 0.1.12

### Patch Changes

- 3a82293da: Fix bug retrieving current theme
- f4c2bcf54: Use a more strict type for `variant` of cards.
- Updated dependencies [fd3f2a8c0]
- Updated dependencies [d34d26125]
- Updated dependencies [0af242b6d]
- Updated dependencies [f4c2bcf54]
- Updated dependencies [10a0124e0]
- Updated dependencies [07e226872]
- Updated dependencies [f62e7abe5]
- Updated dependencies [96f378d10]
- Updated dependencies [688b73110]
  - @backstage/core@0.6.2
  - @backstage/plugin-catalog-react@0.0.4

## 0.1.11

### Patch Changes

- Updated dependencies [19d354c78]
- Updated dependencies [b51ee6ece]
  - @backstage/plugin-catalog-react@0.0.3
  - @backstage/core@0.6.1

## 0.1.10

### Patch Changes

- 8dfdec613: Migrate to new composability API, exporting the plugin as `sonarQubePlugin` and card as `EntitySonarQubeCard`.
- Updated dependencies [12ece98cd]
- Updated dependencies [d82246867]
- Updated dependencies [7fc89bae2]
- Updated dependencies [c810082ae]
- Updated dependencies [5fa3bdb55]
- Updated dependencies [6e612ce25]
- Updated dependencies [025e122c3]
- Updated dependencies [21e624ba9]
- Updated dependencies [da9f53c60]
- Updated dependencies [32c95605f]
- Updated dependencies [7881f2117]
- Updated dependencies [54c7d02f7]
- Updated dependencies [11cb5ef94]
  - @backstage/core@0.6.0
  - @backstage/plugin-catalog-react@0.0.2
  - @backstage/theme@0.2.3
  - @backstage/catalog-model@0.7.1

## 0.1.9

### Patch Changes

- 49a67732f: Ask the SonarQube server for all support metrics prior to querying them for a project.

## 0.1.8

### Patch Changes

- 57f9d92cb: Add support for the security hotspots that are provided by SonarQube and SonarCloud.
- Updated dependencies [def2307f3]
- Updated dependencies [efd6ef753]
- Updated dependencies [a187b8ad0]
- Updated dependencies [a93f42213]
  - @backstage/catalog-model@0.7.0
  - @backstage/core@0.5.0

## 0.1.7

### Patch Changes

- Updated dependencies [c911061b7]
- Updated dependencies [8ef71ed32]
- Updated dependencies [0e6298f7e]
- Updated dependencies [ac3560b42]
  - @backstage/catalog-model@0.6.0
  - @backstage/core@0.4.1

## 0.1.6

### Patch Changes

- Updated dependencies [2527628e1]
- Updated dependencies [1c69d4716]
- Updated dependencies [83b6e0c1f]
- Updated dependencies [1665ae8bb]
- Updated dependencies [04f26f88d]
- Updated dependencies [ff243ce96]
  - @backstage/core@0.4.0
  - @backstage/catalog-model@0.5.0
  - @backstage/theme@0.2.2

## 0.1.5

### Patch Changes

- Updated dependencies [08835a61d]
- Updated dependencies [a9fd599f7]
- Updated dependencies [bcc211a08]
  - @backstage/catalog-model@0.4.0

## 0.1.4

### Patch Changes

- 26484d413: Add configuration schema
- Updated dependencies [475fc0aaa]
- Updated dependencies [1166fcc36]
- Updated dependencies [1185919f3]
  - @backstage/core@0.3.2
  - @backstage/catalog-model@0.3.0

## 0.1.3

### Patch Changes

- Updated dependencies [7b37d65fd]
- Updated dependencies [4aca74e08]
- Updated dependencies [e8f69ba93]
- Updated dependencies [0c0798f08]
- Updated dependencies [0c0798f08]
- Updated dependencies [199237d2f]
- Updated dependencies [6627b626f]
- Updated dependencies [4577e377b]
  - @backstage/core@0.3.0
  - @backstage/theme@0.2.1

## 0.1.2

### Patch Changes

- Updated dependencies [819a70229]
- Updated dependencies [3a4236570]
- Updated dependencies [ae5983387]
- Updated dependencies [0d4459c08]
- Updated dependencies [482b6313d]
- Updated dependencies [e0be86b6f]
- Updated dependencies [f70a52868]
- Updated dependencies [12b5fe940]
- Updated dependencies [1c60f716e]
- Updated dependencies [144c66d50]
- Updated dependencies [a768a07fb]
- Updated dependencies [b79017fd3]
- Updated dependencies [6d97d2d6f]
- Updated dependencies [5adfc005e]
- Updated dependencies [93a3fa3ae]
- Updated dependencies [782f3b354]
- Updated dependencies [2713f28f4]
- Updated dependencies [406015b0d]
- Updated dependencies [82759d3e4]
- Updated dependencies [ac8d5d5c7]
- Updated dependencies [fa56f4615]
- Updated dependencies [ebca83d48]
- Updated dependencies [aca79334f]
- Updated dependencies [c0d5242a0]
- Updated dependencies [b3d57961c]
- Updated dependencies [3beb5c9fc]
- Updated dependencies [754e31db5]
- Updated dependencies [1611c6dbc]
  - @backstage/core@0.2.0
  - @backstage/catalog-model@0.2.0
  - @backstage/theme@0.2.0<|MERGE_RESOLUTION|>--- conflicted
+++ resolved
@@ -1,7 +1,5 @@
 # @backstage/plugin-sonarqube
 
-<<<<<<< HEAD
-=======
 ## 0.7.5-next.3
 
 ### Patch Changes
@@ -54,7 +52,6 @@
   - @backstage/plugin-catalog-react@1.8.3-next.0
   - @backstage/plugin-sonarqube-react@0.1.8-next.0
 
->>>>>>> 1e3c6889
 ## 0.7.2
 
 ### Patch Changes
