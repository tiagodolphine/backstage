# @backstage/plugin-sonarqube

<<<<<<< HEAD
=======
## 0.7.4-next.0

### Patch Changes

- 482bb5c0bbf8: Moved `@types/react` to be a regular dependency
- Updated dependencies
  - @backstage/core-plugin-api@1.6.0-next.0
  - @backstage/core-components@0.13.5-next.0
  - @backstage/catalog-model@1.4.1
  - @backstage/theme@0.4.1
  - @backstage/plugin-catalog-react@1.8.3-next.0
  - @backstage/plugin-sonarqube-react@0.1.8-next.0

>>>>>>> 413caa19
## 0.7.2

### Patch Changes

- b2ccddefbdc6: Remove sonarQube card disable class
- Updated dependencies
  - @backstage/core-components@0.13.4
  - @backstage/plugin-catalog-react@1.8.1
  - @backstage/core-plugin-api@1.5.3
  - @backstage/catalog-model@1.4.1
  - @backstage/theme@0.4.1
  - @backstage/plugin-sonarqube-react@0.1.7

## 0.7.2-next.2

### Patch Changes

- Updated dependencies
  - @backstage/plugin-catalog-react@1.8.1-next.1

## 0.7.2-next.1

### Patch Changes

- b2ccddefbdc6: Remove sonarQube card disable class
- Updated dependencies
  - @backstage/catalog-model@1.4.1
  - @backstage/core-components@0.13.4-next.0
  - @backstage/core-plugin-api@1.5.3
  - @backstage/theme@0.4.1
  - @backstage/plugin-catalog-react@1.8.1-next.0
  - @backstage/plugin-sonarqube-react@0.1.7

## 0.7.2-next.0

### Patch Changes

- Updated dependencies
  - @backstage/core-components@0.13.4-next.0
  - @backstage/core-plugin-api@1.5.3
  - @backstage/plugin-catalog-react@1.8.1-next.0
  - @backstage/catalog-model@1.4.1
  - @backstage/theme@0.4.1
  - @backstage/plugin-sonarqube-react@0.1.7

## 0.7.1

### Patch Changes

- fcaf4cfc70ee: Made default config optional
- 015439b5b6ca: Updated dependency `rc-progress` to `3.4.2`.
- Updated dependencies
  - @backstage/theme@0.4.1
  - @backstage/plugin-catalog-react@1.8.0
  - @backstage/core-components@0.13.3
  - @backstage/core-plugin-api@1.5.3
  - @backstage/catalog-model@1.4.1
  - @backstage/plugin-sonarqube-react@0.1.7

## 0.7.1-next.2

### Patch Changes

- Updated dependencies
  - @backstage/plugin-catalog-react@1.8.0-next.2
  - @backstage/theme@0.4.1-next.1
  - @backstage/core-plugin-api@1.5.3-next.1
  - @backstage/core-components@0.13.3-next.2
  - @backstage/catalog-model@1.4.1-next.0
  - @backstage/plugin-sonarqube-react@0.1.7-next.2

## 0.7.1-next.1

### Patch Changes

- fcaf4cfc70ee: Made default config optional
- 015439b5b6ca: Updated dependency `rc-progress` to `3.4.2`.
- Updated dependencies
  - @backstage/theme@0.4.1-next.0
  - @backstage/core-components@0.13.3-next.1
  - @backstage/core-plugin-api@1.5.3-next.0
  - @backstage/plugin-catalog-react@1.7.1-next.1
  - @backstage/plugin-sonarqube-react@0.1.7-next.1

## 0.7.1-next.0

### Patch Changes

- Updated dependencies
  - @backstage/core-components@0.13.3-next.0
  - @backstage/catalog-model@1.4.1-next.0
  - @backstage/core-plugin-api@1.5.2
  - @backstage/theme@0.4.0
  - @backstage/plugin-catalog-react@1.7.1-next.0
  - @backstage/plugin-sonarqube-react@0.1.7-next.0

## 0.7.0

### Minor Changes

- ce9bc94c15e1: fix sonarqube case in config schema definition

### Patch Changes

- 1108f1c65d31: fixed issued related #18259 now using luxon as adr102 asked
- Updated dependencies
  - @backstage/core-plugin-api@1.5.2
  - @backstage/core-components@0.13.2
  - @backstage/theme@0.4.0
  - @backstage/plugin-catalog-react@1.7.0
  - @backstage/catalog-model@1.4.0
  - @backstage/plugin-sonarqube-react@0.1.6

## 0.6.8-next.3

### Patch Changes

- Updated dependencies
  - @backstage/core-components@0.13.2-next.3
  - @backstage/catalog-model@1.4.0-next.1
  - @backstage/core-plugin-api@1.5.2-next.0
  - @backstage/theme@0.4.0-next.1
  - @backstage/plugin-catalog-react@1.7.0-next.3
  - @backstage/plugin-sonarqube-react@0.1.6-next.1

## 0.6.8-next.2

### Patch Changes

- Updated dependencies
  - @backstage/theme@0.4.0-next.1
  - @backstage/plugin-catalog-react@1.7.0-next.2
  - @backstage/core-components@0.13.2-next.2
  - @backstage/core-plugin-api@1.5.2-next.0

## 0.6.8-next.1

### Patch Changes

- Updated dependencies
  - @backstage/core-components@0.13.2-next.1
  - @backstage/plugin-catalog-react@1.7.0-next.1
  - @backstage/catalog-model@1.4.0-next.0
  - @backstage/core-plugin-api@1.5.2-next.0
  - @backstage/plugin-sonarqube-react@0.1.6-next.0
  - @backstage/theme@0.4.0-next.0

## 0.6.8-next.0

### Patch Changes

- Updated dependencies
  - @backstage/plugin-catalog-react@1.7.0-next.0
  - @backstage/theme@0.4.0-next.0
  - @backstage/core-components@0.13.2-next.0
  - @backstage/core-plugin-api@1.5.1
  - @backstage/catalog-model@1.3.0
  - @backstage/plugin-sonarqube-react@0.1.5

## 0.6.7

### Patch Changes

- Updated dependencies
  - @backstage/theme@0.3.0
  - @backstage/plugin-catalog-react@1.6.0
  - @backstage/core-components@0.13.1
  - @backstage/catalog-model@1.3.0
  - @backstage/core-plugin-api@1.5.1
  - @backstage/plugin-sonarqube-react@0.1.5

## 0.6.7-next.2

### Patch Changes

- Updated dependencies
  - @backstage/theme@0.3.0-next.0
  - @backstage/core-components@0.13.1-next.1
  - @backstage/plugin-catalog-react@1.6.0-next.2
  - @backstage/core-plugin-api@1.5.1

## 0.6.7-next.1

### Patch Changes

- Updated dependencies
  - @backstage/core-components@0.13.1-next.0
  - @backstage/core-plugin-api@1.5.1
  - @backstage/plugin-catalog-react@1.6.0-next.1

## 0.6.7-next.0

### Patch Changes

- Updated dependencies
  - @backstage/plugin-catalog-react@1.6.0-next.0
  - @backstage/core-components@0.13.0
  - @backstage/core-plugin-api@1.5.1
  - @backstage/catalog-model@1.3.0
  - @backstage/theme@0.2.19
  - @backstage/plugin-sonarqube-react@0.1.5

## 0.6.6

### Patch Changes

- 5a368d12bc9: amend getSecurityHotspotsUrl to conditionally remove project path if sonarqube is self hosted
- 8e00acb28db: Small tweaks to remove warnings in the console during development (mainly focusing on techdocs)
- e0c6e8b9c3c: Update peer dependencies
- Updated dependencies
  - @backstage/core-components@0.13.0
  - @backstage/plugin-catalog-react@1.5.0
  - @backstage/theme@0.2.19
  - @backstage/core-plugin-api@1.5.1
  - @backstage/catalog-model@1.3.0
  - @backstage/plugin-sonarqube-react@0.1.5

## 0.6.6-next.3

### Patch Changes

- Updated dependencies
  - @backstage/plugin-catalog-react@1.5.0-next.3
  - @backstage/catalog-model@1.3.0-next.0
  - @backstage/core-components@0.13.0-next.3
  - @backstage/core-plugin-api@1.5.1-next.1
  - @backstage/theme@0.2.19-next.0
  - @backstage/plugin-sonarqube-react@0.1.5-next.2

## 0.6.6-next.2

### Patch Changes

- Updated dependencies
  - @backstage/core-components@0.12.6-next.2
  - @backstage/plugin-catalog-react@1.4.1-next.2
  - @backstage/core-plugin-api@1.5.1-next.1
  - @backstage/catalog-model@1.2.1
  - @backstage/theme@0.2.19-next.0
  - @backstage/plugin-sonarqube-react@0.1.5-next.1

## 0.6.6-next.1

### Patch Changes

- e0c6e8b9c3c: Update peer dependencies
- Updated dependencies
  - @backstage/core-components@0.12.6-next.1
  - @backstage/core-plugin-api@1.5.1-next.0
  - @backstage/plugin-sonarqube-react@0.1.5-next.0
  - @backstage/plugin-catalog-react@1.4.1-next.1
  - @backstage/theme@0.2.19-next.0
  - @backstage/catalog-model@1.2.1

## 0.6.6-next.0

### Patch Changes

- 8e00acb28db: Small tweaks to remove warnings in the console during development (mainly focusing on techdocs)
- Updated dependencies
  - @backstage/core-components@0.12.6-next.0
  - @backstage/plugin-catalog-react@1.4.1-next.0
  - @backstage/core-plugin-api@1.5.0
  - @backstage/catalog-model@1.2.1
  - @backstage/theme@0.2.18
  - @backstage/plugin-sonarqube-react@0.1.4

## 0.6.5

### Patch Changes

- 65454876fb2: Minor API report tweaks
- 928a12a9b3e: Internal refactor of `/alpha` exports.
- 52b0022dab7: Updated dependency `msw` to `^1.0.0`.
- 8ae65a0bc1d: Moved imports from `/alpha` to main public exports.
- d3d624e8e8d: Show a more appropriate icon if there are no code smells and/or vulnerabilities.
- Updated dependencies
  - @backstage/core-components@0.12.5
  - @backstage/plugin-catalog-react@1.4.0
  - @backstage/core-plugin-api@1.5.0
  - @backstage/plugin-sonarqube-react@0.1.4
  - @backstage/catalog-model@1.2.1
  - @backstage/theme@0.2.18

## 0.6.5-next.2

### Patch Changes

- 65454876fb2: Minor API report tweaks
- Updated dependencies
  - @backstage/core-components@0.12.5-next.2
  - @backstage/plugin-catalog-react@1.4.0-next.2
  - @backstage/core-plugin-api@1.5.0-next.2
  - @backstage/plugin-sonarqube-react@0.1.4-next.2

## 0.6.5-next.1

### Patch Changes

- 52b0022dab7: Updated dependency `msw` to `^1.0.0`.
- Updated dependencies
  - @backstage/core-components@0.12.5-next.1
  - @backstage/core-plugin-api@1.4.1-next.1
  - @backstage/theme@0.2.18-next.0
  - @backstage/plugin-catalog-react@1.4.0-next.1
  - @backstage/catalog-model@1.2.1-next.1
  - @backstage/plugin-sonarqube-react@0.1.4-next.1

## 0.6.5-next.0

### Patch Changes

- 928a12a9b3: Internal refactor of `/alpha` exports.
- 8ae65a0bc1: Moved imports from `/alpha` to main public exports.
- d3d624e8e8: Show a more appropriate icon if there are no code smells and/or vulnerabilities.
- Updated dependencies
  - @backstage/plugin-catalog-react@1.4.0-next.0
  - @backstage/core-plugin-api@1.4.1-next.0
  - @backstage/plugin-sonarqube-react@0.1.4-next.0
  - @backstage/catalog-model@1.2.1-next.0
  - @backstage/core-components@0.12.5-next.0
  - @backstage/theme@0.2.17

## 0.6.3

### Patch Changes

- 6310eacc11: Additional export added in order to bind SonarQubeClient to its apiref
- Updated dependencies
  - @backstage/core-components@0.12.4
  - @backstage/catalog-model@1.2.0
  - @backstage/theme@0.2.17
  - @backstage/core-plugin-api@1.4.0
  - @backstage/plugin-catalog-react@1.3.0
  - @backstage/plugin-sonarqube-react@0.1.2

## 0.6.3-next.2

### Patch Changes

- Updated dependencies
  - @backstage/catalog-model@1.2.0-next.1
  - @backstage/core-components@0.12.4-next.1
  - @backstage/core-plugin-api@1.3.0
  - @backstage/theme@0.2.16
  - @backstage/plugin-catalog-react@1.3.0-next.2
  - @backstage/plugin-sonarqube-react@0.1.2-next.1

## 0.6.3-next.1

### Patch Changes

- 6310eacc11: Additional export added in order to bind SonarQubeClient to its apiref
- Updated dependencies
  - @backstage/core-components@0.12.4-next.0
  - @backstage/plugin-catalog-react@1.3.0-next.1
  - @backstage/catalog-model@1.1.6-next.0
  - @backstage/core-plugin-api@1.3.0
  - @backstage/theme@0.2.16
  - @backstage/plugin-sonarqube-react@0.1.2-next.0

## 0.6.3-next.0

### Patch Changes

- Updated dependencies
  - @backstage/plugin-catalog-react@1.3.0-next.0
  - @backstage/catalog-model@1.1.6-next.0
  - @backstage/plugin-sonarqube-react@0.1.2-next.0

## 0.6.2

### Patch Changes

- 80ce4e8c29: Small updates to some components to ensure theme typography properties are inherited correctly.
- Updated dependencies
  - @backstage/catalog-model@1.1.5
  - @backstage/plugin-catalog-react@1.2.4
  - @backstage/core-components@0.12.3
  - @backstage/core-plugin-api@1.3.0
  - @backstage/theme@0.2.16
  - @backstage/plugin-sonarqube-react@0.1.1

## 0.6.2-next.2

### Patch Changes

- Updated dependencies
  - @backstage/core-plugin-api@1.3.0-next.1
  - @backstage/plugin-catalog-react@1.2.4-next.2
  - @backstage/catalog-model@1.1.5-next.1
  - @backstage/core-components@0.12.3-next.2
  - @backstage/theme@0.2.16
  - @backstage/plugin-sonarqube-react@0.1.1-next.2

## 0.6.2-next.1

### Patch Changes

- Updated dependencies
  - @backstage/catalog-model@1.1.5-next.1
  - @backstage/core-components@0.12.3-next.1
  - @backstage/core-plugin-api@1.2.1-next.0
  - @backstage/theme@0.2.16
  - @backstage/plugin-catalog-react@1.2.4-next.1
  - @backstage/plugin-sonarqube-react@0.1.1-next.1

## 0.6.2-next.0

### Patch Changes

- Updated dependencies
  - @backstage/catalog-model@1.1.5-next.0
  - @backstage/plugin-catalog-react@1.2.4-next.0
  - @backstage/core-components@0.12.3-next.0
  - @backstage/core-plugin-api@1.2.0
  - @backstage/theme@0.2.16
  - @backstage/plugin-sonarqube-react@0.1.1-next.0

## 0.6.1

### Patch Changes

- Updated dependencies
  - @backstage/core-components@0.12.2
  - @backstage/plugin-catalog-react@1.2.3

## 0.6.0

### Minor Changes

- 6b59903bfa: Parts of plugin-sonarqube have been moved into a new plugin-sonarqube-react package. Additionally some types that were
  previously internal to plugin-sonarqube have been made public and will allow access for third-parties. As the sonarqube
  plugin has not yet reached 1.0 breaking changes are expected in the future. As such exports of plugin-sonarqube-react
  require importing via the `/alpha` entrypoint:

  ```ts
  import { sonarQubeApiRef } from '@backstage/plugin-sonarqube-react/alpha';

  const sonarQubeApi = useApi(sonarQubeApiRef);
  ```

  Moved from plugin-sonarqube to plugin-sonarqube-react:

  - isSonarQubeAvailable
  - SONARQUBE_PROJECT_KEY_ANNOTATION

  Exports that been introduced to plugin-sonarqube-react are documented in the [API report](https://github.com/backstage/backstage/blob/master/plugins/sonarqube-react/api-report.md).

### Patch Changes

- 3280711113: Updated dependency `msw` to `^0.49.0`.
- 17a8e32f39: Updated dependency `rc-progress` to `3.4.1`.
- 3dee2f5ad0: Added links to the frontend and backend plugins in the readme.
- Updated dependencies
  - @backstage/core-plugin-api@1.2.0
  - @backstage/core-components@0.12.1
  - @backstage/plugin-catalog-react@1.2.2
  - @backstage/plugin-sonarqube-react@0.1.0
  - @backstage/catalog-model@1.1.4
  - @backstage/theme@0.2.16

## 0.5.1-next.4

### Patch Changes

- Updated dependencies
  - @backstage/core-components@0.12.1-next.4
  - @backstage/plugin-catalog-react@1.2.2-next.4
  - @backstage/catalog-model@1.1.4-next.1
  - @backstage/core-plugin-api@1.2.0-next.2
  - @backstage/theme@0.2.16

## 0.5.1-next.3

### Patch Changes

- Updated dependencies
  - @backstage/core-components@0.12.1-next.3
  - @backstage/catalog-model@1.1.4-next.1
  - @backstage/core-plugin-api@1.2.0-next.2
  - @backstage/theme@0.2.16
  - @backstage/plugin-catalog-react@1.2.2-next.3

## 0.5.1-next.2

### Patch Changes

- Updated dependencies
  - @backstage/core-plugin-api@1.2.0-next.2
  - @backstage/core-components@0.12.1-next.2
  - @backstage/plugin-catalog-react@1.2.2-next.2
  - @backstage/catalog-model@1.1.4-next.1
  - @backstage/theme@0.2.16

## 0.5.1-next.1

### Patch Changes

- Updated dependencies
  - @backstage/core-components@0.12.1-next.1
  - @backstage/core-plugin-api@1.1.1-next.1
  - @backstage/plugin-catalog-react@1.2.2-next.1
  - @backstage/catalog-model@1.1.4-next.1
  - @backstage/theme@0.2.16

## 0.5.1-next.0

### Patch Changes

- 3280711113: Updated dependency `msw` to `^0.49.0`.
- 17a8e32f39: Updated dependency `rc-progress` to `3.4.1`.
- Updated dependencies
  - @backstage/core-components@0.12.1-next.0
  - @backstage/core-plugin-api@1.1.1-next.0
  - @backstage/plugin-catalog-react@1.2.2-next.0
  - @backstage/catalog-model@1.1.4-next.0
  - @backstage/theme@0.2.16

## 0.5.0

### Minor Changes

- 786117e98a: Fix sonarqube annotation parsing. Add content page for Sonarqube.
  Removed the deprecated `plugin` export; please use `sonarQubePlugin` instead.

### Patch Changes

- Updated dependencies
  - @backstage/plugin-catalog-react@1.2.1
  - @backstage/core-components@0.12.0
  - @backstage/core-plugin-api@1.1.0
  - @backstage/catalog-model@1.1.3
  - @backstage/theme@0.2.16

## 0.4.3-next.1

### Patch Changes

- Updated dependencies
  - @backstage/core-components@0.12.0-next.1
  - @backstage/catalog-model@1.1.3-next.0
  - @backstage/core-plugin-api@1.1.0-next.0
  - @backstage/theme@0.2.16
  - @backstage/plugin-catalog-react@1.2.1-next.1

## 0.4.3-next.0

### Patch Changes

- Updated dependencies
  - @backstage/plugin-catalog-react@1.2.1-next.0
  - @backstage/core-components@0.12.0-next.0
  - @backstage/core-plugin-api@1.1.0-next.0
  - @backstage/catalog-model@1.1.3-next.0
  - @backstage/theme@0.2.16

## 0.4.2

### Patch Changes

- Updated dependencies
  - @backstage/catalog-model@1.1.2
  - @backstage/plugin-catalog-react@1.2.0
  - @backstage/core-components@0.11.2
  - @backstage/core-plugin-api@1.0.7
  - @backstage/theme@0.2.16

## 0.4.2-next.2

### Patch Changes

- Updated dependencies
  - @backstage/plugin-catalog-react@1.2.0-next.2
  - @backstage/catalog-model@1.1.2-next.2
  - @backstage/core-components@0.11.2-next.2
  - @backstage/core-plugin-api@1.0.7-next.2
  - @backstage/theme@0.2.16

## 0.4.2-next.1

### Patch Changes

- Updated dependencies
  - @backstage/plugin-catalog-react@1.2.0-next.1
  - @backstage/core-components@0.11.2-next.1
  - @backstage/core-plugin-api@1.0.7-next.1
  - @backstage/catalog-model@1.1.2-next.1
  - @backstage/theme@0.2.16

## 0.4.2-next.0

### Patch Changes

- Updated dependencies
  - @backstage/catalog-model@1.1.2-next.0
  - @backstage/core-components@0.11.2-next.0
  - @backstage/plugin-catalog-react@1.1.5-next.0
  - @backstage/core-plugin-api@1.0.7-next.0
  - @backstage/theme@0.2.16

## 0.4.1

### Patch Changes

- 3f739be9d9: Minor API signatures cleanup
- 7d47def9c4: Removed dependency on `@types/jest`.
- 667d917488: Updated dependency `msw` to `^0.47.0`.
- 87ec2ba4d6: Updated dependency `msw` to `^0.46.0`.
- bf5e9030eb: Updated dependency `msw` to `^0.45.0`.
- Updated dependencies
  - @backstage/core-components@0.11.1
  - @backstage/core-plugin-api@1.0.6
  - @backstage/plugin-catalog-react@1.1.4
  - @backstage/catalog-model@1.1.1

## 0.4.1-next.2

### Patch Changes

- 7d47def9c4: Removed dependency on `@types/jest`.
- Updated dependencies
  - @backstage/plugin-catalog-react@1.1.4-next.2
  - @backstage/catalog-model@1.1.1-next.0
  - @backstage/core-components@0.11.1-next.3
  - @backstage/core-plugin-api@1.0.6-next.3

## 0.4.1-next.1

### Patch Changes

- 667d917488: Updated dependency `msw` to `^0.47.0`.
- 87ec2ba4d6: Updated dependency `msw` to `^0.46.0`.
- Updated dependencies
  - @backstage/core-components@0.11.1-next.2
  - @backstage/core-plugin-api@1.0.6-next.2

## 0.4.1-next.0

### Patch Changes

- 3f739be9d9: Minor API signatures cleanup
- bf5e9030eb: Updated dependency `msw` to `^0.45.0`.
- Updated dependencies
  - @backstage/core-plugin-api@1.0.6-next.0
  - @backstage/core-components@0.11.1-next.0
  - @backstage/plugin-catalog-react@1.1.4-next.0

## 0.4.0

### Minor Changes

- 619b515172: **BREAKING** This plugin now call the `sonarqube-backend` plugin instead of relying on the proxy plugin

  The whole proxy's `'/sonarqube':` key can be removed from your configuration files.

  Then head to the [README in sonarqube-backend plugin page](https://github.com/backstage/backstage/tree/master/plugins/sonarqube-backend/README.md) to learn how to set-up the link to your Sonarqube instances.

### Patch Changes

- f9c310a439: Add ability to provide an optional Sonarqube instance into the annotation in the `catalog-info.yaml` file
- Updated dependencies
  - @backstage/core-components@0.11.0
  - @backstage/core-plugin-api@1.0.5
  - @backstage/plugin-catalog-react@1.1.3

## 0.4.0-next.2

### Patch Changes

- Updated dependencies
  - @backstage/plugin-catalog-react@1.1.3-next.2
  - @backstage/core-components@0.11.0-next.2

## 0.4.0-next.1

### Minor Changes

- 619b515172: **BREAKING** This plugin now call the `sonarqube-backend` plugin instead of relying on the proxy plugin

  The whole proxy's `'/sonarqube':` key can be removed from your configuration files.

  Then head to the [README in sonarqube-backend plugin page](https://github.com/backstage/backstage/tree/master/plugins/sonarqube-backend/README.md) to learn how to set-up the link to your Sonarqube instances.

### Patch Changes

- f9c310a439: Add ability to provide an optional Sonarqube instance into the annotation in the `catalog-info.yaml` file
- Updated dependencies
  - @backstage/core-components@0.10.1-next.1
  - @backstage/plugin-catalog-react@1.1.3-next.1

## 0.3.8-next.0

### Patch Changes

- Updated dependencies
  - @backstage/core-plugin-api@1.0.5-next.0
  - @backstage/plugin-catalog-react@1.1.3-next.0
  - @backstage/core-components@0.10.1-next.0

## 0.3.7

### Patch Changes

- a70869e775: Updated dependency `msw` to `^0.43.0`.
- 8006d0f9bf: Updated dependency `msw` to `^0.44.0`.
- 15201b1032: Updated dependency `rc-progress` to `3.4.0`.
- Updated dependencies
  - @backstage/core-components@0.10.0
  - @backstage/catalog-model@1.1.0
  - @backstage/core-plugin-api@1.0.4
  - @backstage/plugin-catalog-react@1.1.2
  - @backstage/theme@0.2.16

## 0.3.7-next.3

### Patch Changes

- a70869e775: Updated dependency `msw` to `^0.43.0`.
- Updated dependencies
  - @backstage/core-plugin-api@1.0.4-next.0
  - @backstage/core-components@0.10.0-next.3
  - @backstage/catalog-model@1.1.0-next.3
  - @backstage/plugin-catalog-react@1.1.2-next.3

## 0.3.7-next.2

### Patch Changes

- 15201b1032: Updated dependency `rc-progress` to `3.4.0`.
- Updated dependencies
  - @backstage/core-components@0.10.0-next.2
  - @backstage/catalog-model@1.1.0-next.2
  - @backstage/theme@0.2.16-next.1
  - @backstage/plugin-catalog-react@1.1.2-next.2

## 0.3.7-next.1

### Patch Changes

- Updated dependencies
  - @backstage/core-components@0.9.6-next.1
  - @backstage/catalog-model@1.1.0-next.1
  - @backstage/theme@0.2.16-next.0
  - @backstage/plugin-catalog-react@1.1.2-next.1

## 0.3.7-next.0

### Patch Changes

- Updated dependencies
  - @backstage/catalog-model@1.1.0-next.0
  - @backstage/core-components@0.9.6-next.0
  - @backstage/plugin-catalog-react@1.1.2-next.0

## 0.3.6

### Patch Changes

- 8f7b1835df: Updated dependency `msw` to `^0.41.0`.
- ee2cd642c5: Updated dependency `rc-progress` to `3.3.3`.
- Updated dependencies
  - @backstage/plugin-catalog-react@1.1.1
  - @backstage/core-components@0.9.5
  - @backstage/core-plugin-api@1.0.3
  - @backstage/catalog-model@1.0.3

## 0.3.6-next.2

### Patch Changes

- ee2cd642c5: Updated dependency `rc-progress` to `3.3.3`.
- Updated dependencies
  - @backstage/core-components@0.9.5-next.2

## 0.3.6-next.1

### Patch Changes

- 8f7b1835df: Updated dependency `msw` to `^0.41.0`.
- Updated dependencies
  - @backstage/core-components@0.9.5-next.1
  - @backstage/core-plugin-api@1.0.3-next.0
  - @backstage/catalog-model@1.0.3-next.0
  - @backstage/plugin-catalog-react@1.1.1-next.1

## 0.3.6-next.0

### Patch Changes

- Updated dependencies
  - @backstage/plugin-catalog-react@1.1.1-next.0
  - @backstage/core-components@0.9.5-next.0

## 0.3.5

### Patch Changes

- e462112be5: Updated dependency `rc-progress` to `3.3.2`.
- Updated dependencies
  - @backstage/core-components@0.9.4
  - @backstage/core-plugin-api@1.0.2
  - @backstage/plugin-catalog-react@1.1.0
  - @backstage/catalog-model@1.0.2

## 0.3.5-next.2

### Patch Changes

- Updated dependencies
  - @backstage/core-components@0.9.4-next.1
  - @backstage/plugin-catalog-react@1.1.0-next.2
  - @backstage/catalog-model@1.0.2-next.0
  - @backstage/core-plugin-api@1.0.2-next.1

## 0.3.5-next.1

### Patch Changes

- Updated dependencies
  - @backstage/core-components@0.9.4-next.0
  - @backstage/core-plugin-api@1.0.2-next.0
  - @backstage/plugin-catalog-react@1.1.0-next.1

## 0.3.5-next.0

### Patch Changes

- Updated dependencies
  - @backstage/plugin-catalog-react@1.1.0-next.0

## 0.3.4

### Patch Changes

- 24254fd433: build(deps): bump `@testing-library/user-event` from 13.5.0 to 14.0.0
- 230ad0826f: Bump to using `@types/node` v16
- Updated dependencies
  - @backstage/plugin-catalog-react@1.0.1
  - @backstage/catalog-model@1.0.1
  - @backstage/core-components@0.9.3
  - @backstage/core-plugin-api@1.0.1

## 0.3.4-next.1

### Patch Changes

- 24254fd433: build(deps): bump `@testing-library/user-event` from 13.5.0 to 14.0.0
- 230ad0826f: Bump to using `@types/node` v16
- Updated dependencies
  - @backstage/core-components@0.9.3-next.2
  - @backstage/core-plugin-api@1.0.1-next.0
  - @backstage/plugin-catalog-react@1.0.1-next.3

## 0.3.4-next.0

### Patch Changes

- Updated dependencies
  - @backstage/catalog-model@1.0.1-next.0
  - @backstage/plugin-catalog-react@1.0.1-next.0
  - @backstage/core-components@0.9.3-next.0

## 0.3.3

### Patch Changes

- a422d7ce5e: chore(deps): bump `@testing-library/react` from 11.2.6 to 12.1.3
- Updated dependencies
  - @backstage/core-components@0.9.2
  - @backstage/core-plugin-api@1.0.0
  - @backstage/plugin-catalog-react@1.0.0
  - @backstage/catalog-model@1.0.0

## 0.3.2

### Patch Changes

- Updated dependencies
  - @backstage/plugin-catalog-react@0.9.0
  - @backstage/core-components@0.9.1
  - @backstage/catalog-model@0.13.0

## 0.3.2-next.0

### Patch Changes

- Updated dependencies
  - @backstage/plugin-catalog-react@0.9.0-next.0
  - @backstage/core-components@0.9.1-next.0
  - @backstage/catalog-model@0.13.0-next.0

## 0.3.1

### Patch Changes

- Updated dependencies
  - @backstage/catalog-model@0.12.0
  - @backstage/core-components@0.9.0
  - @backstage/plugin-catalog-react@0.8.0
  - @backstage/core-plugin-api@0.8.0

## 0.3.0

### Minor Changes

- 2262fe19c9: **BREAKING**: Removed support for passing in an explicit `entity` prop to entity page extensions, which has been deprecated for a long time. This is only a breaking change at the TypeScript level, as this property was already ignored.

### Patch Changes

- Updated dependencies
  - @backstage/core-components@0.8.10
  - @backstage/plugin-catalog-react@0.7.0
  - @backstage/catalog-model@0.11.0
  - @backstage/core-plugin-api@0.7.0

## 0.2.17

### Patch Changes

- 1ed305728b: Bump `node-fetch` to version 2.6.7 and `cross-fetch` to version 3.1.5
- c77c5c7eb6: Added `backstage.role` to `package.json`
- Updated dependencies
  - @backstage/core-components@0.8.9
  - @backstage/core-plugin-api@0.6.1
  - @backstage/plugin-catalog-react@0.6.15
  - @backstage/catalog-model@0.10.0
  - @backstage/theme@0.2.15

## 0.2.16

### Patch Changes

- Updated dependencies
  - @backstage/core-components@0.8.8
  - @backstage/plugin-catalog-react@0.6.14

## 0.2.16-next.0

### Patch Changes

- Updated dependencies
  - @backstage/core-components@0.8.8-next.0
  - @backstage/plugin-catalog-react@0.6.14-next.0

## 0.2.15

### Patch Changes

- Updated dependencies
  - @backstage/core-components@0.8.7
  - @backstage/plugin-catalog-react@0.6.13

## 0.2.15-next.0

### Patch Changes

- Updated dependencies
  - @backstage/core-components@0.8.7-next.0
  - @backstage/plugin-catalog-react@0.6.13-next.0

## 0.2.14

### Patch Changes

- 7346b5fb96: chore(deps): bump `rc-progress` from 3.1.4 to 3.2.4
- Updated dependencies
  - @backstage/core-components@0.8.6

## 0.2.13

### Patch Changes

- 51fbedc445: Migrated usage of deprecated `IdentityApi` methods.
- Updated dependencies
  - @backstage/core-components@0.8.5
  - @backstage/core-plugin-api@0.6.0
  - @backstage/plugin-catalog-react@0.6.12
  - @backstage/catalog-model@0.9.10

## 0.2.13-next.0

### Patch Changes

- 51fbedc445: Migrated usage of deprecated `IdentityApi` methods.
- Updated dependencies
  - @backstage/core-components@0.8.5-next.0
  - @backstage/core-plugin-api@0.6.0-next.0
  - @backstage/plugin-catalog-react@0.6.12-next.0
  - @backstage/catalog-model@0.9.10-next.0

## 0.2.12

### Patch Changes

- 3423b3b24d: Enhance token description by highlighting that the trailing colon is required.
- Updated dependencies
  - @backstage/core-components@0.8.4
  - @backstage/core-plugin-api@0.5.0
  - @backstage/plugin-catalog-react@0.6.11
  - @backstage/catalog-model@0.9.9

## 0.2.11

### Patch Changes

- 4ce51ab0f1: Internal refactor of the `react-use` imports to use `react-use/lib/*` instead.
- Updated dependencies
  - @backstage/core-plugin-api@0.4.1
  - @backstage/plugin-catalog-react@0.6.10
  - @backstage/core-components@0.8.3

## 0.2.10

### Patch Changes

- 27af6d996b: Locking `rc-progress` to the working version of 3.1.4
- 7a4bd2ceac: Prefer using `Link` from `@backstage/core-components` rather than material-UI.
- Updated dependencies
  - @backstage/core-plugin-api@0.4.0
  - @backstage/plugin-catalog-react@0.6.8
  - @backstage/core-components@0.8.2

## 0.2.9

### Patch Changes

- cd450844f6: Moved React dependencies to `peerDependencies` and allow both React v16 and v17 to be used.
- Updated dependencies
  - @backstage/core-components@0.8.0
  - @backstage/core-plugin-api@0.3.0
  - @backstage/plugin-catalog-react@0.6.5

## 0.2.8

### Patch Changes

- b055a6addc: Align on usage of `cross-fetch` vs `node-fetch` in frontend vs backend packages, and remove some unnecessary imports of either one of them
- 59677fadb1: Improvements to API Reference documentation
- Updated dependencies
  - @backstage/core-components@0.7.6
  - @backstage/theme@0.2.14
  - @backstage/core-plugin-api@0.2.2

## 0.2.7

### Patch Changes

- Updated dependencies
  - @backstage/catalog-model@0.9.7
  - @backstage/plugin-catalog-react@0.6.4
  - @backstage/core-components@0.7.4
  - @backstage/core-plugin-api@0.2.0

## 0.2.6

### Patch Changes

- Updated dependencies
  - @backstage/plugin-catalog-react@0.6.0
  - @backstage/core-components@0.7.0
  - @backstage/theme@0.2.11

## 0.2.5

### Patch Changes

- ca0559444c: Avoid usage of `.to*Case()`, preferring `.toLocale*Case('en-US')` instead.
- 81a41ec249: Added a `name` key to all extensions in order to improve Analytics API metadata.
- Updated dependencies
  - @backstage/core-components@0.6.1
  - @backstage/core-plugin-api@0.1.10
  - @backstage/plugin-catalog-react@0.5.2
  - @backstage/catalog-model@0.9.4

## 0.2.4

### Patch Changes

- Updated dependencies
  - @backstage/core-plugin-api@0.1.9
  - @backstage/core-components@0.6.0
  - @backstage/plugin-catalog-react@0.5.1

## 0.2.3

### Patch Changes

- Updated dependencies
  - @backstage/core-components@0.5.0
  - @backstage/plugin-catalog-react@0.5.0
  - @backstage/catalog-model@0.9.3

## 0.2.2

### Patch Changes

- 9f1362dcc1: Upgrade `@material-ui/lab` to `4.0.0-alpha.57`.
- Updated dependencies
  - @backstage/core-components@0.4.2
  - @backstage/plugin-catalog-react@0.4.6
  - @backstage/core-plugin-api@0.1.8

## 0.2.1

### Patch Changes

- 38fd73fb5: Update README to show a simpler proxy configuration.
- Updated dependencies
  - @backstage/plugin-catalog-react@0.4.5
  - @backstage/core-components@0.4.0
  - @backstage/catalog-model@0.9.1

## 0.2.0

### Minor Changes

- 8db48b968: Use IdentityApi to provide Auth Token for SonarQubeClient Api calls

### Patch Changes

- Updated dependencies
  - @backstage/core-components@0.3.1
  - @backstage/core-plugin-api@0.1.6
  - @backstage/plugin-catalog-react@0.4.2

## 0.1.24

### Patch Changes

- 260c053b9: Fix All Material UI Warnings
- Updated dependencies
  - @backstage/core-components@0.3.0
  - @backstage/core-plugin-api@0.1.5
  - @backstage/plugin-catalog-react@0.4.1

## 0.1.23

### Patch Changes

- 9d40fcb1e: - Bumping `material-ui/core` version to at least `4.12.2` as they made some breaking changes in later versions which broke `Pagination` of the `Table`.
  - Switching out `material-table` to `@material-table/core` for support for the later versions of `material-ui/core`
  - This causes a minor API change to `@backstage/core-components` as the interface for `Table` re-exports the `prop` from the underlying `Table` components.
  - `onChangeRowsPerPage` has been renamed to `onRowsPerPageChange`
  - `onChangePage` has been renamed to `onPageChange`
  - Migration guide is here: https://material-table-core.com/docs/breaking-changes
- Updated dependencies
  - @backstage/core-components@0.2.0
  - @backstage/plugin-catalog-react@0.4.0
  - @backstage/core-plugin-api@0.1.4
  - @backstage/theme@0.2.9

## 0.1.22

### Patch Changes

- Updated dependencies
  - @backstage/plugin-catalog-react@0.3.0

## 0.1.21

### Patch Changes

- Updated dependencies
  - @backstage/core-components@0.1.5
  - @backstage/catalog-model@0.9.0
  - @backstage/plugin-catalog-react@0.2.6

## 0.1.20

### Patch Changes

- 48c9fcd33: Migrated to use the new `@backstage/core-*` packages rather than `@backstage/core`.
- Updated dependencies
  - @backstage/core-plugin-api@0.1.3
  - @backstage/catalog-model@0.8.4
  - @backstage/plugin-catalog-react@0.2.4

## 0.1.19

### Patch Changes

- Updated dependencies [add62a455]
- Updated dependencies [cc592248b]
- Updated dependencies [17c497b81]
- Updated dependencies [704875e26]
  - @backstage/catalog-model@0.8.0
  - @backstage/core@0.7.11
  - @backstage/plugin-catalog-react@0.2.0

## 0.1.18

### Patch Changes

- 062bbf90f: chore: bump `@testing-library/user-event` from 12.8.3 to 13.1.8
- 675a569a9: chore: bump `react-use` dependency in all packages
- Updated dependencies [062bbf90f]
- Updated dependencies [10c008a3a]
- Updated dependencies [889d89b6e]
- Updated dependencies [16be1d093]
- Updated dependencies [3f988cb63]
- Updated dependencies [675a569a9]
  - @backstage/core@0.7.9
  - @backstage/plugin-catalog-react@0.1.6
  - @backstage/catalog-model@0.7.9

## 0.1.17

### Patch Changes

- c614ede9a: Updated README to have up-to-date install instructions.
- Updated dependencies [9afcac5af]
- Updated dependencies [e0c9ed759]
- Updated dependencies [6eaecbd81]
  - @backstage/core@0.7.7

## 0.1.16

### Patch Changes

- db802fafb: Export isSonarQubeAvailable.
- Updated dependencies [bb5055aee]
- Updated dependencies [d0d1c2f7b]
- Updated dependencies [5d0740563]
- Updated dependencies [5cafcf452]
- Updated dependencies [86a95ba67]
- Updated dependencies [e27cb6c45]
  - @backstage/catalog-model@0.7.7
  - @backstage/core@0.7.5

## 0.1.15

### Patch Changes

- 322e01a95: Support SonarQube project keys containing special characters like colons.
- Updated dependencies [01ccef4c7]
- Updated dependencies [fcc3ada24]
- Updated dependencies [4618774ff]
- Updated dependencies [df59930b3]
  - @backstage/plugin-catalog-react@0.1.3
  - @backstage/core@0.7.3
  - @backstage/theme@0.2.5

## 0.1.14

### Patch Changes

- 410550388: Collect all available metric types if the number exceeds the default page size of 100.
- a4c575802: Display '-' instead of 'undefined' if no code coverage is reported.
- Updated dependencies [12d8f27a6]
- Updated dependencies [40c0fdbaa]
- Updated dependencies [2a271d89e]
- Updated dependencies [bece09057]
- Updated dependencies [169f48deb]
- Updated dependencies [8a1566719]
- Updated dependencies [9d455f69a]
- Updated dependencies [4c049a1a1]
- Updated dependencies [02816ecd7]
  - @backstage/catalog-model@0.7.3
  - @backstage/core@0.7.0
  - @backstage/plugin-catalog-react@0.1.1

## 0.1.13

### Patch Changes

- Updated dependencies [3a58084b6]
- Updated dependencies [e799e74d4]
- Updated dependencies [d0760ecdf]
- Updated dependencies [1407b34c6]
- Updated dependencies [88f1f1b60]
- Updated dependencies [bad21a085]
- Updated dependencies [9615e68fb]
- Updated dependencies [49f9b7346]
- Updated dependencies [5c2e2863f]
- Updated dependencies [3a58084b6]
- Updated dependencies [2c1f2a7c2]
  - @backstage/core@0.6.3
  - @backstage/plugin-catalog-react@0.1.0
  - @backstage/catalog-model@0.7.2

## 0.1.12

### Patch Changes

- 3a82293da: Fix bug retrieving current theme
- f4c2bcf54: Use a more strict type for `variant` of cards.
- Updated dependencies [fd3f2a8c0]
- Updated dependencies [d34d26125]
- Updated dependencies [0af242b6d]
- Updated dependencies [f4c2bcf54]
- Updated dependencies [10a0124e0]
- Updated dependencies [07e226872]
- Updated dependencies [f62e7abe5]
- Updated dependencies [96f378d10]
- Updated dependencies [688b73110]
  - @backstage/core@0.6.2
  - @backstage/plugin-catalog-react@0.0.4

## 0.1.11

### Patch Changes

- Updated dependencies [19d354c78]
- Updated dependencies [b51ee6ece]
  - @backstage/plugin-catalog-react@0.0.3
  - @backstage/core@0.6.1

## 0.1.10

### Patch Changes

- 8dfdec613: Migrate to new composability API, exporting the plugin as `sonarQubePlugin` and card as `EntitySonarQubeCard`.
- Updated dependencies [12ece98cd]
- Updated dependencies [d82246867]
- Updated dependencies [7fc89bae2]
- Updated dependencies [c810082ae]
- Updated dependencies [5fa3bdb55]
- Updated dependencies [6e612ce25]
- Updated dependencies [025e122c3]
- Updated dependencies [21e624ba9]
- Updated dependencies [da9f53c60]
- Updated dependencies [32c95605f]
- Updated dependencies [7881f2117]
- Updated dependencies [54c7d02f7]
- Updated dependencies [11cb5ef94]
  - @backstage/core@0.6.0
  - @backstage/plugin-catalog-react@0.0.2
  - @backstage/theme@0.2.3
  - @backstage/catalog-model@0.7.1

## 0.1.9

### Patch Changes

- 49a67732f: Ask the SonarQube server for all support metrics prior to querying them for a project.

## 0.1.8

### Patch Changes

- 57f9d92cb: Add support for the security hotspots that are provided by SonarQube and SonarCloud.
- Updated dependencies [def2307f3]
- Updated dependencies [efd6ef753]
- Updated dependencies [a187b8ad0]
- Updated dependencies [a93f42213]
  - @backstage/catalog-model@0.7.0
  - @backstage/core@0.5.0

## 0.1.7

### Patch Changes

- Updated dependencies [c911061b7]
- Updated dependencies [8ef71ed32]
- Updated dependencies [0e6298f7e]
- Updated dependencies [ac3560b42]
  - @backstage/catalog-model@0.6.0
  - @backstage/core@0.4.1

## 0.1.6

### Patch Changes

- Updated dependencies [2527628e1]
- Updated dependencies [1c69d4716]
- Updated dependencies [83b6e0c1f]
- Updated dependencies [1665ae8bb]
- Updated dependencies [04f26f88d]
- Updated dependencies [ff243ce96]
  - @backstage/core@0.4.0
  - @backstage/catalog-model@0.5.0
  - @backstage/theme@0.2.2

## 0.1.5

### Patch Changes

- Updated dependencies [08835a61d]
- Updated dependencies [a9fd599f7]
- Updated dependencies [bcc211a08]
  - @backstage/catalog-model@0.4.0

## 0.1.4

### Patch Changes

- 26484d413: Add configuration schema
- Updated dependencies [475fc0aaa]
- Updated dependencies [1166fcc36]
- Updated dependencies [1185919f3]
  - @backstage/core@0.3.2
  - @backstage/catalog-model@0.3.0

## 0.1.3

### Patch Changes

- Updated dependencies [7b37d65fd]
- Updated dependencies [4aca74e08]
- Updated dependencies [e8f69ba93]
- Updated dependencies [0c0798f08]
- Updated dependencies [0c0798f08]
- Updated dependencies [199237d2f]
- Updated dependencies [6627b626f]
- Updated dependencies [4577e377b]
  - @backstage/core@0.3.0
  - @backstage/theme@0.2.1

## 0.1.2

### Patch Changes

- Updated dependencies [819a70229]
- Updated dependencies [3a4236570]
- Updated dependencies [ae5983387]
- Updated dependencies [0d4459c08]
- Updated dependencies [482b6313d]
- Updated dependencies [e0be86b6f]
- Updated dependencies [f70a52868]
- Updated dependencies [12b5fe940]
- Updated dependencies [1c60f716e]
- Updated dependencies [144c66d50]
- Updated dependencies [a768a07fb]
- Updated dependencies [b79017fd3]
- Updated dependencies [6d97d2d6f]
- Updated dependencies [5adfc005e]
- Updated dependencies [93a3fa3ae]
- Updated dependencies [782f3b354]
- Updated dependencies [2713f28f4]
- Updated dependencies [406015b0d]
- Updated dependencies [82759d3e4]
- Updated dependencies [ac8d5d5c7]
- Updated dependencies [fa56f4615]
- Updated dependencies [ebca83d48]
- Updated dependencies [aca79334f]
- Updated dependencies [c0d5242a0]
- Updated dependencies [b3d57961c]
- Updated dependencies [3beb5c9fc]
- Updated dependencies [754e31db5]
- Updated dependencies [1611c6dbc]
  - @backstage/core@0.2.0
  - @backstage/catalog-model@0.2.0
  - @backstage/theme@0.2.0<|MERGE_RESOLUTION|>--- conflicted
+++ resolved
@@ -1,7 +1,5 @@
 # @backstage/plugin-sonarqube
 
-<<<<<<< HEAD
-=======
 ## 0.7.4-next.0
 
 ### Patch Changes
@@ -15,7 +13,6 @@
   - @backstage/plugin-catalog-react@1.8.3-next.0
   - @backstage/plugin-sonarqube-react@0.1.8-next.0
 
->>>>>>> 413caa19
 ## 0.7.2
 
 ### Patch Changes
