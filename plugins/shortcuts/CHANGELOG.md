# @backstage/plugin-shortcuts

<<<<<<< HEAD
=======
## 0.3.14-next.0

### Patch Changes

- 482bb5c0bbf8: Moved `@types/react` to be a regular dependency
- Updated dependencies
  - @backstage/core-plugin-api@1.6.0-next.0
  - @backstage/core-components@0.13.5-next.0
  - @backstage/theme@0.4.1
  - @backstage/types@1.1.0

>>>>>>> 413caa19
## 0.3.13

### Patch Changes

- 12a8c94eda8d: Add package repository and homepage metadata
- ee52a48b63d5: Limit the use of the duplicate shortcut name when adding a shortcut
- Updated dependencies
  - @backstage/core-components@0.13.4
  - @backstage/core-plugin-api@1.5.3
  - @backstage/theme@0.4.1
  - @backstage/types@1.1.0

## 0.3.13-next.1

### Patch Changes

- 12a8c94eda8d: Add package repository and homepage metadata
- Updated dependencies
  - @backstage/core-components@0.13.4-next.0
  - @backstage/core-plugin-api@1.5.3
  - @backstage/theme@0.4.1
  - @backstage/types@1.1.0

## 0.3.13-next.0

### Patch Changes

- Updated dependencies
  - @backstage/core-components@0.13.4-next.0
  - @backstage/core-plugin-api@1.5.3
  - @backstage/theme@0.4.1
  - @backstage/types@1.1.0

## 0.3.12

### Patch Changes

- Updated dependencies
  - @backstage/theme@0.4.1
  - @backstage/core-components@0.13.3
  - @backstage/core-plugin-api@1.5.3
  - @backstage/types@1.1.0

## 0.3.12-next.2

### Patch Changes

- Updated dependencies
  - @backstage/theme@0.4.1-next.1
  - @backstage/core-plugin-api@1.5.3-next.1
  - @backstage/core-components@0.13.3-next.2
  - @backstage/types@1.1.0

## 0.3.12-next.1

### Patch Changes

- Updated dependencies
  - @backstage/theme@0.4.1-next.0
  - @backstage/core-components@0.13.3-next.1
  - @backstage/core-plugin-api@1.5.3-next.0

## 0.3.12-next.0

### Patch Changes

- Updated dependencies
  - @backstage/core-components@0.13.3-next.0
  - @backstage/core-plugin-api@1.5.2
  - @backstage/theme@0.4.0
  - @backstage/types@1.1.0

## 0.3.11

### Patch Changes

- 2e036369d83b: Updated `alertApi` usages with severity of `info` or `success` to use `display: transient`
- Updated dependencies
  - @backstage/core-plugin-api@1.5.2
  - @backstage/core-components@0.13.2
  - @backstage/types@1.1.0
  - @backstage/theme@0.4.0

## 0.3.11-next.3

### Patch Changes

- Updated dependencies
  - @backstage/core-components@0.13.2-next.3
  - @backstage/core-plugin-api@1.5.2-next.0
  - @backstage/theme@0.4.0-next.1
  - @backstage/types@1.0.2

## 0.3.11-next.2

### Patch Changes

- Updated dependencies
  - @backstage/theme@0.4.0-next.1
  - @backstage/core-components@0.13.2-next.2
  - @backstage/core-plugin-api@1.5.2-next.0

## 0.3.11-next.1

### Patch Changes

- Updated dependencies
  - @backstage/core-components@0.13.2-next.1
  - @backstage/core-plugin-api@1.5.2-next.0
  - @backstage/theme@0.4.0-next.0
  - @backstage/types@1.0.2

## 0.3.11-next.0

### Patch Changes

- Updated dependencies
  - @backstage/theme@0.4.0-next.0
  - @backstage/core-components@0.13.2-next.0
  - @backstage/core-plugin-api@1.5.1
  - @backstage/types@1.0.2

## 0.3.10

### Patch Changes

- 8a7174e297c: Marked `LocalStoredShortcuts` as deprecated, replacing it with `DefaultShortcutsApi` whose naming more clearly suggests that the shortcuts aren't necessarily stored locally (it depends on the storage implementation).
- Updated dependencies
  - @backstage/theme@0.3.0
  - @backstage/core-components@0.13.1
  - @backstage/core-plugin-api@1.5.1
  - @backstage/types@1.0.2

## 0.3.10-next.2

### Patch Changes

- Updated dependencies
  - @backstage/theme@0.3.0-next.0
  - @backstage/core-components@0.13.1-next.1
  - @backstage/core-plugin-api@1.5.1

## 0.3.10-next.1

### Patch Changes

- Updated dependencies
  - @backstage/core-components@0.13.1-next.0
  - @backstage/core-plugin-api@1.5.1

## 0.3.10-next.0

### Patch Changes

- 8a7174e297c: Marked `LocalStoredShortcuts` as deprecated, replacing it with `DefaultShortcutsApi` whose naming more clearly suggests that the shortcuts aren't necessarily stored locally (it depends on the storage implementation).
- Updated dependencies
  - @backstage/core-components@0.13.0
  - @backstage/core-plugin-api@1.5.1
  - @backstage/theme@0.2.19
  - @backstage/types@1.0.2

## 0.3.9

### Patch Changes

- 8e00acb28db: Small tweaks to remove warnings in the console during development (mainly focusing on techdocs)
- 328ec5f96c6: Added the Analytics event in the save handler of AddShortcut and EditShortcut
- 99df676e324: Allow external links to be added as shortcuts
- e0c6e8b9c3c: Update peer dependencies
- Updated dependencies
  - @backstage/core-components@0.13.0
  - @backstage/theme@0.2.19
  - @backstage/core-plugin-api@1.5.1
  - @backstage/types@1.0.2

## 0.3.9-next.3

### Patch Changes

- Updated dependencies
  - @backstage/core-components@0.13.0-next.3
  - @backstage/core-plugin-api@1.5.1-next.1
  - @backstage/theme@0.2.19-next.0
  - @backstage/types@1.0.2

## 0.3.9-next.2

### Patch Changes

- Updated dependencies
  - @backstage/core-components@0.12.6-next.2
  - @backstage/core-plugin-api@1.5.1-next.1
  - @backstage/theme@0.2.19-next.0
  - @backstage/types@1.0.2

## 0.3.9-next.1

### Patch Changes

- e0c6e8b9c3c: Update peer dependencies
- Updated dependencies
  - @backstage/core-components@0.12.6-next.1
  - @backstage/core-plugin-api@1.5.1-next.0
  - @backstage/theme@0.2.19-next.0
  - @backstage/types@1.0.2

## 0.3.9-next.0

### Patch Changes

- 8e00acb28db: Small tweaks to remove warnings in the console during development (mainly focusing on techdocs)
- 99df676e324: Allow external links to be added as shortcuts
- Updated dependencies
  - @backstage/core-components@0.12.6-next.0
  - @backstage/core-plugin-api@1.5.0
  - @backstage/theme@0.2.18
  - @backstage/types@1.0.2

## 0.3.8

### Patch Changes

- cb8ec97cdeb: Change black & white colors to be theme aware
- 7c38e565d1f: Fixed bug in LocalStoredShortcuts client where adding new Shortcut results in replacing entire shortcut list.

  Refactored LocalStoredShortcuts client to listen to `storageApi` updates to ensure that local state is always up to date.

- 52b0022dab7: Updated dependency `msw` to `^1.0.0`.
- Updated dependencies
  - @backstage/core-components@0.12.5
  - @backstage/core-plugin-api@1.5.0
  - @backstage/theme@0.2.18
  - @backstage/types@1.0.2

## 0.3.8-next.2

### Patch Changes

- Updated dependencies
  - @backstage/core-components@0.12.5-next.2
  - @backstage/core-plugin-api@1.5.0-next.2

## 0.3.8-next.1

### Patch Changes

- cb8ec97cdeb: Change black & white colors to be theme aware
- 52b0022dab7: Updated dependency `msw` to `^1.0.0`.
- Updated dependencies
  - @backstage/core-components@0.12.5-next.1
  - @backstage/core-plugin-api@1.4.1-next.1
  - @backstage/theme@0.2.18-next.0
  - @backstage/types@1.0.2

## 0.3.8-next.0

### Patch Changes

- Updated dependencies
  - @backstage/core-plugin-api@1.4.1-next.0
  - @backstage/core-components@0.12.5-next.0
  - @backstage/theme@0.2.17
  - @backstage/types@1.0.2

## 0.3.7

### Patch Changes

- c51efce2a0: Update docs to always use `yarn add --cwd` for app & backend
- Updated dependencies
  - @backstage/core-components@0.12.4
  - @backstage/theme@0.2.17
  - @backstage/core-plugin-api@1.4.0
  - @backstage/types@1.0.2

## 0.3.7-next.1

### Patch Changes

- Updated dependencies
  - @backstage/core-components@0.12.4-next.1
  - @backstage/core-plugin-api@1.3.0
  - @backstage/theme@0.2.16
  - @backstage/types@1.0.2

## 0.3.7-next.0

### Patch Changes

- Updated dependencies
  - @backstage/core-components@0.12.4-next.0
  - @backstage/core-plugin-api@1.3.0
  - @backstage/theme@0.2.16
  - @backstage/types@1.0.2

## 0.3.6

### Patch Changes

- Updated dependencies
  - @backstage/core-components@0.12.3
  - @backstage/core-plugin-api@1.3.0
  - @backstage/theme@0.2.16
  - @backstage/types@1.0.2

## 0.3.6-next.2

### Patch Changes

- Updated dependencies
  - @backstage/core-plugin-api@1.3.0-next.1
  - @backstage/core-components@0.12.3-next.2
  - @backstage/theme@0.2.16
  - @backstage/types@1.0.2

## 0.3.6-next.1

### Patch Changes

- Updated dependencies
  - @backstage/core-components@0.12.3-next.1
  - @backstage/core-plugin-api@1.2.1-next.0
  - @backstage/theme@0.2.16
  - @backstage/types@1.0.2

## 0.3.6-next.0

### Patch Changes

- Updated dependencies
  - @backstage/core-components@0.12.3-next.0
  - @backstage/core-plugin-api@1.2.0
  - @backstage/theme@0.2.16
  - @backstage/types@1.0.2

## 0.3.5

### Patch Changes

- Updated dependencies
  - @backstage/core-components@0.12.2

## 0.3.4

### Patch Changes

- 2e701b3796: Internal refactor to use `react-router-dom` rather than `react-router`.
- 3280711113: Updated dependency `msw` to `^0.49.0`.
- 19356df560: Updated dependency `zen-observable` to `^0.9.0`.
- c3fa90e184: Updated dependency `zen-observable` to `^0.10.0`.
- Updated dependencies
  - @backstage/core-plugin-api@1.2.0
  - @backstage/core-components@0.12.1
  - @backstage/types@1.0.2
  - @backstage/theme@0.2.16

## 0.3.4-next.4

### Patch Changes

- 2e701b3796: Internal refactor to use `react-router-dom` rather than `react-router`.
- Updated dependencies
  - @backstage/core-components@0.12.1-next.4
  - @backstage/core-plugin-api@1.2.0-next.2
  - @backstage/theme@0.2.16
  - @backstage/types@1.0.2-next.1

## 0.3.4-next.3

### Patch Changes

- Updated dependencies
  - @backstage/core-components@0.12.1-next.3
  - @backstage/core-plugin-api@1.2.0-next.2
  - @backstage/theme@0.2.16
  - @backstage/types@1.0.2-next.1

## 0.3.4-next.2

### Patch Changes

- Updated dependencies
  - @backstage/core-plugin-api@1.2.0-next.2
  - @backstage/core-components@0.12.1-next.2
  - @backstage/theme@0.2.16
  - @backstage/types@1.0.2-next.1

## 0.3.4-next.1

### Patch Changes

- c3fa90e184: Updated dependency `zen-observable` to `^0.10.0`.
- Updated dependencies
  - @backstage/core-components@0.12.1-next.1
  - @backstage/core-plugin-api@1.1.1-next.1
  - @backstage/types@1.0.2-next.1
  - @backstage/theme@0.2.16

## 0.3.4-next.0

### Patch Changes

- 3280711113: Updated dependency `msw` to `^0.49.0`.
- 19356df560: Updated dependency `zen-observable` to `^0.9.0`.
- Updated dependencies
  - @backstage/core-components@0.12.1-next.0
  - @backstage/core-plugin-api@1.1.1-next.0
  - @backstage/types@1.0.2-next.0
  - @backstage/theme@0.2.16

## 0.3.3

### Patch Changes

- Updated dependencies
  - @backstage/core-components@0.12.0
  - @backstage/core-plugin-api@1.1.0
  - @backstage/types@1.0.1
  - @backstage/theme@0.2.16

## 0.3.3-next.1

### Patch Changes

- Updated dependencies
  - @backstage/core-components@0.12.0-next.1
  - @backstage/core-plugin-api@1.1.0-next.0
  - @backstage/theme@0.2.16
  - @backstage/types@1.0.1-next.0

## 0.3.3-next.0

### Patch Changes

- Updated dependencies
  - @backstage/core-components@0.12.0-next.0
  - @backstage/core-plugin-api@1.1.0-next.0
  - @backstage/types@1.0.1-next.0
  - @backstage/theme@0.2.16

## 0.3.2

### Patch Changes

- Updated dependencies
  - @backstage/core-components@0.11.2
  - @backstage/core-plugin-api@1.0.7
  - @backstage/theme@0.2.16
  - @backstage/types@1.0.0

## 0.3.2-next.2

### Patch Changes

- Updated dependencies
  - @backstage/core-components@0.11.2-next.2
  - @backstage/core-plugin-api@1.0.7-next.2
  - @backstage/theme@0.2.16
  - @backstage/types@1.0.0

## 0.3.2-next.1

### Patch Changes

- Updated dependencies
  - @backstage/core-components@0.11.2-next.1
  - @backstage/core-plugin-api@1.0.7-next.1
  - @backstage/theme@0.2.16
  - @backstage/types@1.0.0

## 0.3.2-next.0

### Patch Changes

- Updated dependencies
  - @backstage/core-components@0.11.2-next.0
  - @backstage/core-plugin-api@1.0.7-next.0
  - @backstage/theme@0.2.16
  - @backstage/types@1.0.0

## 0.3.1

### Patch Changes

- 817f3196f6: Updated React Router dependencies to be peer dependencies.
- 7d47def9c4: Removed dependency on `@types/jest`.
- d669d89206: Minor API signatures cleanup
- 667d917488: Updated dependency `msw` to `^0.47.0`.
- 87ec2ba4d6: Updated dependency `msw` to `^0.46.0`.
- bf5e9030eb: Updated dependency `msw` to `^0.45.0`.
- 8a57ffc0fa: Ensure that a stable observable is used in the shortcuts API
- Updated dependencies
  - @backstage/core-components@0.11.1
  - @backstage/core-plugin-api@1.0.6

## 0.3.1-next.3

### Patch Changes

- 7d47def9c4: Removed dependency on `@types/jest`.
- Updated dependencies
  - @backstage/core-components@0.11.1-next.3
  - @backstage/core-plugin-api@1.0.6-next.3

## 0.3.1-next.2

### Patch Changes

- 667d917488: Updated dependency `msw` to `^0.47.0`.
- 87ec2ba4d6: Updated dependency `msw` to `^0.46.0`.
- Updated dependencies
  - @backstage/core-components@0.11.1-next.2
  - @backstage/core-plugin-api@1.0.6-next.2

## 0.3.1-next.1

### Patch Changes

- 817f3196f6: Updated React Router dependencies to be peer dependencies.
- d669d89206: Minor API signatures cleanup
- Updated dependencies
  - @backstage/core-components@0.11.1-next.1
  - @backstage/core-plugin-api@1.0.6-next.1

## 0.3.1-next.0

### Patch Changes

- bf5e9030eb: Updated dependency `msw` to `^0.45.0`.
- Updated dependencies
  - @backstage/core-plugin-api@1.0.6-next.0
  - @backstage/core-components@0.11.1-next.0

## 0.3.0

### Minor Changes

- 5b769fddb5: Internal observable replaced with a mapping from the storage API. This fixes shortcuts initialization when using firestore.

  `ShortcutApi.get` method, that returns an immediate snapshot of shortcuts, made public.

  Example of how to get and observe `shortcuts`:

  ```typescript
  const shortcutApi = useApi(shortcutsApiRef);
  const shortcuts = useObservable(shortcutApi.shortcut$(), shortcutApi.get());
  ```

### Patch Changes

- Updated dependencies
  - @backstage/core-components@0.11.0
  - @backstage/core-plugin-api@1.0.5

## 0.3.0-next.1

### Patch Changes

- Updated dependencies
  - @backstage/core-components@0.11.0-next.2

## 0.3.0-next.0

### Minor Changes

- 5b769fddb5: Internal observable replaced with a mapping from the storage API. This fixes shortcuts initialization when using firestore.

  `ShortcutApi.get` method, that returns an immediate snapshot of shortcuts, made public.

  Example of how to get and observe `shortcuts`:

  ```typescript
  const shortcutApi = useApi(shortcutsApiRef);
  const shortcuts = useObservable(shortcutApi.shortcut$(), shortcutApi.get());
  ```

### Patch Changes

- Updated dependencies
  - @backstage/core-plugin-api@1.0.5-next.0
  - @backstage/core-components@0.10.1-next.0

## 0.2.8

### Patch Changes

- a70869e775: Updated dependency `msw` to `^0.43.0`.
- 8006d0f9bf: Updated dependency `msw` to `^0.44.0`.
- Updated dependencies
  - @backstage/core-components@0.10.0
  - @backstage/core-plugin-api@1.0.4
  - @backstage/theme@0.2.16

## 0.2.8-next.3

### Patch Changes

- a70869e775: Updated dependency `msw` to `^0.43.0`.
- Updated dependencies
  - @backstage/core-plugin-api@1.0.4-next.0
  - @backstage/core-components@0.10.0-next.3

## 0.2.8-next.2

### Patch Changes

- Updated dependencies
  - @backstage/core-components@0.10.0-next.2
  - @backstage/theme@0.2.16-next.1

## 0.2.8-next.1

### Patch Changes

- Updated dependencies
  - @backstage/core-components@0.9.6-next.1
  - @backstage/theme@0.2.16-next.0

## 0.2.8-next.0

### Patch Changes

- Updated dependencies
  - @backstage/core-components@0.9.6-next.0

## 0.2.7

### Patch Changes

- 8f7b1835df: Updated dependency `msw` to `^0.41.0`.
- Updated dependencies
  - @backstage/core-components@0.9.5
  - @backstage/core-plugin-api@1.0.3

## 0.2.7-next.1

### Patch Changes

- 8f7b1835df: Updated dependency `msw` to `^0.41.0`.
- Updated dependencies
  - @backstage/core-components@0.9.5-next.1
  - @backstage/core-plugin-api@1.0.3-next.0

## 0.2.7-next.0

### Patch Changes

- Updated dependencies
  - @backstage/core-components@0.9.5-next.0

## 0.2.6

### Patch Changes

- Updated dependencies
  - @backstage/core-components@0.9.4
  - @backstage/core-plugin-api@1.0.2

## 0.2.6-next.0

### Patch Changes

- Updated dependencies
  - @backstage/core-components@0.9.4-next.0
  - @backstage/core-plugin-api@1.0.2-next.0

## 0.2.5

### Patch Changes

- 24254fd433: build(deps): bump `@testing-library/user-event` from 13.5.0 to 14.0.0
- 230ad0826f: Bump to using `@types/node` v16
- Updated dependencies
  - @backstage/core-components@0.9.3
  - @backstage/core-plugin-api@1.0.1

## 0.2.5-next.1

### Patch Changes

- 24254fd433: build(deps): bump `@testing-library/user-event` from 13.5.0 to 14.0.0
- 230ad0826f: Bump to using `@types/node` v16
- Updated dependencies
  - @backstage/core-components@0.9.3-next.2
  - @backstage/core-plugin-api@1.0.1-next.0

## 0.2.5-next.0

### Patch Changes

- Updated dependencies
  - @backstage/core-components@0.9.3-next.0

## 0.2.4

### Patch Changes

- a422d7ce5e: chore(deps): bump `@testing-library/react` from 11.2.6 to 12.1.3
- Updated dependencies
  - @backstage/core-components@0.9.2
  - @backstage/core-plugin-api@1.0.0
  - @backstage/types@1.0.0

## 0.2.3

### Patch Changes

- Updated dependencies
  - @backstage/core-components@0.9.1

## 0.2.3-next.0

### Patch Changes

- Updated dependencies
  - @backstage/core-components@0.9.1-next.0

## 0.2.2

### Patch Changes

- Updated dependencies
  - @backstage/core-components@0.9.0
  - @backstage/core-plugin-api@0.8.0

## 0.2.1

### Patch Changes

- Updated dependencies
  - @backstage/core-components@0.8.10
  - @backstage/core-plugin-api@0.7.0

## 0.2.0

### Minor Changes

- dc9fd0acf9: Use Avatar instead of custom icon for ShortcutIcon

### Patch Changes

- 1ed305728b: Bump `node-fetch` to version 2.6.7 and `cross-fetch` to version 3.1.5
- c77c5c7eb6: Added `backstage.role` to `package.json`
- Updated dependencies
  - @backstage/core-components@0.8.9
  - @backstage/core-plugin-api@0.6.1
  - @backstage/theme@0.2.15
  - @backstage/types@0.1.2

## 0.1.22

### Patch Changes

- Updated dependencies
  - @backstage/core-components@0.8.8

## 0.1.22-next.0

### Patch Changes

- Updated dependencies
  - @backstage/core-components@0.8.8-next.0

## 0.1.21

### Patch Changes

- Updated dependencies
  - @backstage/core-components@0.8.7

## 0.1.21-next.0

### Patch Changes

- Updated dependencies
  - @backstage/core-components@0.8.7-next.0

## 0.1.20

### Patch Changes

- 7ba416be78: **@backstage/plugin-user-settings:** Hide Header on mobile screens to improve the UI & give more space to the content. Furthermore, the "Pin Sidebar" setting is removed on mobile screens, as the mobile sidebar is always pinned to the bottom.

  **Other plugins:** Smaller style adjustments across plugins to improve the UI on mobile devices.

- c52ae0a73b: Allow shortcut side bar item icon to be configurable
- Updated dependencies
  - @backstage/core-components@0.8.5
  - @backstage/core-plugin-api@0.6.0

## 0.1.20-next.0

### Patch Changes

- 7ba416be78: **@backstage/plugin-user-settings:** Hide Header on mobile screens to improve the UI & give more space to the content. Furthermore, the "Pin Sidebar" setting is removed on mobile screens, as the mobile sidebar is always pinned to the bottom.

  **Other plugins:** Smaller style adjustments across plugins to improve the UI on mobile devices.

- c52ae0a73b: Allow shortcut side bar item icon to be configurable
- Updated dependencies
  - @backstage/core-components@0.8.5-next.0
  - @backstage/core-plugin-api@0.6.0-next.0

## 0.1.19

### Patch Changes

- Updated dependencies
  - @backstage/core-components@0.8.4
  - @backstage/core-plugin-api@0.5.0

## 0.1.18

### Patch Changes

- 4ce51ab0f1: Internal refactor of the `react-use` imports to use `react-use/lib/*` instead.
- Updated dependencies
  - @backstage/core-plugin-api@0.4.1
  - @backstage/core-components@0.8.3

## 0.1.17

### Patch Changes

- b50cbd047b: Properly read saved shortcuts from StorageApi

## 0.1.16

### Patch Changes

- Updated dependencies
  - @backstage/core-plugin-api@0.4.0
  - @backstage/core-components@0.8.2

## 0.1.15

### Patch Changes

- cd450844f6: Moved React dependencies to `peerDependencies` and allow both React v16 and v17 to be used.
- Updated dependencies
  - @backstage/core-components@0.8.0
  - @backstage/core-plugin-api@0.3.0

## 0.1.14

### Patch Changes

- f93e56ae3a: Add tooltip to display shortcut title on hover. This should improve the readability of shortcuts with long names, which are cutoff by ellipsis.
- Updated dependencies
  - @backstage/core-components@0.7.4
  - @backstage/core-plugin-api@0.2.0

## 0.1.13

### Patch Changes

- 10615525f3: Switch to use the json and observable types from `@backstage/types`
- Updated dependencies
  - @backstage/theme@0.2.12
  - @backstage/core-components@0.7.2
  - @backstage/core-plugin-api@0.1.12

## 0.1.12

### Patch Changes

- Updated dependencies
  - @backstage/core-components@0.7.0
  - @backstage/theme@0.2.11

## 0.1.11

### Patch Changes

- ca0559444c: Avoid usage of `.to*Case()`, preferring `.toLocale*Case('en-US')` instead.
- 81a41ec249: Added a `name` key to all extensions in order to improve Analytics API metadata.
- Updated dependencies
  - @backstage/core-components@0.6.1
  - @backstage/core-plugin-api@0.1.10

## 0.1.10

### Patch Changes

- Updated dependencies
  - @backstage/core-plugin-api@0.1.9
  - @backstage/core-components@0.6.0

## 0.1.9

### Patch Changes

- Updated dependencies
  - @backstage/core-components@0.5.0

## 0.1.8

### Patch Changes

- 9f1362dcc1: Upgrade `@material-ui/lab` to `4.0.0-alpha.57`.
- Updated dependencies
  - @backstage/core-components@0.4.2
  - @backstage/core-plugin-api@0.1.8

## 0.1.7

### Patch Changes

- e0a6aea82: Bumped `react-hook-form` to `^7.12.2`
- b8e8a3424: Fix material-ui warning about deprecated `onExit` prop
- Updated dependencies
  - @backstage/core-components@0.4.0

## 0.1.6

### Patch Changes

- Updated dependencies
  - @backstage/core-components@0.3.0
  - @backstage/core-plugin-api@0.1.5

## 0.1.5

### Patch Changes

- 9d40fcb1e: - Bumping `material-ui/core` version to at least `4.12.2` as they made some breaking changes in later versions which broke `Pagination` of the `Table`.
  - Switching out `material-table` to `@material-table/core` for support for the later versions of `material-ui/core`
  - This causes a minor API change to `@backstage/core-components` as the interface for `Table` re-exports the `prop` from the underlying `Table` components.
  - `onChangeRowsPerPage` has been renamed to `onRowsPerPageChange`
  - `onChangePage` has been renamed to `onPageChange`
  - Migration guide is here: https://material-table-core.com/docs/breaking-changes
- Updated dependencies
  - @backstage/core-components@0.2.0
  - @backstage/core-plugin-api@0.1.4
  - @backstage/theme@0.2.9

## 0.1.4

### Patch Changes

- 48c9fcd33: Migrated to use the new `@backstage/core-*` packages rather than `@backstage/core`.
- Updated dependencies
  - @backstage/core-plugin-api@0.1.3

## 0.1.3

### Patch Changes

- 15ffc1ac9: Fix horizontal scroll bar appearance issue

## 0.1.2

### Patch Changes

- 062bbf90f: chore: bump `@testing-library/user-event` from 12.8.3 to 13.1.8
- Updated dependencies [062bbf90f]
- Updated dependencies [889d89b6e]
- Updated dependencies [3f988cb63]
- Updated dependencies [675a569a9]
  - @backstage/core@0.7.9<|MERGE_RESOLUTION|>--- conflicted
+++ resolved
@@ -1,7 +1,5 @@
 # @backstage/plugin-shortcuts
 
-<<<<<<< HEAD
-=======
 ## 0.3.14-next.0
 
 ### Patch Changes
@@ -13,7 +11,6 @@
   - @backstage/theme@0.4.1
   - @backstage/types@1.1.0
 
->>>>>>> 413caa19
 ## 0.3.13
 
 ### Patch Changes
