{
  "name": "@backstage/plugin-catalog-react",
  "description": "A frontend library that helps other Backstage plugins interact with the catalog",
<<<<<<< HEAD
  "version": "1.8.1",
=======
  "version": "1.8.4-next.3",
>>>>>>> 1e3c6889
  "main": "src/index.ts",
  "types": "src/index.ts",
  "license": "Apache-2.0",
  "publishConfig": {
    "access": "public"
  },
  "exports": {
    ".": "./src/index.ts",
    "./alpha": "./src/alpha.ts",
    "./package.json": "./package.json"
  },
  "typesVersions": {
    "*": {
      "alpha": [
        "src/alpha.ts"
      ],
      "package.json": [
        "package.json"
      ]
    }
  },
  "backstage": {
    "role": "web-library"
  },
  "homepage": "https://backstage.io",
  "repository": {
    "type": "git",
    "url": "https://github.com/backstage/backstage",
    "directory": "plugins/catalog-react"
  },
  "keywords": [
    "backstage"
  ],
  "sideEffects": false,
  "scripts": {
    "build": "backstage-cli package build",
    "lint": "backstage-cli package lint",
    "test": "backstage-cli package test",
    "prepack": "backstage-cli package prepack",
    "postpack": "backstage-cli package postpack",
    "clean": "backstage-cli package clean",
    "start": "backstage-cli package start"
  },
  "dependencies": {
    "@backstage/catalog-client": "workspace:^",
    "@backstage/catalog-model": "workspace:^",
    "@backstage/core-components": "workspace:^",
    "@backstage/core-plugin-api": "workspace:^",
    "@backstage/errors": "workspace:^",
    "@backstage/integration": "workspace:^",
    "@backstage/plugin-catalog-common": "workspace:^",
    "@backstage/plugin-permission-common": "workspace:^",
    "@backstage/plugin-permission-react": "workspace:^",
    "@backstage/theme": "workspace:^",
    "@backstage/types": "workspace:^",
    "@backstage/version-bridge": "workspace:^",
    "@material-ui/core": "^4.12.2",
    "@material-ui/icons": "^4.9.1",
    "@material-ui/lab": "4.0.0-alpha.61",
    "@react-hookz/web": "^23.0.0",
    "@types/react": "^16.13.1 || ^17.0.0",
    "classnames": "^2.2.6",
    "jwt-decode": "^3.1.0",
    "lodash": "^4.17.21",
    "material-ui-popup-state": "^1.9.3",
    "qs": "^6.9.4",
    "react-use": "^17.2.4",
    "yaml": "^2.0.0",
    "zen-observable": "^0.10.0"
  },
  "peerDependencies": {
    "react": "^16.13.1 || ^17.0.0",
    "react-dom": "^16.13.1 || ^17.0.0",
    "react-router-dom": "6.0.0-beta.0 || ^6.3.0"
  },
  "devDependencies": {
    "@backstage/cli": "workspace:^",
    "@backstage/core-app-api": "workspace:^",
    "@backstage/plugin-catalog-common": "workspace:^",
    "@backstage/plugin-scaffolder-common": "workspace:^",
    "@backstage/test-utils": "workspace:^",
    "@testing-library/dom": "^8.0.0",
    "@testing-library/jest-dom": "^5.10.1",
    "@testing-library/react": "^12.1.3",
    "@testing-library/react-hooks": "^8.0.0",
    "@testing-library/user-event": "^14.0.0",
    "@types/jwt-decode": "^3.1.0",
    "@types/zen-observable": "^0.8.0",
    "react-test-renderer": "^16.13.1"
  },
  "files": [
    "dist"
  ]
}<|MERGE_RESOLUTION|>--- conflicted
+++ resolved
@@ -1,11 +1,7 @@
 {
   "name": "@backstage/plugin-catalog-react",
   "description": "A frontend library that helps other Backstage plugins interact with the catalog",
-<<<<<<< HEAD
-  "version": "1.8.1",
-=======
   "version": "1.8.4-next.3",
->>>>>>> 1e3c6889
   "main": "src/index.ts",
   "types": "src/index.ts",
   "license": "Apache-2.0",
