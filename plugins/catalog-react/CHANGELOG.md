# @backstage/plugin-catalog-react

<<<<<<< HEAD
=======
## 1.8.4-next.3

### Patch Changes

- 406b786a2a2c: Mark package as being free of side effects, allowing more optimized Webpack builds.
- Updated dependencies
  - @backstage/catalog-client@1.4.4-next.2
  - @backstage/catalog-model@1.4.2-next.2
  - @backstage/core-components@0.13.5-next.3
  - @backstage/core-plugin-api@1.6.0-next.3
  - @backstage/errors@1.2.2-next.0
  - @backstage/integration@1.7.0-next.3
  - @backstage/plugin-catalog-common@1.0.16-next.2
  - @backstage/plugin-permission-common@0.7.8-next.2
  - @backstage/plugin-permission-react@0.4.15-next.3
  - @backstage/theme@0.4.2-next.0
  - @backstage/types@1.1.1-next.0
  - @backstage/version-bridge@1.0.5-next.0

## 1.8.4-next.2

### Patch Changes

- Updated dependencies
  - @backstage/core-components@0.13.5-next.2
  - @backstage/core-plugin-api@1.6.0-next.2
  - @backstage/plugin-permission-react@0.4.15-next.2
  - @backstage/integration@1.7.0-next.2
  - @backstage/catalog-model@1.4.2-next.1
  - @backstage/plugin-permission-common@0.7.8-next.1
  - @backstage/catalog-client@1.4.4-next.1
  - @backstage/errors@1.2.1
  - @backstage/theme@0.4.1
  - @backstage/types@1.1.0
  - @backstage/version-bridge@1.0.4
  - @backstage/plugin-catalog-common@1.0.16-next.1

## 1.8.4-next.1

### Patch Changes

- bd817209ddd7: Export the `EntityAutocompletePicker` component.
- 7029ba1ce0af: Added delete alert popup when user delete the entity
- Updated dependencies
  - @backstage/core-components@0.13.5-next.1
  - @backstage/integration@1.7.0-next.1
  - @backstage/catalog-model@1.4.2-next.0
  - @backstage/core-plugin-api@1.6.0-next.1
  - @backstage/plugin-permission-common@0.7.8-next.0
  - @backstage/plugin-permission-react@0.4.15-next.1
  - @backstage/catalog-client@1.4.4-next.0
  - @backstage/plugin-catalog-common@1.0.16-next.0
  - @backstage/errors@1.2.1
  - @backstage/theme@0.4.1
  - @backstage/types@1.1.0
  - @backstage/version-bridge@1.0.4

## 1.8.3-next.0

### Patch Changes

- Updated dependencies
  - @backstage/integration@1.7.0-next.0
  - @backstage/core-plugin-api@1.6.0-next.0
  - @backstage/core-components@0.13.5-next.0
  - @backstage/catalog-client@1.4.3
  - @backstage/catalog-model@1.4.1
  - @backstage/errors@1.2.1
  - @backstage/theme@0.4.1
  - @backstage/types@1.1.0
  - @backstage/version-bridge@1.0.4
  - @backstage/plugin-catalog-common@1.0.15
  - @backstage/plugin-permission-common@0.7.7
  - @backstage/plugin-permission-react@0.4.15-next.0

>>>>>>> 1e3c6889
## 1.8.1

### Patch Changes

- aa3feedce10a: Allow specifying screen size when catalog filters are hidden in drawer
- Updated dependencies
  - @backstage/integration@1.6.0
  - @backstage/core-components@0.13.4
  - @backstage/core-plugin-api@1.5.3
  - @backstage/catalog-client@1.4.3
  - @backstage/catalog-model@1.4.1
  - @backstage/errors@1.2.1
  - @backstage/theme@0.4.1
  - @backstage/types@1.1.0
  - @backstage/version-bridge@1.0.4
  - @backstage/plugin-catalog-common@1.0.15
  - @backstage/plugin-permission-common@0.7.7
  - @backstage/plugin-permission-react@0.4.14

## 1.8.1-next.1

### Patch Changes

- aa3feedce10a: Allow specifying screen size when catalog filters are hidden in drawer

## 1.8.1-next.0

### Patch Changes

- Updated dependencies
  - @backstage/core-components@0.13.4-next.0
  - @backstage/core-plugin-api@1.5.3
  - @backstage/catalog-client@1.4.3
  - @backstage/catalog-model@1.4.1
  - @backstage/errors@1.2.1
  - @backstage/integration@1.5.1
  - @backstage/theme@0.4.1
  - @backstage/types@1.1.0
  - @backstage/version-bridge@1.0.4
  - @backstage/plugin-catalog-common@1.0.15
  - @backstage/plugin-permission-common@0.7.7
  - @backstage/plugin-permission-react@0.4.14

## 1.8.0

### Minor Changes

- eae0352d3864: Tables which use `EntityTableProps` now have an additional `tableOptions` prop which can be used to provide additional table options to these components.

### Patch Changes

- Updated dependencies
  - @backstage/theme@0.4.1
  - @backstage/errors@1.2.1
  - @backstage/core-components@0.13.3
  - @backstage/core-plugin-api@1.5.3
  - @backstage/catalog-client@1.4.3
  - @backstage/catalog-model@1.4.1
  - @backstage/integration@1.5.1
  - @backstage/types@1.1.0
  - @backstage/version-bridge@1.0.4
  - @backstage/plugin-catalog-common@1.0.15
  - @backstage/plugin-permission-common@0.7.7
  - @backstage/plugin-permission-react@0.4.14

## 1.8.0-next.2

### Minor Changes

- eae0352d3864: Tables which use `EntityTableProps` now have an additional `tableOptions` prop which can be used to provide additional table options to these components.

### Patch Changes

- Updated dependencies
  - @backstage/theme@0.4.1-next.1
  - @backstage/core-plugin-api@1.5.3-next.1
  - @backstage/core-components@0.13.3-next.2
  - @backstage/catalog-client@1.4.3-next.0
  - @backstage/catalog-model@1.4.1-next.0
  - @backstage/errors@1.2.1-next.0
  - @backstage/integration@1.5.1-next.0
  - @backstage/types@1.1.0
  - @backstage/version-bridge@1.0.4
  - @backstage/plugin-catalog-common@1.0.15-next.0
  - @backstage/plugin-permission-common@0.7.7-next.0
  - @backstage/plugin-permission-react@0.4.14-next.2

## 1.7.1-next.1

### Patch Changes

- Updated dependencies
  - @backstage/theme@0.4.1-next.0
  - @backstage/core-components@0.13.3-next.1
  - @backstage/core-plugin-api@1.5.3-next.0
  - @backstage/plugin-permission-react@0.4.14-next.1

## 1.7.1-next.0

### Patch Changes

- Updated dependencies
  - @backstage/errors@1.2.1-next.0
  - @backstage/core-components@0.13.3-next.0
  - @backstage/catalog-client@1.4.3-next.0
  - @backstage/catalog-model@1.4.1-next.0
  - @backstage/core-plugin-api@1.5.2
  - @backstage/integration@1.5.1-next.0
  - @backstage/theme@0.4.0
  - @backstage/types@1.1.0
  - @backstage/version-bridge@1.0.4
  - @backstage/plugin-catalog-common@1.0.15-next.0
  - @backstage/plugin-permission-common@0.7.7-next.0
  - @backstage/plugin-permission-react@0.4.14-next.0

## 1.7.0

### Minor Changes

- cb4c15989b6b: The `EntityOwnerPicker` component has undergone improvements to enhance its performance.
  The previous implementation inferred users and groups displayed by the `EntityOwnerPicker` component based on the entities available in the `EntityListContext`. The updated version no longer relies on the `EntityListContext` for inference, allowing for better decoupling and improved performance.

  The component now loads entities asynchronously, resulting in improved performance and responsiveness. A new `mode` prop has been introduced which provides two different behaviours:

  - `<EntityOwnerPicker mode="owners-only" />`: loads the owners data asynchronously using the facets endpoint. The data is kept in memory and rendered asynchronously as the user scrolls. This is the default mode and is supposed to be retro-compatible with the previous implementation.

  - `<EntityOwnerPicker mode="all" />` loads all users and groups present in the catalog asynchronously. The data is loaded in batches as the user scrolls. This is more efficient than `owners-only`, but has the drawback of displaying users and groups who aren't owner of any entity.

### Patch Changes

- d68692aee97e: Make `useRelatedEntities` use `getEntitiesByRefs` under the hood
- 429319d080cd: `EntityAutocompletePicker` add `initialSelectedOptions` prop
- 429319d080cd: `EntityLifecycleFilter` loads data using the facets endpoint
- Updated dependencies
  - @backstage/core-plugin-api@1.5.2
  - @backstage/catalog-client@1.4.2
  - @backstage/core-components@0.13.2
  - @backstage/types@1.1.0
  - @backstage/theme@0.4.0
  - @backstage/integration@1.5.0
  - @backstage/catalog-model@1.4.0
  - @backstage/errors@1.2.0
  - @backstage/plugin-permission-react@0.4.13
  - @backstage/version-bridge@1.0.4
  - @backstage/plugin-catalog-common@1.0.14
  - @backstage/plugin-permission-common@0.7.6

## 1.7.0-next.3

### Patch Changes

- Updated dependencies
  - @backstage/core-components@0.13.2-next.3
  - @backstage/catalog-model@1.4.0-next.1
  - @backstage/catalog-client@1.4.2-next.2
  - @backstage/core-plugin-api@1.5.2-next.0
  - @backstage/errors@1.2.0-next.0
  - @backstage/integration@1.5.0-next.0
  - @backstage/theme@0.4.0-next.1
  - @backstage/types@1.0.2
  - @backstage/version-bridge@1.0.4
  - @backstage/plugin-catalog-common@1.0.14-next.1
  - @backstage/plugin-permission-common@0.7.6-next.0
  - @backstage/plugin-permission-react@0.4.13-next.0

## 1.7.0-next.2

### Patch Changes

- d68692aee97e: Make `useRelatedEntities` use `getEntitiesByRefs` under the hood
- Updated dependencies
  - @backstage/theme@0.4.0-next.1
  - @backstage/core-components@0.13.2-next.2
  - @backstage/core-plugin-api@1.5.2-next.0
  - @backstage/plugin-permission-react@0.4.13-next.0

## 1.7.0-next.1

### Patch Changes

- 429319d080cd: `EntityAutocompletePicker` add `initialSelectedOptions` prop
- 429319d080cd: `EntityLifecycleFilter` loads data using the facets endpoint
- Updated dependencies
  - @backstage/integration@1.5.0-next.0
  - @backstage/errors@1.2.0-next.0
  - @backstage/core-components@0.13.2-next.1
  - @backstage/catalog-model@1.4.0-next.0
  - @backstage/core-plugin-api@1.5.2-next.0
  - @backstage/catalog-client@1.4.2-next.1
  - @backstage/plugin-permission-common@0.7.6-next.0
  - @backstage/plugin-catalog-common@1.0.14-next.0
  - @backstage/theme@0.4.0-next.0
  - @backstage/types@1.0.2
  - @backstage/version-bridge@1.0.4
  - @backstage/plugin-permission-react@0.4.13-next.0

## 1.7.0-next.0

### Minor Changes

- cb4c15989b6b: The `EntityOwnerPicker` component has undergone improvements to enhance its performance.

  The component now loads entities asynchronously, resulting in improved performance and responsiveness. Instead of loading all entities upfront, they are now loaded in batches as the user scrolls.
  The previous implementation inferred users and groups displayed by the `EntityOwnerPicker` component based on the entities available in the `EntityListContext`. The updated version no longer relies on the `EntityListContext` for inference, allowing for better decoupling and improved performance.

### Patch Changes

- Updated dependencies
  - @backstage/catalog-client@1.4.2-next.0
  - @backstage/theme@0.4.0-next.0
  - @backstage/integration@1.4.5
  - @backstage/core-components@0.13.2-next.0
  - @backstage/core-plugin-api@1.5.1
  - @backstage/plugin-permission-react@0.4.12
  - @backstage/catalog-model@1.3.0
  - @backstage/errors@1.1.5
  - @backstage/types@1.0.2
  - @backstage/version-bridge@1.0.4
  - @backstage/plugin-catalog-common@1.0.13
  - @backstage/plugin-permission-common@0.7.5

## 1.6.0

### Minor Changes

- 2258dcae970: Added an entity namespace filter and column on the default catalog page.

  If you have a custom version of the catalog page, you can add this filter in your CatalogPage code:

  ```ts
  <CatalogFilterLayout>
    <CatalogFilterLayout.Filters>
      <EntityTypePicker />
      <UserListPicker initialFilter={initiallySelectedFilter} />
      <EntityTagPicker />
      /* if you want namespace picker */
      <EntityNamespacePicker />
    </CatalogFilterLayout.Filters>
    <CatalogFilterLayout.Content>
      <CatalogTable columns={columns} actions={actions} />
    </CatalogFilterLayout.Content>
  </CatalogFilterLayout>
  ```

  The namespace column can be added using `createNamespaceColumn();`. This is only needed if you customized the columns for CatalogTable.

### Patch Changes

- Updated dependencies
  - @backstage/theme@0.3.0
  - @backstage/integration@1.4.5
  - @backstage/core-components@0.13.1
  - @backstage/catalog-client@1.4.1
  - @backstage/catalog-model@1.3.0
  - @backstage/core-plugin-api@1.5.1
  - @backstage/errors@1.1.5
  - @backstage/types@1.0.2
  - @backstage/version-bridge@1.0.4
  - @backstage/plugin-catalog-common@1.0.13
  - @backstage/plugin-permission-common@0.7.5
  - @backstage/plugin-permission-react@0.4.12

## 1.6.0-next.2

### Patch Changes

- Updated dependencies
  - @backstage/theme@0.3.0-next.0
  - @backstage/core-components@0.13.1-next.1
  - @backstage/core-plugin-api@1.5.1
  - @backstage/plugin-permission-react@0.4.12

## 1.6.0-next.1

### Patch Changes

- Updated dependencies
  - @backstage/core-components@0.13.1-next.0
  - @backstage/core-plugin-api@1.5.1
  - @backstage/plugin-permission-react@0.4.12

## 1.6.0-next.0

### Minor Changes

- 2258dcae970: Added an entity namespace filter and column on the default catalog page.

  If you have a custom version of the catalog page, you can add this filter in your CatalogPage code:

  ```ts
  <CatalogFilterLayout>
    <CatalogFilterLayout.Filters>
      <EntityTypePicker />
      <UserListPicker initialFilter={initiallySelectedFilter} />
      <EntityTagPicker />
      /* if you want namespace picker */
      <EntityNamespacePicker />
    </CatalogFilterLayout.Filters>
    <CatalogFilterLayout.Content>
      <CatalogTable columns={columns} actions={actions} />
    </CatalogFilterLayout.Content>
  </CatalogFilterLayout>
  ```

  The namespace column can be added using `createNamespaceColumn();`. This is only needed if you customized the columns for CatalogTable.

### Patch Changes

- Updated dependencies
  - @backstage/integration@1.4.5-next.0
  - @backstage/core-components@0.13.0
  - @backstage/core-plugin-api@1.5.1
  - @backstage/catalog-client@1.4.1
  - @backstage/catalog-model@1.3.0
  - @backstage/errors@1.1.5
  - @backstage/theme@0.2.19
  - @backstage/types@1.0.2
  - @backstage/version-bridge@1.0.4
  - @backstage/plugin-catalog-common@1.0.13
  - @backstage/plugin-permission-common@0.7.5
  - @backstage/plugin-permission-react@0.4.12

## 1.5.0

### Minor Changes

- a49fb39df5a: Attempt to load entity owner names in the EntityOwnerPicker through the `by-refs` endpoint. If `spec.profile.displayName` or `metadata.title` are populated, we now attempt to show those before showing the `humanizeEntityRef`'d version.

  **BREAKING**: `EntityOwnerFilter` now uses the full entity ref instead of the `humanizeEntityRef`. If you rely on `EntityOwnerFilter.values` or the `queryParameters.owners` of `useEntityList`, you will need to adjust your code like the following.

  ```tsx
  const { queryParameters: { owners } } = useEntityList();
  // or
  const { filter: { owners } } = useEntityList();

  // Instead of,
  if (owners.some(ref => ref === humanizeEntityRef(myEntity))) ...

  // You'll need to use,
  if (owners.some(ref => ref === stringifyEntityRef(myEntity))) ...
  ```

### Patch Changes

- 81bee24c5de: Fixed bug in catalog filters where you could not click on the text to select a value.
- 8e00acb28db: Small tweaks to remove warnings in the console during development (mainly focusing on techdocs)
- d1f5324dff7: Reverted the check if the selected options list is different than the query parameters list before invoking `setSelectedOptions` method. This was preventing updating list items when a query string was already present in the URL when loading the page.
- 2898b6c8d52: Minor type tweaks for TypeScript 5.0
- e0c6e8b9c3c: Update peer dependencies
- Updated dependencies
  - @backstage/core-components@0.13.0
  - @backstage/catalog-client@1.4.1
  - @backstage/plugin-permission-common@0.7.5
  - @backstage/theme@0.2.19
  - @backstage/core-plugin-api@1.5.1
  - @backstage/catalog-model@1.3.0
  - @backstage/plugin-permission-react@0.4.12
  - @backstage/version-bridge@1.0.4
  - @backstage/integration@1.4.4
  - @backstage/errors@1.1.5
  - @backstage/types@1.0.2
  - @backstage/plugin-catalog-common@1.0.13

## 1.5.0-next.3

### Minor Changes

- a49fb39df5a: Attempt to load entity owner names in the EntityOwnerPicker through the `by-refs` endpoint. If `spec.profile.displayName` or `metadata.title` are populated, we now attempt to show those before showing the `humanizeEntityRef`'d version.

  **BREAKING**: `EntityOwnerFilter` now uses the full entity ref instead of the `humanizeEntityRef`. If you rely on `EntityOwnerFilter.values` or the `queryParameters.owners` of `useEntityList`, you will need to adjust your code like the following.

  ```tsx
  const { queryParameters: { owners } } = useEntityList();
  // or
  const { filter: { owners } } = useEntityList();

  // Instead of,
  if (owners.some(ref => ref === humanizeEntityRef(myEntity))) ...

  // You'll need to use,
  if (owners.some(ref => ref === stringifyEntityRef(myEntity))) ...
  ```

### Patch Changes

- d1f5324dff7: Reverted the check if the selected options list is different than the query parameters list before invoking `setSelectedOptions` method. This was preventing updating list items when a query string was already present in the URL when loading the page.
- Updated dependencies
  - @backstage/catalog-model@1.3.0-next.0
  - @backstage/core-components@0.13.0-next.3
  - @backstage/catalog-client@1.4.1-next.1
  - @backstage/core-plugin-api@1.5.1-next.1
  - @backstage/errors@1.1.5
  - @backstage/integration@1.4.4-next.0
  - @backstage/theme@0.2.19-next.0
  - @backstage/types@1.0.2
  - @backstage/version-bridge@1.0.4-next.0
  - @backstage/plugin-catalog-common@1.0.13-next.1
  - @backstage/plugin-permission-common@0.7.5-next.0
  - @backstage/plugin-permission-react@0.4.12-next.1

## 1.4.1-next.2

### Patch Changes

- 81bee24c5de: Fixed bug in catalog filters where you could not click on the text to select a value.
- 2898b6c8d52: Minor type tweaks for TypeScript 5.0
- Updated dependencies
  - @backstage/catalog-client@1.4.1-next.0
  - @backstage/core-components@0.12.6-next.2
  - @backstage/core-plugin-api@1.5.1-next.1
  - @backstage/catalog-model@1.2.1
  - @backstage/errors@1.1.5
  - @backstage/integration@1.4.4-next.0
  - @backstage/theme@0.2.19-next.0
  - @backstage/types@1.0.2
  - @backstage/version-bridge@1.0.4-next.0
  - @backstage/plugin-catalog-common@1.0.13-next.0
  - @backstage/plugin-permission-common@0.7.5-next.0
  - @backstage/plugin-permission-react@0.4.12-next.1

## 1.4.1-next.1

### Patch Changes

- e0c6e8b9c3c: Update peer dependencies
- Updated dependencies
  - @backstage/core-components@0.12.6-next.1
  - @backstage/plugin-permission-common@0.7.5-next.0
  - @backstage/core-plugin-api@1.5.1-next.0
  - @backstage/plugin-permission-react@0.4.12-next.0
  - @backstage/version-bridge@1.0.4-next.0
  - @backstage/integration@1.4.4-next.0
  - @backstage/theme@0.2.19-next.0
  - @backstage/catalog-client@1.4.0
  - @backstage/catalog-model@1.2.1
  - @backstage/errors@1.1.5
  - @backstage/types@1.0.2
  - @backstage/plugin-catalog-common@1.0.13-next.0

## 1.4.1-next.0

### Patch Changes

- 8e00acb28db: Small tweaks to remove warnings in the console during development (mainly focusing on techdocs)
- Updated dependencies
  - @backstage/core-components@0.12.6-next.0
  - @backstage/core-plugin-api@1.5.0
  - @backstage/integration@1.4.3
  - @backstage/plugin-permission-react@0.4.11
  - @backstage/catalog-client@1.4.0
  - @backstage/catalog-model@1.2.1
  - @backstage/errors@1.1.5
  - @backstage/theme@0.2.18
  - @backstage/types@1.0.2
  - @backstage/version-bridge@1.0.3
  - @backstage/plugin-catalog-common@1.0.12
  - @backstage/plugin-permission-common@0.7.4

## 1.4.0

### Minor Changes

- 0a5b73b2926: Add possibility to re-use EntityPicker for filters with multiple select.

### Patch Changes

- 65454876fb2: Minor API report tweaks
- 928a12a9b3e: Internal refactor of `/alpha` exports.
- 24916d23494: Do not close `Autocomplete` powered multiple-selection filters when checking boxes
- Updated dependencies
  - @backstage/catalog-client@1.4.0
  - @backstage/core-components@0.12.5
  - @backstage/errors@1.1.5
  - @backstage/core-plugin-api@1.5.0
  - @backstage/catalog-model@1.2.1
  - @backstage/plugin-catalog-common@1.0.12
  - @backstage/integration@1.4.3
  - @backstage/plugin-permission-common@0.7.4
  - @backstage/theme@0.2.18
  - @backstage/types@1.0.2
  - @backstage/version-bridge@1.0.3
  - @backstage/plugin-permission-react@0.4.11

## 1.4.0-next.2

### Patch Changes

- 65454876fb2: Minor API report tweaks
- Updated dependencies
  - @backstage/core-components@0.12.5-next.2
  - @backstage/core-plugin-api@1.5.0-next.2
  - @backstage/plugin-permission-react@0.4.11-next.2
  - @backstage/integration@1.4.3-next.0

## 1.4.0-next.1

### Patch Changes

- 24916d23494: Do not close `Autocomplete` powered multiple-selection filters when checking boxes
- Updated dependencies
  - @backstage/core-components@0.12.5-next.1
  - @backstage/errors@1.1.5-next.0
  - @backstage/catalog-client@1.4.0-next.1
  - @backstage/core-plugin-api@1.4.1-next.1
  - @backstage/integration@1.4.3-next.0
  - @backstage/plugin-permission-common@0.7.4-next.0
  - @backstage/theme@0.2.18-next.0
  - @backstage/catalog-model@1.2.1-next.1
  - @backstage/types@1.0.2
  - @backstage/version-bridge@1.0.3
  - @backstage/plugin-catalog-common@1.0.12-next.1
  - @backstage/plugin-permission-react@0.4.11-next.1

## 1.4.0-next.0

### Minor Changes

- 0a5b73b292: Add possibility to re-use EntityPicker for filters with multiple select.

### Patch Changes

- 928a12a9b3: Internal refactor of `/alpha` exports.
- Updated dependencies
  - @backstage/catalog-client@1.4.0-next.0
  - @backstage/core-plugin-api@1.4.1-next.0
  - @backstage/catalog-model@1.2.1-next.0
  - @backstage/plugin-catalog-common@1.0.12-next.0
  - @backstage/core-components@0.12.5-next.0
  - @backstage/errors@1.1.4
  - @backstage/integration@1.4.2
  - @backstage/theme@0.2.17
  - @backstage/types@1.0.2
  - @backstage/version-bridge@1.0.3
  - @backstage/plugin-permission-common@0.7.3
  - @backstage/plugin-permission-react@0.4.11-next.0

## 1.3.0

### Minor Changes

- 929e1afe1b: Add `initialFilter` prop to EntityLifecyclePicker. This allows you to set an initial lifecycle for the catalog.
- fab93c2fe8: Aligned buttons on "Unregister entity" dialog to keep them on the same line

### Patch Changes

- Updated dependencies
  - @backstage/core-components@0.12.4
  - @backstage/catalog-model@1.2.0
  - @backstage/theme@0.2.17
  - @backstage/core-plugin-api@1.4.0
  - @backstage/catalog-client@1.3.1
  - @backstage/errors@1.1.4
  - @backstage/integration@1.4.2
  - @backstage/types@1.0.2
  - @backstage/version-bridge@1.0.3
  - @backstage/plugin-catalog-common@1.0.11
  - @backstage/plugin-permission-common@0.7.3
  - @backstage/plugin-permission-react@0.4.10

## 1.3.0-next.2

### Patch Changes

- Updated dependencies
  - @backstage/catalog-model@1.2.0-next.1
  - @backstage/core-components@0.12.4-next.1
  - @backstage/catalog-client@1.3.1-next.1
  - @backstage/core-plugin-api@1.3.0
  - @backstage/errors@1.1.4
  - @backstage/integration@1.4.2
  - @backstage/theme@0.2.16
  - @backstage/types@1.0.2
  - @backstage/version-bridge@1.0.3
  - @backstage/plugin-catalog-common@1.0.11-next.1
  - @backstage/plugin-permission-common@0.7.3
  - @backstage/plugin-permission-react@0.4.9

## 1.3.0-next.1

### Minor Changes

- fab93c2fe8: Aligned buttons on "Unregister entity" dialog to keep them on the same line

### Patch Changes

- Updated dependencies
  - @backstage/core-components@0.12.4-next.0
  - @backstage/catalog-client@1.3.1-next.0
  - @backstage/catalog-model@1.1.6-next.0
  - @backstage/core-plugin-api@1.3.0
  - @backstage/errors@1.1.4
  - @backstage/integration@1.4.2
  - @backstage/theme@0.2.16
  - @backstage/types@1.0.2
  - @backstage/version-bridge@1.0.3
  - @backstage/plugin-catalog-common@1.0.11-next.0
  - @backstage/plugin-permission-common@0.7.3
  - @backstage/plugin-permission-react@0.4.9

## 1.3.0-next.0

### Minor Changes

- 929e1afe1b: Add `initialFilter` prop to EntityLifecyclePicker. This allows you to set an initial lifecycle for the catalog.

### Patch Changes

- Updated dependencies
  - @backstage/catalog-model@1.1.6-next.0
  - @backstage/catalog-client@1.3.1-next.0
  - @backstage/plugin-catalog-common@1.0.11-next.0

## 1.2.4

### Patch Changes

- 37426f6f5e: Fixed bug in `EntityTagPicker` that filtered on unavailable tags for the selected kind.
- 516b2039b6: Add a reusable pop over `EntityPeekAheadPopover` component. It shows more details about the associated entity. See the playbook here https://backstage.io/storybook/?path=/story/catalog-entitypeekaheadpopover--default
- 0e33627996: Remove usage of raw span
- Updated dependencies
  - @backstage/catalog-model@1.1.5
  - @backstage/catalog-client@1.3.0
  - @backstage/core-components@0.12.3
  - @backstage/core-plugin-api@1.3.0
  - @backstage/plugin-permission-react@0.4.9
  - @backstage/errors@1.1.4
  - @backstage/integration@1.4.2
  - @backstage/theme@0.2.16
  - @backstage/types@1.0.2
  - @backstage/version-bridge@1.0.3
  - @backstage/plugin-catalog-common@1.0.10
  - @backstage/plugin-permission-common@0.7.3

## 1.2.4-next.2

### Patch Changes

- 516b2039b6: Add a reusable pop over `EntityPeekAheadPopover` component. It shows more details about the associated entity. See the playbook here https://backstage.io/storybook/?path=/story/catalog-entitypeekaheadpopover--default
- Updated dependencies
  - @backstage/core-plugin-api@1.3.0-next.1
  - @backstage/catalog-client@1.3.0-next.2
  - @backstage/plugin-permission-react@0.4.9-next.1
  - @backstage/catalog-model@1.1.5-next.1
  - @backstage/core-components@0.12.3-next.2
  - @backstage/errors@1.1.4
  - @backstage/integration@1.4.2-next.0
  - @backstage/theme@0.2.16
  - @backstage/types@1.0.2
  - @backstage/version-bridge@1.0.3
  - @backstage/plugin-catalog-common@1.0.10-next.1
  - @backstage/plugin-permission-common@0.7.3-next.0

## 1.2.4-next.1

### Patch Changes

- Updated dependencies
  - @backstage/catalog-client@1.3.0-next.1
  - @backstage/catalog-model@1.1.5-next.1
  - @backstage/core-components@0.12.3-next.1
  - @backstage/core-plugin-api@1.2.1-next.0
  - @backstage/errors@1.1.4
  - @backstage/integration@1.4.2-next.0
  - @backstage/theme@0.2.16
  - @backstage/types@1.0.2
  - @backstage/version-bridge@1.0.3
  - @backstage/plugin-catalog-common@1.0.10-next.1
  - @backstage/plugin-permission-common@0.7.3-next.0
  - @backstage/plugin-permission-react@0.4.9-next.0

## 1.2.4-next.0

### Patch Changes

- 37426f6f5e: Fixed bug in `EntityTagPicker` that filtered on unavailable tags for the selected kind.
- Updated dependencies
  - @backstage/catalog-model@1.1.5-next.0
  - @backstage/catalog-client@1.3.0-next.0
  - @backstage/core-components@0.12.3-next.0
  - @backstage/core-plugin-api@1.2.0
  - @backstage/errors@1.1.4
  - @backstage/integration@1.4.1
  - @backstage/theme@0.2.16
  - @backstage/types@1.0.2
  - @backstage/version-bridge@1.0.3
  - @backstage/plugin-catalog-common@1.0.10-next.0
  - @backstage/plugin-permission-common@0.7.2
  - @backstage/plugin-permission-react@0.4.8

## 1.2.3

### Patch Changes

- Updated dependencies
  - @backstage/core-components@0.12.2

## 1.2.2

### Patch Changes

- 2cb9998: Fixed bug in `EntityOwnerPicker` and `EntityLifecyclePicker` that filtered on unavailable tags for the selected kind.
- 2e701b3796: Internal refactor to use `react-router-dom` rather than `react-router`.
- 6ffa47bb0a: Cleanup and small fixes for the kind selector
- 19356df560: Updated dependency `zen-observable` to `^0.9.0`.
- c3fa90e184: Updated dependency `zen-observable` to `^0.10.0`.
- Updated dependencies
  - @backstage/core-plugin-api@1.2.0
  - @backstage/catalog-client@1.2.0
  - @backstage/core-components@0.12.1
  - @backstage/version-bridge@1.0.3
  - @backstage/plugin-permission-common@0.7.2
  - @backstage/errors@1.1.4
  - @backstage/plugin-permission-react@0.4.8
  - @backstage/integration@1.4.1
  - @backstage/types@1.0.2
  - @backstage/catalog-model@1.1.4
  - @backstage/theme@0.2.16
  - @backstage/plugin-catalog-common@1.0.9

## 1.2.2-next.4

### Patch Changes

- 2e701b3796: Internal refactor to use `react-router-dom` rather than `react-router`.
- Updated dependencies
  - @backstage/core-components@0.12.1-next.4
  - @backstage/plugin-permission-common@0.7.2-next.2
  - @backstage/plugin-permission-react@0.4.8-next.3
  - @backstage/catalog-client@1.2.0-next.1
  - @backstage/catalog-model@1.1.4-next.1
  - @backstage/core-plugin-api@1.2.0-next.2
  - @backstage/errors@1.1.4-next.1
  - @backstage/integration@1.4.1-next.1
  - @backstage/theme@0.2.16
  - @backstage/types@1.0.2-next.1
  - @backstage/version-bridge@1.0.3-next.0
  - @backstage/plugin-catalog-common@1.0.9-next.3

## 1.2.2-next.3

### Patch Changes

- Updated dependencies
  - @backstage/core-components@0.12.1-next.3
  - @backstage/catalog-client@1.2.0-next.1
  - @backstage/catalog-model@1.1.4-next.1
  - @backstage/core-plugin-api@1.2.0-next.2
  - @backstage/errors@1.1.4-next.1
  - @backstage/integration@1.4.1-next.1
  - @backstage/theme@0.2.16
  - @backstage/types@1.0.2-next.1
  - @backstage/version-bridge@1.0.3-next.0
  - @backstage/plugin-catalog-common@1.0.9-next.2
  - @backstage/plugin-permission-common@0.7.2-next.1
  - @backstage/plugin-permission-react@0.4.8-next.2

## 1.2.2-next.2

### Patch Changes

- 6ffa47bb0a: Cleanup and small fixes for the kind selector
- Updated dependencies
  - @backstage/core-plugin-api@1.2.0-next.2
  - @backstage/core-components@0.12.1-next.2
  - @backstage/plugin-permission-react@0.4.8-next.2
  - @backstage/catalog-client@1.2.0-next.1
  - @backstage/catalog-model@1.1.4-next.1
  - @backstage/errors@1.1.4-next.1
  - @backstage/integration@1.4.1-next.1
  - @backstage/theme@0.2.16
  - @backstage/types@1.0.2-next.1
  - @backstage/version-bridge@1.0.3-next.0
  - @backstage/plugin-catalog-common@1.0.9-next.2
  - @backstage/plugin-permission-common@0.7.2-next.1

## 1.2.2-next.1

### Patch Changes

- c3fa90e184: Updated dependency `zen-observable` to `^0.10.0`.
- Updated dependencies
  - @backstage/core-components@0.12.1-next.1
  - @backstage/version-bridge@1.0.3-next.0
  - @backstage/core-plugin-api@1.1.1-next.1
  - @backstage/types@1.0.2-next.1
  - @backstage/integration@1.4.1-next.1
  - @backstage/plugin-permission-react@0.4.8-next.1
  - @backstage/catalog-client@1.2.0-next.1
  - @backstage/catalog-model@1.1.4-next.1
  - @backstage/errors@1.1.4-next.1
  - @backstage/theme@0.2.16
  - @backstage/plugin-catalog-common@1.0.9-next.1
  - @backstage/plugin-permission-common@0.7.2-next.1

## 1.2.2-next.0

### Patch Changes

- 19356df560: Updated dependency `zen-observable` to `^0.9.0`.
- Updated dependencies
  - @backstage/catalog-client@1.2.0-next.0
  - @backstage/core-components@0.12.1-next.0
  - @backstage/core-plugin-api@1.1.1-next.0
  - @backstage/integration@1.4.1-next.0
  - @backstage/plugin-permission-common@0.7.2-next.0
  - @backstage/types@1.0.2-next.0
  - @backstage/catalog-model@1.1.4-next.0
  - @backstage/errors@1.1.4-next.0
  - @backstage/theme@0.2.16
  - @backstage/version-bridge@1.0.2
  - @backstage/plugin-catalog-common@1.0.9-next.0
  - @backstage/plugin-permission-react@0.4.8-next.0

## 1.2.1

### Patch Changes

- a889314692: Both `EntityProvider` and `AsyncEntityProvider` contexts now wrap all children with an `AnalyticsContext` containing the corresponding `entityRef`; this opens up the possibility for all events underneath these contexts to be associated with and aggregated by the corresponding entity.
- e47f466f80: Removed forced capitalization for Entity types in the catalog sidebar.
- Updated dependencies
  - @backstage/core-components@0.12.0
  - @backstage/version-bridge@1.0.2
  - @backstage/core-plugin-api@1.1.0
  - @backstage/integration@1.4.0
  - @backstage/catalog-model@1.1.3
  - @backstage/plugin-permission-common@0.7.1
  - @backstage/types@1.0.1
  - @backstage/catalog-client@1.1.2
  - @backstage/errors@1.1.3
  - @backstage/theme@0.2.16
  - @backstage/plugin-catalog-common@1.0.8
  - @backstage/plugin-permission-react@0.4.7

## 1.2.1-next.1

### Patch Changes

- Updated dependencies
  - @backstage/core-components@0.12.0-next.1
  - @backstage/catalog-client@1.1.2-next.0
  - @backstage/catalog-model@1.1.3-next.0
  - @backstage/core-plugin-api@1.1.0-next.0
  - @backstage/errors@1.1.3-next.0
  - @backstage/integration@1.4.0-next.0
  - @backstage/theme@0.2.16
  - @backstage/types@1.0.1-next.0
  - @backstage/version-bridge@1.0.1
  - @backstage/plugin-catalog-common@1.0.8-next.0
  - @backstage/plugin-permission-common@0.7.1-next.0
  - @backstage/plugin-permission-react@0.4.7-next.0

## 1.2.1-next.0

### Patch Changes

- a889314692: Both `EntityProvider` and `AsyncEntityProvider` contexts now wrap all children with an `AnalyticsContext` containing the corresponding `entityRef`; this opens up the possibility for all events underneath these contexts to be associated with and aggregated by the corresponding entity.
- e47f466f80: Removed forced capitalization for Entity types in the catalog sidebar.
- Updated dependencies
  - @backstage/core-components@0.12.0-next.0
  - @backstage/core-plugin-api@1.1.0-next.0
  - @backstage/integration@1.4.0-next.0
  - @backstage/catalog-model@1.1.3-next.0
  - @backstage/plugin-permission-common@0.7.1-next.0
  - @backstage/types@1.0.1-next.0
  - @backstage/plugin-permission-react@0.4.7-next.0
  - @backstage/catalog-client@1.1.2-next.0
  - @backstage/errors@1.1.3-next.0
  - @backstage/theme@0.2.16
  - @backstage/version-bridge@1.0.1
  - @backstage/plugin-catalog-common@1.0.8-next.0

## 1.2.0

### Minor Changes

- 4efadb6968: Implemented the visual parts of `EntityKindPicker` so that it can be shown alongside the other filters on the left side of your catalog pages.

### Patch Changes

- 7939e743f5: Added two new `EntityRefLinks` props, the first being `getTitle` that allows for customization of the title used for each link. The second one is `fetchEntities`, which triggers a fetching of all entities so that the full entity definition is available in the `getTitle` callback.
- e9e532ebd8: Fixed issue where the query kind parameter is not honored
- Updated dependencies
  - @backstage/catalog-model@1.1.2
  - @backstage/core-components@0.11.2
  - @backstage/plugin-catalog-common@1.0.7
  - @backstage/plugin-permission-common@0.7.0
  - @backstage/catalog-client@1.1.1
  - @backstage/core-plugin-api@1.0.7
  - @backstage/errors@1.1.2
  - @backstage/integration@1.3.2
  - @backstage/theme@0.2.16
  - @backstage/types@1.0.0
  - @backstage/version-bridge@1.0.1
  - @backstage/plugin-permission-react@0.4.6

## 1.2.0-next.2

### Patch Changes

- Updated dependencies
  - @backstage/plugin-catalog-common@1.0.7-next.2
  - @backstage/plugin-permission-common@0.7.0-next.2
  - @backstage/plugin-permission-react@0.4.6-next.2
  - @backstage/catalog-client@1.1.1-next.2
  - @backstage/catalog-model@1.1.2-next.2
  - @backstage/core-components@0.11.2-next.2
  - @backstage/core-plugin-api@1.0.7-next.2
  - @backstage/errors@1.1.2-next.2
  - @backstage/integration@1.3.2-next.2
  - @backstage/theme@0.2.16
  - @backstage/types@1.0.0
  - @backstage/version-bridge@1.0.1

## 1.2.0-next.1

### Minor Changes

- 4efadb6968: Implemented the visual parts of `EntityKindPicker` so that it can be shown alongside the other filters on the left side of your catalog pages.

### Patch Changes

- 7939e743f5: Added two new `EntityRefLinks` props, the first being `getTitle` that allows for customization of the title used for each link. The second one is `fetchEntities`, which triggers a fetching of all entities so that the full entity definition is available in the `getTitle` callback.
- Updated dependencies
  - @backstage/catalog-client@1.1.1-next.1
  - @backstage/core-components@0.11.2-next.1
  - @backstage/core-plugin-api@1.0.7-next.1
  - @backstage/catalog-model@1.1.2-next.1
  - @backstage/errors@1.1.2-next.1
  - @backstage/integration@1.3.2-next.1
  - @backstage/theme@0.2.16
  - @backstage/types@1.0.0
  - @backstage/version-bridge@1.0.1
  - @backstage/plugin-catalog-common@1.0.7-next.1
  - @backstage/plugin-permission-common@0.6.5-next.1
  - @backstage/plugin-permission-react@0.4.6-next.1

## 1.1.5-next.0

### Patch Changes

- Updated dependencies
  - @backstage/catalog-model@1.1.2-next.0
  - @backstage/core-components@0.11.2-next.0
  - @backstage/catalog-client@1.1.1-next.0
  - @backstage/core-plugin-api@1.0.7-next.0
  - @backstage/errors@1.1.2-next.0
  - @backstage/integration@1.3.2-next.0
  - @backstage/theme@0.2.16
  - @backstage/types@1.0.0
  - @backstage/version-bridge@1.0.1
  - @backstage/plugin-catalog-common@1.0.7-next.0
  - @backstage/plugin-permission-common@0.6.5-next.0
  - @backstage/plugin-permission-react@0.4.6-next.0

## 1.1.4

### Patch Changes

- 817f3196f6: Updated React Router dependencies to be peer dependencies.
- f6033d1121: humanizeEntityRef function can now be forced to include default namespace
- c86741a052: Support showing counts in option labels of the `EntityTagPicker`. You can enable this by adding the `showCounts` property
- 7d47def9c4: Removed dependency on `@types/jest`.
- a6d551fad9: Properly handle free-text entity filtering in the case of empty tag arrays
- ef9ab322de: Minor API signatures cleanup
- Updated dependencies
  - @backstage/core-components@0.11.1
  - @backstage/core-plugin-api@1.0.6
  - @backstage/plugin-permission-react@0.4.5
  - @backstage/integration@1.3.1
  - @backstage/catalog-client@1.1.0
  - @backstage/catalog-model@1.1.1
  - @backstage/errors@1.1.1
  - @backstage/plugin-permission-common@0.6.4
  - @backstage/plugin-catalog-common@1.0.6

## 1.1.4-next.2

### Patch Changes

- f6033d1121: humanizeEntityRef function can now be forced to include default namespace
- c86741a052: Support showing counts in option labels of the `EntityTagPicker`. You can enable this by adding the `showCounts` property
- 7d47def9c4: Removed dependency on `@types/jest`.
- Updated dependencies
  - @backstage/catalog-client@1.1.0-next.2
  - @backstage/catalog-model@1.1.1-next.0
  - @backstage/core-components@0.11.1-next.3
  - @backstage/core-plugin-api@1.0.6-next.3
  - @backstage/errors@1.1.1-next.0
  - @backstage/integration@1.3.1-next.2
  - @backstage/plugin-permission-common@0.6.4-next.2
  - @backstage/plugin-permission-react@0.4.5-next.2

## 1.1.4-next.1

### Patch Changes

- 817f3196f6: Updated React Router dependencies to be peer dependencies.
- a6d551fad9: Properly handle free-text entity filtering in the case of empty tag arrays
- Updated dependencies
  - @backstage/core-components@0.11.1-next.1
  - @backstage/core-plugin-api@1.0.6-next.1
  - @backstage/plugin-permission-react@0.4.5-next.1

## 1.1.4-next.0

### Patch Changes

- ef9ab322de: Minor API signatures cleanup
- Updated dependencies
  - @backstage/core-plugin-api@1.0.6-next.0
  - @backstage/core-components@0.11.1-next.0
  - @backstage/catalog-client@1.0.5-next.0
  - @backstage/integration@1.3.1-next.0
  - @backstage/plugin-permission-common@0.6.4-next.0
  - @backstage/plugin-permission-react@0.4.5-next.0
  - @backstage/plugin-catalog-common@1.0.6-next.0

## 1.1.3

### Patch Changes

- 44e691a7f9: Modify description column to not use auto width.
- Updated dependencies
  - @backstage/integration@1.3.0
  - @backstage/core-components@0.11.0
  - @backstage/core-plugin-api@1.0.5
  - @backstage/plugin-catalog-common@1.0.5
  - @backstage/plugin-permission-react@0.4.4

## 1.1.3-next.2

### Patch Changes

- 44e691a7f9: Modify description column to not use auto width.
- Updated dependencies
  - @backstage/core-components@0.11.0-next.2

## 1.1.3-next.1

### Patch Changes

- Updated dependencies
  - @backstage/core-components@0.10.1-next.1
  - @backstage/plugin-catalog-common@1.0.5-next.0
  - @backstage/integration@1.3.0-next.1

## 1.1.3-next.0

### Patch Changes

- Updated dependencies
  - @backstage/integration@1.3.0-next.0
  - @backstage/core-plugin-api@1.0.5-next.0
  - @backstage/core-components@0.10.1-next.0
  - @backstage/plugin-permission-react@0.4.4-next.0

## 1.1.2

### Patch Changes

- 72622d9143: Updated dependency `yaml` to `^2.0.0`.
- be26d95141: Added new `EntityProcessingStatusPicker` that will filter for entities with orphans and/or errors.

  If you are using the default Catalog page this picker will be added automatically. For those who have customized their Catalog page you'll need to add this manually by doing something like this:

  ```diff
  ...
  import {
    CatalogFilterLayout,
    EntityTypePicker,
    UserListPicker,
    EntityTagPicker
  + EntityProcessingStatusPicker,
  } from '@backstage/plugin-catalog-react';
  ...
  export const CustomCatalogPage = ({
    columns,
    actions,
    initiallySelectedFilter = 'owned',
  }: CatalogPageProps) => {
    return (
      ...
          <EntityListProvider>
            <CatalogFilterLayout>
              <CatalogFilterLayout.Filters>
                <EntityKindPicker initialFilter="component" hidden />
                <EntityTypePicker />
                <UserListPicker initialFilter={initiallySelectedFilter} />
                <EntityTagPicker />
  +             <EntityProcessingStatusPicker />
              <CatalogFilterLayout.Filters>
              <CatalogFilterLayout.Content>
                <CatalogTable columns={columns} actions={actions} />
              </CatalogFilterLayout.Content>
            </CatalogFilterLayout>
          </EntityListProvider>
      ...
  };
  ```

- Updated dependencies
  - @backstage/core-components@0.10.0
  - @backstage/catalog-model@1.1.0
  - @backstage/core-plugin-api@1.0.4
  - @backstage/integration@1.2.2
  - @backstage/catalog-client@1.0.4
  - @backstage/plugin-permission-common@0.6.3
  - @backstage/theme@0.2.16
  - @backstage/errors@1.1.0
  - @backstage/plugin-catalog-common@1.0.4
  - @backstage/plugin-permission-react@0.4.3

## 1.1.2-next.3

### Patch Changes

- 72622d9143: Updated dependency `yaml` to `^2.0.0`.
- Updated dependencies
  - @backstage/core-plugin-api@1.0.4-next.0
  - @backstage/core-components@0.10.0-next.3
  - @backstage/catalog-client@1.0.4-next.2
  - @backstage/integration@1.2.2-next.3
  - @backstage/plugin-permission-common@0.6.3-next.1
  - @backstage/catalog-model@1.1.0-next.3
  - @backstage/plugin-permission-react@0.4.3-next.1

## 1.1.2-next.2

### Patch Changes

- be26d95141: Added new `EntityProcessingStatusPicker` that will filter for entities with orphans and/or errors.

  If you are using the default Catalog page this picker will be added automatically. For those who have customized their Catalog page you'll need to add this manually by doing something like this:

  ```diff
  ...
  import {
    CatalogFilterLayout,
    EntityTypePicker,
    UserListPicker,
    EntityTagPicker
  + EntityProcessingStatusPicker,
  } from '@backstage/plugin-catalog-react';
  ...
  export const CustomCatalogPage = ({
    columns,
    actions,
    initiallySelectedFilter = 'owned',
  }: CatalogPageProps) => {
    return (
      ...
          <EntityListProvider>
            <CatalogFilterLayout>
              <CatalogFilterLayout.Filters>
                <EntityKindPicker initialFilter="component" hidden />
                <EntityTypePicker />
                <UserListPicker initialFilter={initiallySelectedFilter} />
                <EntityTagPicker />
  +             <EntityProcessingStatusPicker />
              <CatalogFilterLayout.Filters>
              <CatalogFilterLayout.Content>
                <CatalogTable columns={columns} actions={actions} />
              </CatalogFilterLayout.Content>
            </CatalogFilterLayout>
          </EntityListProvider>
      ...
  };
  ```

- Updated dependencies
  - @backstage/core-components@0.10.0-next.2
  - @backstage/catalog-model@1.1.0-next.2
  - @backstage/theme@0.2.16-next.1
  - @backstage/integration@1.2.2-next.2

## 1.1.2-next.1

### Patch Changes

- Updated dependencies
  - @backstage/core-components@0.9.6-next.1
  - @backstage/catalog-model@1.1.0-next.1
  - @backstage/errors@1.1.0-next.0
  - @backstage/theme@0.2.16-next.0
  - @backstage/catalog-client@1.0.4-next.1
  - @backstage/integration@1.2.2-next.1
  - @backstage/plugin-catalog-common@1.0.4-next.0
  - @backstage/plugin-permission-common@0.6.3-next.0
  - @backstage/plugin-permission-react@0.4.3-next.0

## 1.1.2-next.0

### Patch Changes

- Updated dependencies
  - @backstage/catalog-model@1.1.0-next.0
  - @backstage/core-components@0.9.6-next.0
  - @backstage/integration@1.2.2-next.0
  - @backstage/catalog-client@1.0.4-next.0

## 1.1.1

### Patch Changes

- 1f70704580: Accessibility updates:

  - Wrapped the `EntityLifecyclePicker`, `EntityOwnerPicker`, `EntityTagPicker`, in `label` elements
  - Changed group name `Typography` component to `span` (from default `h6`), added `aria-label` to the `List` component, and `role` of `menuitem` to the container of the `MenuItem` component

- 568f2d1e75: Table component no longer has drag and drop columns by default
- Updated dependencies
  - @backstage/plugin-catalog-common@1.0.3
  - @backstage/core-components@0.9.5
  - @backstage/integration@1.2.1
  - @backstage/catalog-client@1.0.3
  - @backstage/core-plugin-api@1.0.3
  - @backstage/plugin-permission-common@0.6.2
  - @backstage/catalog-model@1.0.3
  - @backstage/plugin-permission-react@0.4.2

## 1.1.1-next.1

### Patch Changes

- Updated dependencies
  - @backstage/core-components@0.9.5-next.1
  - @backstage/catalog-client@1.0.3-next.0
  - @backstage/core-plugin-api@1.0.3-next.0
  - @backstage/integration@1.2.1-next.1
  - @backstage/plugin-permission-common@0.6.2-next.0
  - @backstage/catalog-model@1.0.3-next.0
  - @backstage/plugin-permission-react@0.4.2-next.0
  - @backstage/plugin-catalog-common@1.0.3-next.0

## 1.1.1-next.0

### Patch Changes

- 1f70704580: Accessibility updates:

  - Wrapped the `EntityLifecyclePicker`, `EntityOwnerPicker`, `EntityTagPicker`, in `label` elements
  - Changed group name `Typography` component to `span` (from default `h6`), added `aria-label` to the `List` component, and `role` of `menuitem` to the container of the `MenuItem` component

- Updated dependencies
  - @backstage/core-components@0.9.5-next.0
  - @backstage/integration@1.2.1-next.0

## 1.1.0

### Minor Changes

- 4274844a8c: Use InfoCardVariants on custom cards variant attribute

### Patch Changes

- 0418447669: Added menu parent role for menu items accessibility
- b7514d19ff: Update the rendering of links in the entity inspector so that values starting with `https?://` are rendered as links as well.
- b880c0e092: Fix `EntityTypeFilter` so generating available types is case insensitive
- 57f41fb8d6: Make Menu item on filters accessible through keyboard
- Updated dependencies
  - @backstage/core-components@0.9.4
  - @backstage/integration@1.2.0
  - @backstage/core-plugin-api@1.0.2
  - @backstage/catalog-client@1.0.2
  - @backstage/catalog-model@1.0.2
  - @backstage/plugin-catalog-common@1.0.2
  - @backstage/plugin-permission-common@0.6.1
  - @backstage/plugin-permission-react@0.4.1

## 1.1.0-next.2

### Patch Changes

- 57f41fb8d6: Make Menu item on filters accessible through keyboard
- Updated dependencies
  - @backstage/core-components@0.9.4-next.1
  - @backstage/catalog-model@1.0.2-next.0
  - @backstage/core-plugin-api@1.0.2-next.1
  - @backstage/integration@1.2.0-next.1
  - @backstage/plugin-permission-common@0.6.1-next.0
  - @backstage/plugin-permission-react@0.4.1-next.1
  - @backstage/catalog-client@1.0.2-next.0
  - @backstage/plugin-catalog-common@1.0.2-next.0

## 1.1.0-next.1

### Patch Changes

- 0418447669: Added menu parent role for menu items accessibility
- Updated dependencies
  - @backstage/core-components@0.9.4-next.0
  - @backstage/core-plugin-api@1.0.2-next.0
  - @backstage/plugin-permission-react@0.4.1-next.0

## 1.1.0-next.0

### Minor Changes

- 4274844a8c: Use InfoCardVariants on custom cards variant attribute

### Patch Changes

- Updated dependencies
  - @backstage/integration@1.2.0-next.0

## 1.0.1

### Patch Changes

- 0ffd88a90e: Prevent permissions with types other than `ResourcePermission<'catalog-entity'>` from being used with the `useEntityPermission` hook.
- 7c7919777e: build(deps-dev): bump `@testing-library/react-hooks` from 7.0.2 to 8.0.0
- 24254fd433: build(deps): bump `@testing-library/user-event` from 13.5.0 to 14.0.0
- 4af82967f4: Decouple tags picker from backend entities

  `EntityTagPicker` fetches all the tags independently and it doesn't require all the entities to be available client side.

- 4be0d1e777: Changed catalog filter components to only pay attention to query parameters relevant to the component.
- 5d5fdbe541: Columns in CatalogTable now change depending on the entity kind, ensuring only relevant columns are displayed.
- 863e7bcb7b: Updated the "unregister location" behavior in `UnregisterEntityDialog`. Removed unnecessary entity deletion requests that were sent after successfully deleting a location.
- 37b04b5a5e: Removed broken link from Labels section of entity inspector.
- a496cee4d1: Add support for string refs to the `EntityRefLinks` component
- d34900af81: Added a new `NextScaffolderRouter` which will eventually replace the exiting router
- 99063c39ae: Minor API report cleanup
- 4431873583: Update `usePermission` usage.
- Updated dependencies
  - @backstage/integration@1.1.0
  - @backstage/plugin-permission-react@0.4.0
  - @backstage/plugin-permission-common@0.6.0
  - @backstage/catalog-model@1.0.1
  - @backstage/core-components@0.9.3
  - @backstage/core-plugin-api@1.0.1
  - @backstage/version-bridge@1.0.1
  - @backstage/plugin-catalog-common@1.0.1
  - @backstage/catalog-client@1.0.1

## 1.0.1-next.3

### Patch Changes

- 24254fd433: build(deps): bump `@testing-library/user-event` from 13.5.0 to 14.0.0
- 863e7bcb7b: Updated the "unregister location" behavior in `UnregisterEntityDialog`. Removed unnecessary entity deletion requests that were sent after successfully deleting a location.
- Updated dependencies
  - @backstage/core-components@0.9.3-next.2
  - @backstage/core-plugin-api@1.0.1-next.0
  - @backstage/plugin-permission-common@0.6.0-next.1
  - @backstage/plugin-permission-react@0.4.0-next.1
  - @backstage/integration@1.1.0-next.2

## 1.0.1-next.2

### Patch Changes

- 4be0d1e777: Changed catalog filter components to only pay attention to query parameters relevant to the component.
- 5d5fdbe541: Columns in CatalogTable now change depending on the entity kind, ensuring only relevant columns are displayed.
- 99063c39ae: Minor API report cleanup
- Updated dependencies
  - @backstage/core-components@0.9.3-next.1
  - @backstage/catalog-model@1.0.1-next.1

## 1.0.1-next.1

### Patch Changes

- 0ffd88a90e: Prevent permissions with types other than `ResourcePermission<'catalog-entity'>` from being used with the `useEntityPermission` hook.
- 4af82967f4: Decouple tags picker from backend entities

  `EntityTagPicker` fetches all the tags independently and it doesn't require all the entities to be available client side.

- 37b04b5a5e: Removed broken link from Labels section of entity inspector.
- 4431873583: Update `usePermission` usage.
- Updated dependencies
  - @backstage/integration@1.1.0-next.1
  - @backstage/plugin-permission-react@0.4.0-next.0
  - @backstage/plugin-permission-common@0.6.0-next.0
  - @backstage/plugin-catalog-common@1.0.1-next.1

## 1.0.1-next.0

### Patch Changes

- a496cee4d1: Add support for string refs to the `EntityRefLinks` component
- d34900af81: Added a new `NextScaffolderRouter` which will eventually replace the exiting router
- Updated dependencies
  - @backstage/catalog-model@1.0.1-next.0
  - @backstage/integration@1.0.1-next.0
  - @backstage/core-components@0.9.3-next.0
  - @backstage/catalog-client@1.0.1-next.0

## 1.0.0

### Major Changes

- b58c70c223: This package has been promoted to v1.0! To understand how this change affects the package, please check out our [versioning policy](https://backstage.io/docs/overview/versioning-policy).

### Minor Changes

- f7fb7295e6: **BREAKING**: Removed the deprecated `favoriteEntityTooltip` and `favoriteEntityIcon` functions.
- 4cd92028b8: **BREAKING**: The following deprecated annotation reading helper functions were removed:

  - `getEntityMetadataViewUrl`, use `entity.metadata.annotations?.[ANNOTATION_VIEW_URL]` instead.
  - `getEntityMetadataEditUrl`, use `entity.metadata.annotations?.[ANNOTATION_EDIT_URL]` instead.

- 1f2757bb07: **BREAKING**: The `useEntity` hook no longer returns loading or error states, and will throw an error if the entity is not immediately available. In practice this means that `useEntity` can only be used in contexts where the entity is guaranteed to have been loaded, for example inside an `EntityLayout`. To access the loading state of the entity, use `useAsyncEntity` instead.
- 0f3520d499: **BREAKING**: Removed the deprecated `formatEntityRefTitle`, use `humanizeEntityRef` instead.

### Patch Changes

- a422d7ce5e: chore(deps): bump `@testing-library/react` from 11.2.6 to 12.1.3
- c689d7a94c: Added `CatalogFilterLayout`, which replaces `FilteredEntityLayout` from `@backstage/plugin-catalog`, as well as `FilterContainer` and `EntityListContainer`. It is used like this:

  ```tsx
  <CatalogFilterLayout>
    <CatalogFilterLayout.Filters>
      {/* filter drawer, for example <EntityTypePicker /> and friends */}
    </CatalogFilterLayout.Filters>
    <CatalogFilterLayout.Content>
      {/* content view, for example a <CatalogTable /> */}
    </CatalogFilterLayout.Content>
  </CatalogFilterLayout>
  ```

- Updated dependencies
  - @backstage/core-components@0.9.2
  - @backstage/core-plugin-api@1.0.0
  - @backstage/version-bridge@1.0.0
  - @backstage/plugin-permission-react@0.3.4
  - @backstage/catalog-model@1.0.0
  - @backstage/integration@1.0.0
  - @backstage/catalog-client@1.0.0
  - @backstage/errors@1.0.0
  - @backstage/types@1.0.0
  - @backstage/plugin-permission-common@0.5.3

## 0.9.0

### Minor Changes

- b0af81726d: **BREAKING**: Removed `reduceCatalogFilters` and `reduceEntityFilters` due to low external utility value.
- 7ffb2c73c9: **BREAKING**: Removed the deprecated `loadCatalogOwnerRefs` function. Usages of this function can be directly replaced with `ownershipEntityRefs` from `identityApi.getBackstageIdentity()`.

  This also affects the `useEntityOwnership` hook in that it no longer uses `loadCatalogOwnerRefs`, meaning it will no longer load in additional relations and instead only rely on the `ownershipEntityRefs` from the `IdentityApi`.

- dd88d1e3ac: **BREAKING**: Removed `useEntityFromUrl`.
- 9844d4d2bd: **BREAKING**: Removed `useEntityCompoundName`, use `useRouteRefParams(entityRouteRef)` instead.
- 2b8c986ce0: **BREAKING**: Removed `useEntityListProvider` use `useEntityList` instead.
- f3a7a9de6d: **BREAKING**: Removed `useOwnedEntities` and moved its usage internally to the scaffolder-backend where it's used.

  **BREAKING**: Removed `EntityTypeReturn` type which is now inlined.

- cf1ff5b438: **BREAKING**: Removed the `useEntityKinds` hook, use `catalogApi.getEntityFacets({ facets: ['kind'] })` instead.
- fc6290a76d: **BREAKING**: Removed the deprecated `useOwnUser` hook. Existing usage can be replaced with `identityApi.getBackstageIdentity()`, followed by a call to `catalogClient.getEntityByRef(identity.userEntityRef)`.

### Patch Changes

- b1aacbf96a: Applied the fix for the `/alpha` entry point resolution that was part of the `v0.70.1` release of Backstage.
- 2986f8e09d: Fixed EntityOwnerPicker and OwnershipCard url filter issue with more than 21 owners
- f3a7a9de6d: Internalized usage of `useOwnedEntities` hook.
- Updated dependencies
  - @backstage/core-components@0.9.1
  - @backstage/catalog-model@0.13.0
  - @backstage/catalog-client@0.9.0

## 0.9.0-next.0

### Minor Changes

- b0af81726d: **BREAKING**: Removed `reduceCatalogFilters` and `reduceEntityFilters` due to low external utility value.
- 7ffb2c73c9: **BREAKING**: Removed the deprecated `loadCatalogOwnerRefs` function. Usages of this function can be directly replaced with `ownershipEntityRefs` from `identityApi.getBackstageIdentity()`.

  This also affects the `useEntityOwnership` hook in that it no longer uses `loadCatalogOwnerRefs`, meaning it will no longer load in additional relations and instead only rely on the `ownershipEntityRefs` from the `IdentityApi`.

- dd88d1e3ac: **BREAKING**: Removed `useEntityFromUrl`.
- 9844d4d2bd: **BREAKING**: Removed `useEntityCompoundName`, use `useRouteRefParams(entityRouteRef)` instead.
- 2b8c986ce0: **BREAKING**: Removed `useEntityListProvider` use `useEntityList` instead.
- f3a7a9de6d: **BREAKING**: Removed `useOwnedEntities` and moved its usage internally to the scaffolder-backend where it's used.

  **BREAKING**: Removed `EntityTypeReturn` type which is now inlined.

- cf1ff5b438: **BREAKING**: Removed the `useEntityKinds` hook, use `catalogApi.getEntityFacets({ facets: ['kind'] })` instead.
- fc6290a76d: **BREAKING**: Removed the deprecated `useOwnUser` hook. Existing usage can be replaced with `identityApi.getBackstageIdentity()`, followed by a call to `catalogClient.getEntityByRef(identity.userEntityRef)`.

### Patch Changes

- b1aacbf96a: Applied the fix for the `/alpha` entry point resolution that was part of the `v0.70.1` release of Backstage.
- 2986f8e09d: Fixed EntityOwnerPicker and OwnershipCard url filter issue with more than 21 owners
- f3a7a9de6d: Internalized usage of `useOwnedEntities` hook.
- Updated dependencies
  - @backstage/core-components@0.9.1-next.0
  - @backstage/catalog-model@0.13.0-next.0
  - @backstage/catalog-client@0.9.0-next.0

## 0.8.1

### Patch Changes

- Fixed runtime resolution of the `/alpha` entry point.
- Updated dependencies
  - @backstage/catalog-model@0.12.1

## 0.8.0

### Minor Changes

- da79aac2a6: Removed some previously deprecated `routeRefs` as follows:

  - **BREAKING**: Removed `entityRoute` in favor of `entityRouteRef`.
  - **BREAKING**: Removed the previously deprecated `rootRoute` and `catalogRouteRef`. If you want to refer to the catalog index page from a public plugin you now need to use an `ExternalRouteRef` instead. For private plugins it is possible to take the shortcut of referring directly to `catalogPlugin.routes.indexPage` instead.

- e26fd1c7ab: Marked `useEntityPermission` as alpha since the underlying permission framework is under active development.
- 2de1d82bd1: Removing the `EntityName` path for the `useEntityOwnership` as it has never worked correctly. Please pass in an entire `Entity` instead.

### Patch Changes

- 899f196af5: Use `getEntityByRef` instead of `getEntityByName` in the catalog client
- f41a293231: - **DEPRECATION**: Deprecated `formatEntityRefTitle` in favor of the new `humanizeEntityRef` method instead. Please migrate to using the new method instead.
- f590d1681b: Deprecated `favoriteEntityTooltip` and `favoriteEntityIcon` since the utility value is very low.
- 72431d7bed: - **BREAKING**: The `isOwnerOf` function has been marked as `@alpha` and is now only available via the `@backstage/plugin-catalog-react/alpha` import. The limitations of this function with regards to only supporting direct relations have also been documented.
- 03ec06bf7f: **BREAKING**: Moved **DefaultStarredEntitiesApi** to `@backstage/plugin-catalog`. If you were using this in tests, you can use the new `MockStarredEntitiesApi` from `@backstage/plugin-catalog-react` instead.

  Fixed a risky behavior where `DefaultStarredEntitiesApi` forwarded values to observers that were later mutated.

  Removed the `isStarred` method from `DefaultStarredEntitiesApi`, as it is not part of the `StarredEntitiesApi`.

- 44403296e7: Added the following deprecations to the `catalog-react` package:

  - **DEPRECATION**: `useEntity` will now warn if the entity has not yet been loaded, and will soon throw errors instead. If you're using the default implementation of `EntityLayout` and `EntitySwitch` then these components will ensure that there is an entity loaded before rendering children. If you're implementing your own `EntityLayout` or `EntitySwitch` or something that operates outside or adjacent to them, then use `useAsyncEntity`.

  - **DEPRECATION**: the `loading`, `error` and `refresh` properties that are returned from `useEntity` have been deprecated, and are available on `useAsyncEntity` instead.

- 8f0e8e039b: Deprecated `getEntityMetadataEditUrl` and `getEntityMetadataViewUrl` as these just return one annotation from the entity passed in.
- 36aa63022b: Use `CompoundEntityRef` instead of `EntityName`, and `getCompoundEntityRef` instead of `getEntityName`, from `@backstage/catalog-model`.
- bb2bb36651: Updated usage of `StorageApi` to use `snapshot` method instead of `get`
- Updated dependencies
  - @backstage/catalog-model@0.12.0
  - @backstage/catalog-client@0.8.0
  - @backstage/core-components@0.9.0
  - @backstage/integration@0.8.0
  - @backstage/core-plugin-api@0.8.0
  - @backstage/plugin-permission-common@0.5.2
  - @backstage/plugin-permission-react@0.3.3

## 0.7.0

### Minor Changes

- 3334ad47d4: Removed the deprecated `EntityContext` which have been replaced by `useEntity`, `EntityProvider` and `AsyncEntityProvider`.
- e2e0b6625c: Improved API documentation.

  **BREAKING**: The individual table column factories (e.g. `createEntityRefColumn`) are now no longer available directly, but only through `EntityTable.columns`.

- c4276915c0: **BREAKING**: Deleted the deprecated `loadIdentityOwnerRefs` function which is replaced by `ownershipEntityRefs` from `identityApi.getBackstageIdentity()`.

  Deprecated the `loadCatalogOwnerRefs` hook as membership references should be added as `ent` inside `claims` sections of the `SignInResolver` when issuing tokens. See https://backstage.io/docs/auth/identity-resolver for more details on how to prepare your `SignInResolver` if not done already. Usage of the `loadCatalogOwnerRefs` hook should be replaced by `ownershipEntityRefs` from `identityApi.getBackstageIdentity()` instead.

### Patch Changes

- a8331830f1: Deprecated the `useEntityKinds` hook due to low usage and utility value.
- 6e1cbc12a6: Updated according to the new `getEntityFacets` catalog API method
- b776ce5aab: Deprecated the `useEntityListProvider` hook which is now renamed to `useEntityList`
- b3ef24038b: Deprecated `reduceCatalogFilters` and `reduceEntityFilters` as these helper functions are used internally and provides low external value.
- 2d339b5f2c: Deprecated `useEntityFromUrl` and the `useEntityCompoundName` hooks as these have very low utility value.
- 96b8ae9a9e: Deprecated the `EntityTypeReturn` type and inlined the return type to `useEntityTypeFilter` as the type and function name does not align
- d4f67fa728: Deprecated the `useOwnedEntities` hook which is replaced by the IdentityAPI.
  Deprecated the `useOwnUser` hook due to low external value.
- 919cf2f836: Minor updates to match the new `targetRef` field of relations, and to stop consuming the `target` field
- Updated dependencies
  - @backstage/core-components@0.8.10
  - @backstage/catalog-model@0.11.0
  - @backstage/catalog-client@0.7.2
  - @backstage/core-plugin-api@0.7.0
  - @backstage/integration@0.7.5
  - @backstage/plugin-permission-react@0.3.2

## 0.6.15

### Patch Changes

- 1ed305728b: Bump `node-fetch` to version 2.6.7 and `cross-fetch` to version 3.1.5
- c77c5c7eb6: Added `backstage.role` to `package.json`
- 538ca90790: Use updated type names from `@backstage/catalog-client`
- edbc03814a: Replace usage of `serializeEntityRef` with `stringifyEntityRef`
- 244d24ebc4: Import `Location` from the `@backstage/catalog-client` package.
- deaf6065db: Adapt to the new `CatalogApi.getLocationByRef`
- 216725b434: Updated to use new names for `parseLocationRef` and `stringifyLocationRef`
- e72d371296: Use `TemplateEntityV1beta2` from `@backstage/plugin-scaffolder-common` instead
  of `@backstage/catalog-model`.
- 98d1aa1ea1: Fix CatalogPage showing all components when owned filter was pre-selected
- 27eccab216: Replaces use of deprecated catalog-model constants.
- 7aeb491394: Replace use of deprecated `ENTITY_DEFAULT_NAMESPACE` constant with `DEFAULT_NAMESPACE`.
- Updated dependencies
  - @backstage/catalog-client@0.7.0
  - @backstage/core-components@0.8.9
  - @backstage/core-plugin-api@0.6.1
  - @backstage/errors@0.2.1
  - @backstage/integration@0.7.3
  - @backstage/plugin-permission-common@0.5.0
  - @backstage/plugin-permission-react@0.3.1
  - @backstage/catalog-model@0.10.0
  - @backstage/types@0.1.2
  - @backstage/version-bridge@0.1.2

## 0.6.14

### Patch Changes

- 680e7c7452: Updated `useEntityListProvider` and catalog pickers to respond to external changes to query parameters in the URL, such as two sidebar links that apply different catalog filters.
- f8633307c4: Added an "inspect" entry in the entity three-dots menu, for lower level catalog
  insights and debugging.
- 19155e0939: Updated React component type declarations to avoid exporting exotic component types.
- 7bb1bde7f6: Minor API cleanups
- Updated dependencies
  - @backstage/catalog-client@0.6.0
  - @backstage/core-components@0.8.8

## 0.6.14-next.0

### Patch Changes

- 680e7c7452: Updated `useEntityListProvider` and catalog pickers to respond to external changes to query parameters in the URL, such as two sidebar links that apply different catalog filters.
- 7bb1bde7f6: Minor API cleanups
- Updated dependencies
  - @backstage/core-components@0.8.8-next.0

## 0.6.13

### Patch Changes

- f7257dff6f: The `<Link />` component now accepts a `noTrack` prop, which prevents the `click` event from being captured by the Analytics API. This can be used if tracking is explicitly not warranted, or in order to use custom link tracking in specific situations.
- 300f8cdaee: Fix bug: previously the filter would be set to "all" on page load, even if the
  `initiallySelectedFilter` on the `DefaultCatalogPage` was set to something else,
  or a different query parameter was supplied. Now, the prop and query parameters
  control the filter as expected. Additionally, after this change any filters
  which match 0 items will be disabled, and the filter will be reverted to 'all'
  if they're set on page load.
- 6acc8f7db7: Add caching to the useEntityPermission hook

  The hook now caches the authorization decision based on the permission + the entity, and returns the cache match value as the default `allowed` value while loading. This helps avoid flicker in UI elements that would be conditionally rendered based on the `allowed` result of this hook.

- Updated dependencies
  - @backstage/core-components@0.8.7

## 0.6.13-next.1

### Patch Changes

- f7257dff6f: The `<Link />` component now accepts a `noTrack` prop, which prevents the `click` event from being captured by the Analytics API. This can be used if tracking is explicitly not warranted, or in order to use custom link tracking in specific situations.
- 300f8cdaee: Fix bug: previously the filter would be set to "all" on page load, even if the
  `initiallySelectedFilter` on the `DefaultCatalogPage` was set to something else,
  or a different query parameter was supplied. Now, the prop and query parameters
  control the filter as expected. Additionally, after this change any filters
  which match 0 items will be disabled, and the filter will be reverted to 'all'
  if they're set on page load.
- 6acc8f7db7: Add caching to the useEntityPermission hook

  The hook now caches the authorization decision based on the permission + the entity, and returns the cache match value as the default `allowed` value while loading. This helps avoid flicker in UI elements that would be conditionally rendered based on the `allowed` result of this hook.

- Updated dependencies
  - @backstage/core-components@0.8.7-next.1

## 0.6.13-next.0

### Patch Changes

- Updated dependencies
  - @backstage/core-components@0.8.7-next.0

## 0.6.12

### Patch Changes

- 3d87019269: The `entityRouteRef` is now a well-known route that should be imported directly from `@backstage/plugin-catalog-react`. It is guaranteed to be globally unique across duplicate installations of the `@backstage/plugin-catalog-react`, starting at this version.

  Deprecated `entityRoute` in favor of `entityRouteRef`.

  Deprecated `rootRoute` and `catalogRouteRef`. If you want to refer to the catalog index page from a public plugin you now need to use an `ExternalRouteRef` instead. For private plugins it is possible to take the shortcut of referring directly to `catalogPlugin.routes.indexPage` instead.

- 2916a83b9c: Deprecated `loadIdentityOwnerRefs`, since they can now be retrieved as `ownershipEntityRefs` from `identityApi.getBackstageIdentity()` instead.
- 51fbedc445: Migrated usage of deprecated `IdentityApi` methods.
- c54c0d9d10: Add useEntityPermission hook
- Updated dependencies
  - @backstage/plugin-permission-react@0.3.0
  - @backstage/core-components@0.8.5
  - @backstage/integration@0.7.2
  - @backstage/plugin-permission-common@0.4.0
  - @backstage/core-plugin-api@0.6.0
  - @backstage/catalog-model@0.9.10
  - @backstage/catalog-client@0.5.5

## 0.6.12-next.0

### Patch Changes

- 2916a83b9c: Deprecated `loadIdentityOwnerRefs`, since they can now be retrieved as `ownershipEntityRefs` from `identityApi.getBackstageIdentity()` instead.
- 51fbedc445: Migrated usage of deprecated `IdentityApi` methods.
- Updated dependencies
  - @backstage/core-components@0.8.5-next.0
  - @backstage/core-plugin-api@0.6.0-next.0
  - @backstage/catalog-model@0.9.10-next.0
  - @backstage/catalog-client@0.5.5-next.0
  - @backstage/integration@0.7.2-next.0

## 0.6.11

### Patch Changes

- 5333451def: Cleaned up API exports
- Updated dependencies
  - @backstage/integration@0.7.1
  - @backstage/core-components@0.8.4
  - @backstage/core-plugin-api@0.5.0
  - @backstage/errors@0.2.0
  - @backstage/catalog-client@0.5.4
  - @backstage/catalog-model@0.9.9

## 0.6.10

### Patch Changes

- fe2a6532ff: Add Override Components for Components in @backstage/plugin-catalog-react
- 4ce51ab0f1: Internal refactor of the `react-use` imports to use `react-use/lib/*` instead.
- Updated dependencies
  - @backstage/core-plugin-api@0.4.1
  - @backstage/core-components@0.8.3

## 0.6.9

### Patch Changes

- c6fdddec77: When a user has zero owned entities when viewing an entity kind in the catalog
  page, it will be automatically redirected to see all the entities. Furthermore,
  for the kind User and Group there are no longer the owned selector.
- Updated dependencies
  - @backstage/integration@0.7.0

## 0.6.8

### Patch Changes

- 3491a36ab9: added useOwnedEntities hook to get the list of entities of the logged-in user
- Updated dependencies
  - @backstage/core-plugin-api@0.4.0
  - @backstage/core-components@0.8.2
  - @backstage/catalog-client@0.5.3

## 0.6.7

### Patch Changes

- 6156fb8730: `useEntityTypeFilter`: Skip updating selected types if a kind filter change did not change them.
- Updated dependencies
  - @backstage/core-plugin-api@0.3.1
  - @backstage/core-components@0.8.1
  - @backstage/catalog-model@0.9.8

## 0.6.6

### Patch Changes

- 4c0f0b2003: Removed dependency on `@backstage/core-app-api`.

## 0.6.5

### Patch Changes

- cd450844f6: Moved React dependencies to `peerDependencies` and allow both React v16 and v17 to be used.
- 69034b4419: Fix typo in catalog-react package.json
- Updated dependencies
  - @backstage/core-components@0.8.0
  - @backstage/core-plugin-api@0.3.0
  - @backstage/core-app-api@0.2.0
  - @backstage/version-bridge@0.1.1

## 0.6.4

### Patch Changes

- a125278b81: Refactor out the deprecated path and icon from RouteRefs
- Updated dependencies
  - @backstage/catalog-client@0.5.2
  - @backstage/catalog-model@0.9.7
  - @backstage/core-components@0.7.4
  - @backstage/core-plugin-api@0.2.0
  - @backstage/core-app-api@0.1.21

## 0.6.3

### Patch Changes

- 03b47a476d: export `loadIdentityOwnerRefs` and `loadCatalogOwnerRefs` all the way
- Updated dependencies
  - @backstage/core-components@0.7.3
  - @backstage/catalog-client@0.5.1
  - @backstage/core-plugin-api@0.1.13
  - @backstage/core-app-api@0.1.20

## 0.6.2

### Patch Changes

- f9cc2509f8: EntityTypePicker can be hidden and have an initial filter value set, similar to EntityKindPicker
- 10615525f3: Switch to use the json and observable types from `@backstage/types`
- Updated dependencies
  - @backstage/errors@0.1.4
  - @backstage/integration@0.6.9
  - @backstage/core-components@0.7.2
  - @backstage/catalog-model@0.9.6
  - @backstage/core-app-api@0.1.19
  - @backstage/core-plugin-api@0.1.12

## 0.6.1

### Patch Changes

- 36e67d2f24: Internal updates to apply more strict checks to throw errors.
- Updated dependencies
  - @backstage/core-components@0.7.1
  - @backstage/errors@0.1.3
  - @backstage/core-app-api@0.1.18
  - @backstage/core-plugin-api@0.1.11
  - @backstage/catalog-model@0.9.5

## 0.6.0

### Minor Changes

- 82fbda923e: Introduce a new `StarredEntitiesApi` that is used in the `useStarredEntities` hook.
  The `@backstage/plugin-catalog` installs a default implementation that is backed by the `StorageApi`, but one can also override the `starredEntitiesApiRef`.

  This change also updates the storage format from a custom string to an entity reference and moves the location in the local storage.
  A migration will convert the previously starred entities to the location on the first load of Backstage.

### Patch Changes

- 0366c9b667: Introduce a `useStarredEntity` hook to check if a single entity is starred.
  It provides a more efficient implementation compared to the `useStarredEntities` hook, because the rendering is only triggered if the selected entity is starred, not if _any_ entity is starred.
- 4aca84f86b: Support `material-ui` overrides in plugin-catalog-react components
- b03b9f19e0: added sorting in entity `Name` column by `metadata.title` if present
- Updated dependencies
  - @backstage/integration@0.6.8
  - @backstage/core-app-api@0.1.17
  - @backstage/core-components@0.7.0

## 0.5.2

### Patch Changes

- 5aae9bb61e: Name column will now render entity `metadata.title` if its present
- ca0559444c: Avoid usage of `.to*Case()`, preferring `.toLocale*Case('en-US')` instead.
- Updated dependencies
  - @backstage/core-components@0.6.1
  - @backstage/core-plugin-api@0.1.10
  - @backstage/core-app-api@0.1.16
  - @backstage/catalog-model@0.9.4
  - @backstage/catalog-client@0.5.0
  - @backstage/integration@0.6.7

## 0.5.1

### Patch Changes

- Updated dependencies
  - @backstage/core-app-api@0.1.15
  - @backstage/integration@0.6.6
  - @backstage/core-plugin-api@0.1.9
  - @backstage/core-components@0.6.0

## 0.5.0

### Minor Changes

- dbcaa6387a: Extends the `CatalogClient` interface with a `refreshEntity` method.

### Patch Changes

- cc464a56b3: This makes Type and Lifecycle columns consistent for all table cases and adds a new line in Description column for better readability
- febddedcb2: Bump `lodash` to remediate `SNYK-JS-LODASH-590103` security vulnerability
- Updated dependencies
  - @backstage/core-components@0.5.0
  - @backstage/integration@0.6.5
  - @backstage/catalog-client@0.4.0
  - @backstage/catalog-model@0.9.3
  - @backstage/core-app-api@0.1.14

## 0.4.6

### Patch Changes

- 9f1362dcc1: Upgrade `@material-ui/lab` to `4.0.0-alpha.57`.
- ea81a1f19c: Deprecated EntityContext in favor of using `useEntity`, `EntityProvider` and the new `AsyncEntityProvider` instead. This update also brings cross-version compatibility to `@backstage/catalog-react`, meaning that future versions can be used in parallel with this one.
- Updated dependencies
  - @backstage/core-components@0.4.2
  - @backstage/integration@0.6.4
  - @backstage/core-app-api@0.1.13
  - @backstage/core-plugin-api@0.1.8

## 0.4.5

### Patch Changes

- 3ed78fca3: Added a `useEntityKinds` hook to load a unique list of entity kinds from the catalog.
  Fixed a bug in `EntityTypePicker` where the component did not hide when no types were available in returned entities.
- Updated dependencies
  - @backstage/integration@0.6.3
  - @backstage/core-components@0.4.0
  - @backstage/catalog-model@0.9.1
  - @backstage/core-app-api@0.1.11

## 0.4.4

### Patch Changes

- 5a1eb6bfc: Memoize the context value in `EntityListProvider`.

  This removes quite a few unnecessary rerenders of the inner components.

  When running the full `CatalogPage` test:

  - Before: 98 table render calls total, 16 seconds runtime
  - After: 57 table render calls total, 14 seconds runtime

  This doesn't account for all of the slowness, but does give a minor difference in perceived speed in the browser too.

- d39e7d141: Use the history API directly in `useEntityListProvider`.

  This replaces `useSearchParams`/`useNavigate`, since they cause at least one additional re-render compared to using this method.

  Table re-render count is down additionally:

  - Initial render of catalog page: 12 -> 9
  - Full `CatalogPage` test: 57 -> 48

- Updated dependencies
  - @backstage/core-app-api@0.1.10
  - @backstage/core-components@0.3.3
  - @backstage/integration@0.6.2

## 0.4.3

### Patch Changes

- 3bc009287: Clarified messaging around configured locations in the `UnregisterEntityDialog`.
- 2105d608f: Migrate and export `UnregisterEntityDialog` component from `catalog-react` package
- Updated dependencies
  - @backstage/core-app-api@0.1.9
  - @backstage/core-components@0.3.2
  - @backstage/integration@0.6.1

## 0.4.2

### Patch Changes

- 56c773909: Switched `@types/react` dependency to request `*` rather than a specific version.
- a440d3b38: Move and rename `FavoriteEntity` component to `catalog-react`
- Updated dependencies
  - @backstage/integration@0.6.0
  - @backstage/core-app-api@0.1.8
  - @backstage/core-components@0.3.1
  - @backstage/core-plugin-api@0.1.6

## 0.4.1

### Patch Changes

- Updated dependencies
  - @backstage/core-components@0.3.0
  - @backstage/core-plugin-api@0.1.5
  - @backstage/integration@0.5.9
  - @backstage/core-app-api@0.1.7

## 0.4.0

### Minor Changes

- c5cb55803: Introduce the `useEntityOwnership` hook, which implements the full new ownership model.

  This also means a breaking change to the interface of `UserListFilter`. It no longer
  accepts a user entity as input, but rather a function that checks ownership of an
  entity. This function is taken from the above mentioned hook output. So if you are
  instantiating the filter yourself, you will change from something like

  ```ts
  const { entity } = useOwnUser();
  const filter = new UserListFilter('owned', user, ...);
  ```

  to

  ```ts
  const { isOwnedEntity } = useEntityOwnership();
  const filter = new UserListFilter('owned', isOwnedEntity, ...);
  ```

### Patch Changes

- 19d9995b6: Improve accessibility of core & catalog components by adjusting them with non-breaking changes.
- 11c370af2: Export `CATALOG_FILTER_EXISTS` symbol
- 9d40fcb1e: - Bumping `material-ui/core` version to at least `4.12.2` as they made some breaking changes in later versions which broke `Pagination` of the `Table`.
  - Switching out `material-table` to `@material-table/core` for support for the later versions of `material-ui/core`
  - This causes a minor API change to `@backstage/core-components` as the interface for `Table` re-exports the `prop` from the underlying `Table` components.
  - `onChangeRowsPerPage` has been renamed to `onRowsPerPageChange`
  - `onChangePage` has been renamed to `onPageChange`
  - Migration guide is here: https://material-table-core.com/docs/breaking-changes
- 043a4238f: Fix `EntityListProvider` to not update url if unmounted
- Updated dependencies
  - @backstage/core-components@0.2.0
  - @backstage/core-app-api@0.1.6
  - @backstage/core-plugin-api@0.1.4
  - @backstage/catalog-client@0.3.18

## 0.3.1

### Patch Changes

- 221d7d060: added retry callback to useEntity hook
- Updated dependencies
  - @backstage/core-components@0.1.6
  - @backstage/catalog-client@0.3.17
  - @backstage/core-app-api@0.1.5

## 0.3.0

### Minor Changes

- 976b61080: Updated the software templates list page (`ScaffolderPage`) to use the `useEntityListProvider` hook from #5643. This reduces the code footprint, making it easier to customize the display of this page, and consolidates duplicate approaches to querying the catalog with filters.

  - The `useEntityTypeFilter` hook has been updated along with the underlying `EntityTypeFilter` to work with multiple values, to allow more flexibility for different user interfaces. It's unlikely that this change affects you; however, if you're using either of these directly, you'll need to update your usage.
  - `SearchToolbar` was renamed to `EntitySearchBar` and moved to `catalog-react` to be usable by other entity list pages
  - `UserListPicker` now has an `availableTypes` prop to restrict which user-related options to present

### Patch Changes

- d84778c25: Store filter values set in `EntityListProvider` in query parameters. This allows selected filters to be restored when returning to pages that list catalog entities.
- e13f0fb9d: Fix `EntityTypeFilter` so it produces unique case-insensitive set of available types

## 0.2.6

### Patch Changes

- Updated dependencies
  - @backstage/integration@0.5.8
  - @backstage/core-components@0.1.5
  - @backstage/catalog-model@0.9.0
  - @backstage/catalog-client@0.3.16

## 0.2.5

### Patch Changes

- 35a3e4e4c: Fix repetitive error reporting in EntityTypePicker
- Updated dependencies
  - @backstage/core-app-api@0.1.4
  - @backstage/core-components@0.1.4
  - @backstage/integration@0.5.7
  - @backstage/catalog-client@0.3.15

## 0.2.4

### Patch Changes

- 48c9fcd33: Migrated to use the new `@backstage/core-*` packages rather than `@backstage/core`.
- Updated dependencies
  - @backstage/core-app-api@0.1.3
  - @backstage/core-plugin-api@0.1.3
  - @backstage/catalog-client@0.3.14
  - @backstage/catalog-model@0.8.4

## 0.2.3

### Patch Changes

- 172c97324: Add `EntityLifecyclePicker` and `EntityOwnerPicker` UI components to allow filtering by `spec.lifecycle` and `spec.owner` on catalog-related pages.
- Updated dependencies
  - @backstage/catalog-model@0.8.3
  - @backstage/core@0.7.13

## 0.2.2

### Patch Changes

- 7028ee1ca: Expose `getEntitySourceLocation`, `getEntityMetadataViewUrl`, and
  `getEntityMetadataEditUrl` from `@backstage/plugin-catalog-react`.
- Updated dependencies [75b8537ce]
- Updated dependencies [27a9b503a]
- Updated dependencies [da8cba44f]
- Updated dependencies [70bc30c5b]
- Updated dependencies [eda9dbd5f]
  - @backstage/core-plugin-api@0.1.2
  - @backstage/catalog-model@0.8.2
  - @backstage/catalog-client@0.3.13
  - @backstage/integration@0.5.6

## 0.2.1

### Patch Changes

- deaba2e13: Sort `EntityTagPicker` entries.
- 8e919a6f8: Tweak the `EntityListProvider` to do single-cycle updates
- Updated dependencies [031ccd45f]
- Updated dependencies [e7c5e4b30]
- Updated dependencies [ebe802bc4]
- Updated dependencies [1cf1d351f]
  - @backstage/core-plugin-api@0.1.1
  - @backstage/catalog-model@0.8.1
  - @backstage/core@0.7.12

## 0.2.0

### Minor Changes

- 17c497b81: The default `CatalogPage` has been reworked to be more composable and make
  customization easier. This change only affects those who have replaced the
  default `CatalogPage` with a custom implementation; others can safely ignore the
  rest of this changelog.

  If you created a custom `CatalogPage` to **add or remove tabs** from the
  catalog, a custom page is no longer necessary. The fixed tabs have been replaced
  with a `spec.type` dropdown that shows all available `Component` types in the
  catalog.

  For other needs, customizing the `CatalogPage` should now be easier. The new
  [CatalogPage.tsx](https://github.com/backstage/backstage/blob/9a4baa74509b6452d7dc054d34cf079f9997166d/plugins/catalog/src/components/CatalogPage/CatalogPage.tsx)
  shows the default implementation. Overriding this with your own, similar
  `CatalogPage` component in your `App.tsx` routing allows you to adjust the
  layout, header, and which filters are available.

  See the documentation added on [Catalog
  Customization](https://backstage.io/docs/features/software-catalog/catalog-customization)
  for instructions.

### Patch Changes

- Updated dependencies [add62a455]
- Updated dependencies [cc592248b]
- Updated dependencies [704875e26]
  - @backstage/catalog-client@0.3.12
  - @backstage/catalog-model@0.8.0
  - @backstage/core@0.7.11

## 0.1.6

### Patch Changes

- 062bbf90f: chore: bump `@testing-library/user-event` from 12.8.3 to 13.1.8
- 675a569a9: chore: bump `react-use` dependency in all packages
- Updated dependencies [062bbf90f]
- Updated dependencies [10c008a3a]
- Updated dependencies [889d89b6e]
- Updated dependencies [16be1d093]
- Updated dependencies [3f988cb63]
- Updated dependencies [675a569a9]
  - @backstage/core@0.7.9
  - @backstage/catalog-model@0.7.9

## 0.1.5

### Patch Changes

- 81c54d1f2: Fetch relations in batches in `useRelatedEntities`
- Updated dependencies [f65adcde7]
- Updated dependencies [80888659b]
- Updated dependencies [d8b81fd28]
- Updated dependencies [d1b1306d9]
  - @backstage/core@0.7.8
  - @backstage/catalog-model@0.7.8
  - @backstage/catalog-client@0.3.11

## 0.1.4

### Patch Changes

- 9f48b548c: Make it possible to specify entity type to `useEntity` when it's known
- Updated dependencies [676ede643]
- Updated dependencies [b196a4569]
- Updated dependencies [8488a1a96]
  - @backstage/catalog-client@0.3.9
  - @backstage/catalog-model@0.7.5

## 0.1.3

### Patch Changes

- 01ccef4c7: Introduce `useRouteRefParams` to `core-api` to retrieve typed route parameters.
- Updated dependencies [fcc3ada24]
- Updated dependencies [4618774ff]
- Updated dependencies [df59930b3]
  - @backstage/core@0.7.3

## 0.1.2

### Patch Changes

- 9ca0e4009: use local version of lowerCase and upperCase methods
- Updated dependencies [8686eb38c]
- Updated dependencies [8686eb38c]
- Updated dependencies [9ca0e4009]
- Updated dependencies [34ff49b0f]
  - @backstage/catalog-client@0.3.8
  - @backstage/core@0.7.2

## 0.1.1

### Patch Changes

- 9d455f69a: Introduce parameters for namespace, kind, and name to `entityRouteRef`.
- 02816ecd7: Fixed EntityProvider setting 'loading' bool erroneously to true
- Updated dependencies [12d8f27a6]
- Updated dependencies [40c0fdbaa]
- Updated dependencies [2a271d89e]
- Updated dependencies [bece09057]
- Updated dependencies [169f48deb]
- Updated dependencies [8a1566719]
- Updated dependencies [4c049a1a1]
  - @backstage/catalog-model@0.7.3
  - @backstage/core@0.7.0

## 0.1.0

### Minor Changes

- d0760ecdf: Moved common useStarredEntities hook to plugin-catalog-react

### Patch Changes

- 88f1f1b60: Truncate and show ellipsis with tooltip if content of
  `createMetadataDescriptionColumn` is too wide.
- 9615e68fb: Forward link styling of `EntityRefLink` and `EnriryRefLinks` into the underling
  `Link`.
- 5c2e2863f: Added the proper type parameters to entityRouteRef.
- Updated dependencies [3a58084b6]
- Updated dependencies [e799e74d4]
- Updated dependencies [1407b34c6]
- Updated dependencies [bad21a085]
- Updated dependencies [9615e68fb]
- Updated dependencies [49f9b7346]
- Updated dependencies [3a58084b6]
- Updated dependencies [2c1f2a7c2]
  - @backstage/core@0.6.3
  - @backstage/catalog-model@0.7.2

## 0.0.4

### Patch Changes

- d34d26125: Limit the props that are forwarded to the `Link` component in the `EntityRefLink`.
- 0af242b6d: Introduce new cards to `@backstage/plugin-catalog` that can be added to entity pages:

  - `EntityHasSystemsCard` to display systems of a domain.
  - `EntityHasComponentsCard` to display components of a system.
  - `EntityHasSubcomponentsCard` to display subcomponents of a subcomponent.
  - In addition, `EntityHasApisCard` to display APIs of a system is added to `@backstage/plugin-api-docs`.

  `@backstage/plugin-catalog-react` now provides an `EntityTable` to build own cards for entities.
  The styling of the tables and new cards was also applied to the existing `EntityConsumedApisCard`,
  `EntityConsumingComponentsCard`, `EntityProvidedApisCard`, and `EntityProvidingComponentsCard`.

- 10a0124e0: Expose `useRelatedEntities` from `@backstage/plugin-catalog-react` to retrieve
  entities references via relations from the API.
- Updated dependencies [fd3f2a8c0]
- Updated dependencies [f4c2bcf54]
- Updated dependencies [07e226872]
- Updated dependencies [f62e7abe5]
- Updated dependencies [96f378d10]
- Updated dependencies [688b73110]
  - @backstage/core@0.6.2

## 0.0.3

### Patch Changes

- 19d354c78: Make `EntityRefLink` a `React.forwardRef` in order to use it as root component in other components like `ListItem`.
- Updated dependencies [6ed2b47d6]
- Updated dependencies [72b96e880]
- Updated dependencies [b51ee6ece]
  - @backstage/catalog-client@0.3.6
  - @backstage/core@0.6.1

## 0.0.2

### Patch Changes

- 7fc89bae2: Display owner and system as entity page links in the tables of the `api-docs`
  plugin.

  Move `isOwnerOf` and `getEntityRelations` from `@backstage/plugin-catalog` to
  `@backstage/plugin-catalog-react` and export it from there to use it by other
  plugins.

- Updated dependencies [12ece98cd]
- Updated dependencies [d82246867]
- Updated dependencies [5fa3bdb55]
- Updated dependencies [6e612ce25]
- Updated dependencies [025e122c3]
- Updated dependencies [21e624ba9]
- Updated dependencies [da9f53c60]
- Updated dependencies [32c95605f]
- Updated dependencies [7881f2117]
- Updated dependencies [54c7d02f7]
- Updated dependencies [11cb5ef94]
  - @backstage/core@0.6.0
  - @backstage/catalog-model@0.7.1<|MERGE_RESOLUTION|>--- conflicted
+++ resolved
@@ -1,7 +1,5 @@
 # @backstage/plugin-catalog-react
 
-<<<<<<< HEAD
-=======
 ## 1.8.4-next.3
 
 ### Patch Changes
@@ -77,7 +75,6 @@
   - @backstage/plugin-permission-common@0.7.7
   - @backstage/plugin-permission-react@0.4.15-next.0
 
->>>>>>> 1e3c6889
 ## 1.8.1
 
 ### Patch Changes
