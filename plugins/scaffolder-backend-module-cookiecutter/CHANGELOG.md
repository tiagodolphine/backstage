# @backstage/plugin-scaffolder-backend-module-cookiecutter

<<<<<<< HEAD
=======
## 0.2.27-next.2

### Patch Changes

- Updated dependencies
  - @backstage/config@1.1.0-next.1
  - @backstage/backend-common@0.19.5-next.2
  - @backstage/integration@1.7.0-next.2
  - @backstage/plugin-scaffolder-node@0.2.3-next.2
  - @backstage/errors@1.2.1
  - @backstage/types@1.1.0

## 0.2.27-next.1

### Patch Changes

- Updated dependencies
  - @backstage/config@1.1.0-next.0
  - @backstage/integration@1.7.0-next.1
  - @backstage/backend-common@0.19.5-next.1
  - @backstage/plugin-scaffolder-node@0.2.3-next.1
  - @backstage/errors@1.2.1
  - @backstage/types@1.1.0

## 0.2.26-next.0

### Patch Changes

- Updated dependencies
  - @backstage/backend-common@0.19.4-next.0
  - @backstage/integration@1.7.0-next.0
  - @backstage/config@1.0.8
  - @backstage/errors@1.2.1
  - @backstage/types@1.1.0
  - @backstage/plugin-scaffolder-node@0.2.2-next.0

>>>>>>> f4e1ea3c
## 0.2.24

### Patch Changes

- 12a8c94eda8d: Add package repository and homepage metadata
- c186c631b429: Import helpers from the node package instead of the backend package
- Updated dependencies
  - @backstage/backend-common@0.19.2
  - @backstage/plugin-scaffolder-node@0.2.0
  - @backstage/integration@1.6.0
  - @backstage/config@1.0.8
  - @backstage/errors@1.2.1
  - @backstage/types@1.1.0

## 0.2.24-next.2

### Patch Changes

- Updated dependencies
  - @backstage/plugin-scaffolder-node@0.1.6-next.2
  - @backstage/backend-common@0.19.2-next.2

## 0.2.24-next.1

### Patch Changes

- 12a8c94eda8d: Add package repository and homepage metadata
- c186c631b429: Import helpers from the node package instead of the backend package
- Updated dependencies
  - @backstage/backend-common@0.19.2-next.1
  - @backstage/plugin-scaffolder-node@0.1.6-next.1
  - @backstage/integration@1.5.1
  - @backstage/config@1.0.8
  - @backstage/errors@1.2.1
  - @backstage/types@1.1.0

## 0.2.24-next.0

### Patch Changes

- Updated dependencies
  - @backstage/backend-common@0.19.2-next.0
  - @backstage/config@1.0.8
  - @backstage/errors@1.2.1
  - @backstage/integration@1.5.1
  - @backstage/types@1.1.0
  - @backstage/plugin-scaffolder-backend@1.15.2-next.0
  - @backstage/plugin-scaffolder-node@0.1.6-next.0

## 0.2.23

### Patch Changes

- Updated dependencies
  - @backstage/errors@1.2.1
  - @backstage/backend-common@0.19.1
  - @backstage/plugin-scaffolder-backend@1.15.1
  - @backstage/config@1.0.8
  - @backstage/integration@1.5.1
  - @backstage/types@1.1.0
  - @backstage/plugin-scaffolder-node@0.1.5

## 0.2.23-next.1

### Patch Changes

- Updated dependencies
  - @backstage/plugin-scaffolder-backend@1.15.1-next.1
  - @backstage/backend-common@0.19.1-next.0
  - @backstage/config@1.0.8
  - @backstage/errors@1.2.1-next.0
  - @backstage/integration@1.5.1-next.0
  - @backstage/types@1.1.0
  - @backstage/plugin-scaffolder-node@0.1.5-next.0

## 0.2.23-next.0

### Patch Changes

- Updated dependencies
  - @backstage/errors@1.2.1-next.0
  - @backstage/backend-common@0.19.1-next.0
  - @backstage/config@1.0.8
  - @backstage/integration@1.5.1-next.0
  - @backstage/types@1.1.0
  - @backstage/plugin-scaffolder-backend@1.15.1-next.0
  - @backstage/plugin-scaffolder-node@0.1.5-next.0

## 0.2.22

### Patch Changes

- Updated dependencies
  - @backstage/backend-common@0.19.0
  - @backstage/plugin-scaffolder-backend@1.15.0
  - @backstage/types@1.1.0
  - @backstage/integration@1.5.0
  - @backstage/errors@1.2.0
  - @backstage/config@1.0.8
  - @backstage/plugin-scaffolder-node@0.1.4

## 0.2.22-next.3

### Patch Changes

- Updated dependencies
  - @backstage/plugin-scaffolder-backend@1.15.0-next.3
  - @backstage/backend-common@0.19.0-next.2
  - @backstage/config@1.0.7
  - @backstage/errors@1.2.0-next.0
  - @backstage/integration@1.5.0-next.0
  - @backstage/types@1.0.2
  - @backstage/plugin-scaffolder-node@0.1.4-next.2

## 0.2.22-next.2

### Patch Changes

- Updated dependencies
  - @backstage/plugin-scaffolder-backend@1.15.0-next.2
  - @backstage/config@1.0.7

## 0.2.22-next.1

### Patch Changes

- Updated dependencies
  - @backstage/backend-common@0.19.0-next.1
  - @backstage/integration@1.5.0-next.0
  - @backstage/errors@1.2.0-next.0
  - @backstage/plugin-scaffolder-backend@1.15.0-next.1
  - @backstage/plugin-scaffolder-node@0.1.4-next.1
  - @backstage/config@1.0.7
  - @backstage/types@1.0.2

## 0.2.22-next.0

### Patch Changes

- Updated dependencies
  - @backstage/plugin-scaffolder-backend@1.14.1-next.0
  - @backstage/backend-common@0.18.6-next.0
  - @backstage/integration@1.4.5
  - @backstage/config@1.0.7
  - @backstage/errors@1.1.5
  - @backstage/types@1.0.2
  - @backstage/plugin-scaffolder-node@0.1.4-next.0

## 0.2.21

### Patch Changes

- Updated dependencies
  - @backstage/plugin-scaffolder-backend@1.14.0
  - @backstage/backend-common@0.18.5
  - @backstage/integration@1.4.5
  - @backstage/plugin-scaffolder-node@0.1.3
  - @backstage/config@1.0.7
  - @backstage/errors@1.1.5
  - @backstage/types@1.0.2

## 0.2.21-next.2

### Patch Changes

- Updated dependencies
  - @backstage/plugin-scaffolder-backend@1.13.2-next.2
  - @backstage/plugin-scaffolder-node@0.1.3-next.2
  - @backstage/config@1.0.7

## 0.2.21-next.1

### Patch Changes

- Updated dependencies
  - @backstage/backend-common@0.18.5-next.1
  - @backstage/plugin-scaffolder-backend@1.13.2-next.1
  - @backstage/plugin-scaffolder-node@0.1.3-next.1
  - @backstage/config@1.0.7

## 0.2.21-next.0

### Patch Changes

- Updated dependencies
  - @backstage/backend-common@0.18.5-next.0
  - @backstage/integration@1.4.5-next.0
  - @backstage/plugin-scaffolder-backend@1.13.2-next.0
  - @backstage/config@1.0.7
  - @backstage/errors@1.1.5
  - @backstage/types@1.0.2
  - @backstage/plugin-scaffolder-node@0.1.3-next.0

## 0.2.19

### Patch Changes

- Updated dependencies
  - @backstage/backend-common@0.18.4
  - @backstage/plugin-scaffolder-backend@1.13.0
  - @backstage/plugin-scaffolder-node@0.1.2
  - @backstage/integration@1.4.4
  - @backstage/config@1.0.7
  - @backstage/errors@1.1.5
  - @backstage/types@1.0.2

## 0.2.19-next.3

### Patch Changes

- Updated dependencies
  - @backstage/plugin-scaffolder-backend@1.13.0-next.3
  - @backstage/backend-common@0.18.4-next.2
  - @backstage/config@1.0.7
  - @backstage/errors@1.1.5
  - @backstage/integration@1.4.4-next.0
  - @backstage/types@1.0.2
  - @backstage/plugin-scaffolder-node@0.1.2-next.3

## 0.2.19-next.2

### Patch Changes

- Updated dependencies
  - @backstage/backend-common@0.18.4-next.2
  - @backstage/plugin-scaffolder-node@0.1.2-next.2
  - @backstage/plugin-scaffolder-backend@1.13.0-next.2
  - @backstage/config@1.0.7
  - @backstage/errors@1.1.5
  - @backstage/integration@1.4.4-next.0
  - @backstage/types@1.0.2

## 0.2.19-next.1

### Patch Changes

- Updated dependencies
  - @backstage/plugin-scaffolder-backend@1.13.0-next.1
  - @backstage/plugin-scaffolder-node@0.1.2-next.1
  - @backstage/integration@1.4.4-next.0
  - @backstage/backend-common@0.18.4-next.1
  - @backstage/config@1.0.7
  - @backstage/errors@1.1.5
  - @backstage/types@1.0.2

## 0.2.19-next.0

### Patch Changes

- Updated dependencies
  - @backstage/plugin-scaffolder-backend@1.12.1-next.0
  - @backstage/plugin-scaffolder-node@0.1.2-next.0
  - @backstage/backend-common@0.18.4-next.0
  - @backstage/config@1.0.7
  - @backstage/integration@1.4.3
  - @backstage/errors@1.1.5
  - @backstage/types@1.0.2

## 0.2.18

### Patch Changes

- 62414770ead: allow container runner to be undefined in cookiecutter plugin
- 52b0022dab7: Updated dependency `msw` to `^1.0.0`.
- Updated dependencies
  - @backstage/plugin-scaffolder-backend@1.12.0
  - @backstage/backend-common@0.18.3
  - @backstage/errors@1.1.5
  - @backstage/integration@1.4.3
  - @backstage/config@1.0.7
  - @backstage/types@1.0.2
  - @backstage/plugin-scaffolder-node@0.1.1

## 0.2.18-next.2

### Patch Changes

- 62414770ead: allow container runner to be undefined in cookiecutter plugin
- Updated dependencies
  - @backstage/plugin-scaffolder-backend@1.12.0-next.2
  - @backstage/backend-common@0.18.3-next.2
  - @backstage/plugin-scaffolder-node@0.1.1-next.2
  - @backstage/config@1.0.7-next.0
  - @backstage/integration@1.4.3-next.0

## 0.2.18-next.1

### Patch Changes

- 52b0022dab7: Updated dependency `msw` to `^1.0.0`.
- Updated dependencies
  - @backstage/plugin-scaffolder-backend@1.12.0-next.1
  - @backstage/errors@1.1.5-next.0
  - @backstage/backend-common@0.18.3-next.1
  - @backstage/integration@1.4.3-next.0
  - @backstage/config@1.0.7-next.0
  - @backstage/types@1.0.2
  - @backstage/plugin-scaffolder-node@0.1.1-next.1

## 0.2.18-next.0

### Patch Changes

- Updated dependencies
  - @backstage/plugin-scaffolder-backend@1.11.1-next.0
  - @backstage/backend-common@0.18.3-next.0
  - @backstage/config@1.0.6
  - @backstage/errors@1.1.4
  - @backstage/integration@1.4.2
  - @backstage/types@1.0.2
  - @backstage/plugin-scaffolder-node@0.1.1-next.0

## 0.2.17

### Patch Changes

- d72866f0cc: Internal refactor to use the new `@backstage/plugin-scaffolder-node` package for some functionality
- Updated dependencies
  - @backstage/backend-common@0.18.2
  - @backstage/plugin-scaffolder-node@0.1.0
  - @backstage/plugin-scaffolder-backend@1.11.0
  - @backstage/config@1.0.6
  - @backstage/errors@1.1.4
  - @backstage/integration@1.4.2
  - @backstage/types@1.0.2

## 0.2.17-next.2

### Patch Changes

- Updated dependencies
  - @backstage/backend-common@0.18.2-next.2
  - @backstage/plugin-scaffolder-backend@1.11.0-next.2
  - @backstage/plugin-scaffolder-node@0.1.0-next.2
  - @backstage/config@1.0.6
  - @backstage/errors@1.1.4
  - @backstage/integration@1.4.2
  - @backstage/types@1.0.2

## 0.2.17-next.1

### Patch Changes

- Updated dependencies
  - @backstage/backend-common@0.18.2-next.1
  - @backstage/plugin-scaffolder-backend@1.11.0-next.1
  - @backstage/config@1.0.6
  - @backstage/errors@1.1.4
  - @backstage/integration@1.4.2
  - @backstage/types@1.0.2
  - @backstage/plugin-scaffolder-node@0.1.0-next.1

## 0.2.17-next.0

### Patch Changes

- d72866f0cc: Internal refactor to use the new `@backstage/plugin-scaffolder-node` package for some functionality
- Updated dependencies
  - @backstage/plugin-scaffolder-node@0.1.0-next.0
  - @backstage/plugin-scaffolder-backend@1.11.0-next.0
  - @backstage/backend-common@0.18.2-next.0

## 0.2.15

### Patch Changes

- e4c0240445: Added `catalogFilter` field to OwnerPicker and EntityPicker components to support filtering options by any field(s) of an entity.

  The `allowedKinds` field has been deprecated. Use `catalogFilter` instead. This field allows users to specify a filter on the shape of [EntityFilterQuery](https://github.com/backstage/backstage/blob/774c42003782121d3d6b2aa5f2865d53370c160e/packages/catalog-client/src/types/api.ts#L74), which can be passed into the CatalogClient. See examples below:

  - Get all entities of kind `Group`

    ```yaml
    owner:
      title: Owner
      type: string
      description: Owner of the component
      ui:field: OwnerPicker
      ui:options:
        catalogFilter:
          - kind: Group
    ```

  - Get entities of kind `Group` and spec.type `team`
    ```yaml
    owner:
      title: Owner
      type: string
      description: Owner of the component
      ui:field: OwnerPicker
      ui:options:
        catalogFilter:
          - kind: Group
            spec.type: team
    ```

- Updated dependencies
  - @backstage/plugin-scaffolder-backend@1.10.0
  - @backstage/backend-common@0.18.0
  - @backstage/config@1.0.6
  - @backstage/errors@1.1.4
  - @backstage/integration@1.4.2
  - @backstage/types@1.0.2

## 0.2.15-next.2

### Patch Changes

- Updated dependencies
  - @backstage/backend-common@0.18.0-next.1
  - @backstage/plugin-scaffolder-backend@1.10.0-next.2
  - @backstage/config@1.0.6-next.0
  - @backstage/errors@1.1.4
  - @backstage/integration@1.4.2-next.0
  - @backstage/types@1.0.2

## 0.2.15-next.1

### Patch Changes

- Updated dependencies
  - @backstage/plugin-scaffolder-backend@1.10.0-next.1
  - @backstage/backend-common@0.18.0-next.0
  - @backstage/config@1.0.6-next.0
  - @backstage/errors@1.1.4
  - @backstage/integration@1.4.2-next.0
  - @backstage/types@1.0.2

## 0.2.15-next.0

### Patch Changes

- e4c0240445: Added `catalogFilter` field to OwnerPicker and EntityPicker components to support filtering options by any field(s) of an entity.

  The `allowedKinds` field has been deprecated. Use `catalogFilter` instead. This field allows users to specify a filter on the shape of [EntityFilterQuery](https://github.com/backstage/backstage/blob/774c42003782121d3d6b2aa5f2865d53370c160e/packages/catalog-client/src/types/api.ts#L74), which can be passed into the CatalogClient. See examples below:

  - Get all entities of kind `Group`

    ```yaml
    owner:
      title: Owner
      type: string
      description: Owner of the component
      ui:field: OwnerPicker
      ui:options:
        catalogFilter:
          - kind: Group
    ```

  - Get entities of kind `Group` and spec.type `team`
    ```yaml
    owner:
      title: Owner
      type: string
      description: Owner of the component
      ui:field: OwnerPicker
      ui:options:
        catalogFilter:
          - kind: Group
            spec.type: team
    ```

- Updated dependencies
  - @backstage/plugin-scaffolder-backend@1.9.1-next.0
  - @backstage/backend-common@0.17.0
  - @backstage/config@1.0.5
  - @backstage/errors@1.1.4
  - @backstage/integration@1.4.1
  - @backstage/types@1.0.2

## 0.2.14

### Patch Changes

- 935b66a646: Change step output template examples to use square bracket syntax.
- 3280711113: Updated dependency `msw` to `^0.49.0`.
- Updated dependencies
  - @backstage/plugin-scaffolder-backend@1.9.0
  - @backstage/backend-common@0.17.0
  - @backstage/errors@1.1.4
  - @backstage/integration@1.4.1
  - @backstage/types@1.0.2
  - @backstage/config@1.0.5

## 0.2.14-next.3

### Patch Changes

- 935b66a646: Change step output template examples to use square bracket syntax.
- Updated dependencies
  - @backstage/plugin-scaffolder-backend@1.9.0-next.3
  - @backstage/backend-common@0.17.0-next.3
  - @backstage/config@1.0.5-next.1
  - @backstage/errors@1.1.4-next.1
  - @backstage/integration@1.4.1-next.1
  - @backstage/types@1.0.2-next.1

## 0.2.14-next.2

### Patch Changes

- Updated dependencies
  - @backstage/plugin-scaffolder-backend@1.9.0-next.2
  - @backstage/backend-common@0.17.0-next.2
  - @backstage/config@1.0.5-next.1
  - @backstage/errors@1.1.4-next.1
  - @backstage/integration@1.4.1-next.1
  - @backstage/types@1.0.2-next.1

## 0.2.14-next.1

### Patch Changes

- Updated dependencies
  - @backstage/backend-common@0.17.0-next.1
  - @backstage/types@1.0.2-next.1
  - @backstage/plugin-scaffolder-backend@1.8.1-next.1
  - @backstage/config@1.0.5-next.1
  - @backstage/integration@1.4.1-next.1
  - @backstage/errors@1.1.4-next.1

## 0.2.14-next.0

### Patch Changes

- 3280711113: Updated dependency `msw` to `^0.49.0`.
- Updated dependencies
  - @backstage/plugin-scaffolder-backend@1.8.1-next.0
  - @backstage/backend-common@0.16.1-next.0
  - @backstage/integration@1.4.1-next.0
  - @backstage/types@1.0.2-next.0
  - @backstage/config@1.0.5-next.0
  - @backstage/errors@1.1.4-next.0

## 0.2.13

### Patch Changes

- Updated dependencies
  - @backstage/backend-common@0.16.0
  - @backstage/plugin-scaffolder-backend@1.8.0
  - @backstage/integration@1.4.0
  - @backstage/types@1.0.1
  - @backstage/config@1.0.4
  - @backstage/errors@1.1.3

## 0.2.13-next.2

### Patch Changes

- Updated dependencies
  - @backstage/backend-common@0.16.0-next.1
  - @backstage/plugin-scaffolder-backend@1.8.0-next.2
  - @backstage/config@1.0.4-next.0
  - @backstage/errors@1.1.3-next.0
  - @backstage/integration@1.4.0-next.0
  - @backstage/types@1.0.1-next.0

## 0.2.13-next.1

### Patch Changes

- Updated dependencies
  - @backstage/plugin-scaffolder-backend@1.8.0-next.1

## 0.2.13-next.0

### Patch Changes

- Updated dependencies
  - @backstage/backend-common@0.16.0-next.0
  - @backstage/plugin-scaffolder-backend@1.8.0-next.0
  - @backstage/integration@1.4.0-next.0
  - @backstage/types@1.0.1-next.0
  - @backstage/config@1.0.4-next.0
  - @backstage/errors@1.1.3-next.0

## 0.2.12

### Patch Changes

- Updated dependencies
  - @backstage/backend-common@0.15.2
  - @backstage/plugin-scaffolder-backend@1.7.0
  - @backstage/config@1.0.3
  - @backstage/errors@1.1.2
  - @backstage/integration@1.3.2
  - @backstage/types@1.0.0

## 0.2.12-next.2

### Patch Changes

- Updated dependencies
  - @backstage/backend-common@0.15.2-next.2
  - @backstage/plugin-scaffolder-backend@1.7.0-next.2
  - @backstage/config@1.0.3-next.2
  - @backstage/errors@1.1.2-next.2
  - @backstage/integration@1.3.2-next.2
  - @backstage/types@1.0.0

## 0.2.12-next.1

### Patch Changes

- Updated dependencies
  - @backstage/backend-common@0.15.2-next.1
  - @backstage/plugin-scaffolder-backend@1.7.0-next.1
  - @backstage/config@1.0.3-next.1
  - @backstage/errors@1.1.2-next.1
  - @backstage/integration@1.3.2-next.1
  - @backstage/types@1.0.0

## 0.2.12-next.0

### Patch Changes

- Updated dependencies
  - @backstage/plugin-scaffolder-backend@1.7.0-next.0
  - @backstage/backend-common@0.15.2-next.0
  - @backstage/config@1.0.3-next.0
  - @backstage/errors@1.1.2-next.0
  - @backstage/integration@1.3.2-next.0
  - @backstage/types@1.0.0

## 0.2.11

### Patch Changes

- 7d47def9c4: Removed dependency on `@types/jest`.
- 667d917488: Updated dependency `msw` to `^0.47.0`.
- 87ec2ba4d6: Updated dependency `msw` to `^0.46.0`.
- bf5e9030eb: Updated dependency `msw` to `^0.45.0`.
- Updated dependencies
  - @backstage/backend-common@0.15.1
  - @backstage/plugin-scaffolder-backend@1.6.0
  - @backstage/integration@1.3.1
  - @backstage/config@1.0.2
  - @backstage/errors@1.1.1

## 0.2.11-next.2

### Patch Changes

- 7d47def9c4: Removed dependency on `@types/jest`.
- Updated dependencies
  - @backstage/config@1.0.2-next.0
  - @backstage/errors@1.1.1-next.0
  - @backstage/integration@1.3.1-next.2
  - @backstage/backend-common@0.15.1-next.3
  - @backstage/plugin-scaffolder-backend@1.6.0-next.3

## 0.2.11-next.1

### Patch Changes

- 667d917488: Updated dependency `msw` to `^0.47.0`.
- 87ec2ba4d6: Updated dependency `msw` to `^0.46.0`.
- Updated dependencies
  - @backstage/backend-common@0.15.1-next.2
  - @backstage/integration@1.3.1-next.1
  - @backstage/plugin-scaffolder-backend@1.6.0-next.2

## 0.2.11-next.0

### Patch Changes

- bf5e9030eb: Updated dependency `msw` to `^0.45.0`.
- Updated dependencies
  - @backstage/backend-common@0.15.1-next.0
  - @backstage/plugin-scaffolder-backend@1.6.0-next.0
  - @backstage/integration@1.3.1-next.0

## 0.2.10

### Patch Changes

- Updated dependencies
  - @backstage/backend-common@0.15.0
  - @backstage/integration@1.3.0
  - @backstage/plugin-scaffolder-backend@1.5.0

## 0.2.10-next.0

### Patch Changes

- Updated dependencies
  - @backstage/backend-common@0.15.0-next.0
  - @backstage/integration@1.3.0-next.0
  - @backstage/plugin-scaffolder-backend@1.5.0-next.0

## 0.2.9

### Patch Changes

- a70869e775: Updated dependency `msw` to `^0.43.0`.
- 8006d0f9bf: Updated dependency `msw` to `^0.44.0`.
- Updated dependencies
  - @backstage/backend-common@0.14.1
  - @backstage/plugin-scaffolder-backend@1.4.0
  - @backstage/integration@1.2.2
  - @backstage/errors@1.1.0

## 0.2.9-next.2

### Patch Changes

- a70869e775: Updated dependency `msw` to `^0.43.0`.
- Updated dependencies
  - @backstage/backend-common@0.14.1-next.3
  - @backstage/plugin-scaffolder-backend@1.4.0-next.3
  - @backstage/integration@1.2.2-next.3

## 0.2.9-next.1

### Patch Changes

- Updated dependencies
  - @backstage/plugin-scaffolder-backend@1.4.0-next.1
  - @backstage/backend-common@0.14.1-next.1
  - @backstage/errors@1.1.0-next.0
  - @backstage/integration@1.2.2-next.1

## 0.2.9-next.0

### Patch Changes

- Updated dependencies
  - @backstage/backend-common@0.14.1-next.0
  - @backstage/plugin-scaffolder-backend@1.4.0-next.0
  - @backstage/integration@1.2.2-next.0

## 0.2.8

### Patch Changes

- 8f7b1835df: Updated dependency `msw` to `^0.41.0`.
- Updated dependencies
  - @backstage/plugin-scaffolder-backend@1.3.0
  - @backstage/backend-common@0.14.0
  - @backstage/integration@1.2.1

## 0.2.8-next.2

### Patch Changes

- Updated dependencies
  - @backstage/plugin-scaffolder-backend@1.3.0-next.2
  - @backstage/backend-common@0.14.0-next.2
  - @backstage/integration@1.2.1-next.2

## 0.2.8-next.1

### Patch Changes

- 8f7b1835df: Updated dependency `msw` to `^0.41.0`.
- Updated dependencies
  - @backstage/backend-common@0.13.6-next.1
  - @backstage/integration@1.2.1-next.1
  - @backstage/plugin-scaffolder-backend@1.3.0-next.1

## 0.2.8-next.0

### Patch Changes

- Updated dependencies
  - @backstage/plugin-scaffolder-backend@1.3.0-next.0
  - @backstage/backend-common@0.13.6-next.0
  - @backstage/integration@1.2.1-next.0

## 0.2.7

### Patch Changes

- cfc0f19699: Updated dependency `fs-extra` to `10.1.0`.
- Updated dependencies
  - @backstage/backend-common@0.13.3
  - @backstage/plugin-scaffolder-backend@1.2.0
  - @backstage/integration@1.2.0
  - @backstage/config@1.0.1

## 0.2.7-next.1

### Patch Changes

- Updated dependencies
  - @backstage/backend-common@0.13.3-next.2
  - @backstage/plugin-scaffolder-backend@1.2.0-next.1
  - @backstage/config@1.0.1-next.0
  - @backstage/integration@1.2.0-next.1

## 0.2.7-next.0

### Patch Changes

- cfc0f19699: Updated dependency `fs-extra` to `10.1.0`.
- Updated dependencies
  - @backstage/backend-common@0.13.3-next.0
  - @backstage/plugin-scaffolder-backend@1.2.0-next.0
  - @backstage/integration@1.2.0-next.0

## 0.2.6

### Patch Changes

- Updated dependencies
  - @backstage/plugin-scaffolder-backend@1.1.0
  - @backstage/integration@1.1.0
  - @backstage/backend-common@0.13.2

## 0.2.6-next.1

### Patch Changes

- Updated dependencies
  - @backstage/plugin-scaffolder-backend@1.1.0-next.1
  - @backstage/integration@1.1.0-next.1
  - @backstage/backend-common@0.13.2-next.1

## 0.2.6-next.0

### Patch Changes

- Updated dependencies
  - @backstage/backend-common@0.13.2-next.0
  - @backstage/integration@1.0.1-next.0
  - @backstage/plugin-scaffolder-backend@1.0.1-next.0

## 0.2.5

### Patch Changes

- 89c7e47967: Minor README update
- f24ef7864e: Minor typo fixes
- Updated dependencies
  - @backstage/plugin-scaffolder-backend@1.0.0
  - @backstage/backend-common@0.13.1
  - @backstage/integration@1.0.0
  - @backstage/config@1.0.0
  - @backstage/errors@1.0.0
  - @backstage/types@1.0.0

## 0.2.4

### Patch Changes

- 8122e27717: Updating documentation for supporting `apiVersion: scaffolder.backstage.io/v1beta3`
- e0a69ba49f: build(deps): bump `fs-extra` from 9.1.0 to 10.0.1
- Updated dependencies
  - @backstage/backend-common@0.13.0
  - @backstage/plugin-scaffolder-backend@0.18.0

## 0.2.4-next.0

### Patch Changes

- 8122e27717: Updating documentation for supporting `apiVersion: scaffolder.backstage.io/v1beta3`
- e0a69ba49f: build(deps): bump `fs-extra` from 9.1.0 to 10.0.1
- Updated dependencies
  - @backstage/backend-common@0.13.0-next.0
  - @backstage/plugin-scaffolder-backend@0.18.0-next.0

## 0.2.3

### Patch Changes

- 6c7a879660: Fixed bug where existing cookiecutter.json file is not used.
- Updated dependencies
  - @backstage/backend-common@0.12.0
  - @backstage/plugin-scaffolder-backend@0.17.3
  - @backstage/integration@0.8.0

## 0.2.2

### Patch Changes

- 0f37cdef19: Migrated over from the deprecated `spec.metadata` to `spec.templateInfo` for the `name` and the `baseUrl` of the template.
- Updated dependencies
  - @backstage/backend-common@0.11.0
  - @backstage/plugin-scaffolder-backend@0.17.0
  - @backstage/integration@0.7.5

## 0.2.1

### Patch Changes

- Fix for the previous release with missing type declarations.
- Updated dependencies
  - @backstage/backend-common@0.10.9
  - @backstage/config@0.1.15
  - @backstage/errors@0.2.2
  - @backstage/integration@0.7.4
  - @backstage/types@0.1.3
  - @backstage/plugin-scaffolder-backend@0.16.1

## 0.2.0

### Minor Changes

- 661594bf43: Updated to the latest version of `@backstage/plugin-scaffolder-backend`, meaning the `TemplateAction` now exposes the precise input type rather than `any`.

### Patch Changes

- c77c5c7eb6: Added `backstage.role` to `package.json`
- Updated dependencies
  - @backstage/backend-common@0.10.8
  - @backstage/errors@0.2.1
  - @backstage/integration@0.7.3
  - @backstage/plugin-scaffolder-backend@0.16.0
  - @backstage/config@0.1.14
  - @backstage/types@0.1.2

## 0.1.11

### Patch Changes

- Updated dependencies
  - @backstage/backend-common@0.10.7
  - @backstage/plugin-scaffolder-backend@0.15.24

## 0.1.11-next.0

### Patch Changes

- Updated dependencies
  - @backstage/backend-common@0.10.7-next.0
  - @backstage/plugin-scaffolder-backend@0.15.24-next.0

## 0.1.10

### Patch Changes

- Updated dependencies
  - @backstage/plugin-scaffolder-backend@0.15.23
  - @backstage/backend-common@0.10.6

## 0.1.10-next.1

### Patch Changes

- Updated dependencies
  - @backstage/backend-common@0.10.6-next.0
  - @backstage/plugin-scaffolder-backend@0.15.23-next.1

## 0.1.10-next.0

### Patch Changes

- Updated dependencies
  - @backstage/plugin-scaffolder-backend@0.15.23-next.0

## 0.1.9

### Patch Changes

- Updated dependencies
  - @backstage/integration@0.7.2
  - @backstage/backend-common@0.10.4
  - @backstage/config@0.1.13
  - @backstage/plugin-scaffolder-backend@0.15.21

## 0.1.9-next.0

### Patch Changes

- Updated dependencies
  - @backstage/backend-common@0.10.4-next.0
  - @backstage/config@0.1.13-next.0
  - @backstage/plugin-scaffolder-backend@0.15.21-next.0
  - @backstage/integration@0.7.2-next.0

## 0.1.8

### Patch Changes

- Updated dependencies
  - @backstage/config@0.1.12
  - @backstage/plugin-scaffolder-backend@0.15.20
  - @backstage/integration@0.7.1
  - @backstage/backend-common@0.10.3
  - @backstage/errors@0.2.0

## 0.1.7

### Patch Changes

- Updated dependencies
  - @backstage/backend-common@0.10.1
  - @backstage/plugin-scaffolder-backend@0.15.19
  - @backstage/integration@0.7.0

## 0.1.6

### Patch Changes

- Updated dependencies
  - @backstage/backend-common@0.10.0
  - @backstage/plugin-scaffolder-backend@0.15.18

## 0.1.5

### Patch Changes

- b055a6addc: Align on usage of `cross-fetch` vs `node-fetch` in frontend vs backend packages, and remove some unnecessary imports of either one of them
- Updated dependencies
  - @backstage/integration@0.6.10
  - @backstage/plugin-scaffolder-backend@0.15.15
  - @backstage/backend-common@0.9.12

## 0.1.4

### Patch Changes

- 290fbb3ec2: Add missing API docs to scaffolder action plugins
- Updated dependencies
  - @backstage/backend-common@0.9.9
  - @backstage/plugin-scaffolder-backend@0.15.12

## 0.1.3

### Patch Changes

- 10615525f3: Switch to use the json and observable types from `@backstage/types`
- Updated dependencies
  - @backstage/config@0.1.11
  - @backstage/errors@0.1.4
  - @backstage/integration@0.6.9
  - @backstage/backend-common@0.9.8
  - @backstage/plugin-scaffolder-backend@0.15.11

## 0.1.2

### Patch Changes

- Updated dependencies
  - @backstage/backend-common@0.9.0
  - @backstage/plugin-scaffolder-backend@0.15.2
  - @backstage/integration@0.6.2
  - @backstage/config@0.1.8

## 0.1.1

### Patch Changes

- Updated dependencies
  - @backstage/integration@0.6.0
  - @backstage/plugin-scaffolder-backend@0.15.0
  - @backstage/backend-common@0.8.9<|MERGE_RESOLUTION|>--- conflicted
+++ resolved
@@ -1,7 +1,5 @@
 # @backstage/plugin-scaffolder-backend-module-cookiecutter
 
-<<<<<<< HEAD
-=======
 ## 0.2.27-next.2
 
 ### Patch Changes
@@ -38,7 +36,6 @@
   - @backstage/types@1.1.0
   - @backstage/plugin-scaffolder-node@0.2.2-next.0
 
->>>>>>> f4e1ea3c
 ## 0.2.24
 
 ### Patch Changes
