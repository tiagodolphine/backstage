--- conflicted
+++ resolved
@@ -1,11 +1,7 @@
 {
   "name": "@backstage/plugin-lighthouse",
   "description": "A Backstage plugin that integrates towards Lighthouse",
-<<<<<<< HEAD
-  "version": "0.4.6",
-=======
   "version": "0.4.9-next.2",
->>>>>>> f4e1ea3c
   "main": "src/index.ts",
   "types": "src/index.ts",
   "license": "Apache-2.0",
