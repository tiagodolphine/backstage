--- conflicted
+++ resolved
@@ -1,7 +1,5 @@
 # @backstage/plugin-catalog-unprocessed-entities
 
-<<<<<<< HEAD
-=======
 ## 0.1.3-next.0
 
 ### Patch Changes
@@ -14,7 +12,6 @@
   - @backstage/errors@1.2.1
   - @backstage/theme@0.4.1
 
->>>>>>> 413caa19
 ## 0.1.2
 
 ### Patch Changes
