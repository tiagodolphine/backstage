--- conflicted
+++ resolved
@@ -1,7 +1,5 @@
 # @backstage/plugin-catalog-unprocessed-entities
 
-<<<<<<< HEAD
-=======
 ## 0.1.3-next.3
 
 ### Patch Changes
@@ -49,7 +47,6 @@
   - @backstage/errors@1.2.1
   - @backstage/theme@0.4.1
 
->>>>>>> 1e3c6889
 ## 0.1.2
 
 ### Patch Changes
