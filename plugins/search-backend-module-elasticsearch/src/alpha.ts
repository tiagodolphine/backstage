--- conflicted
+++ resolved
@@ -44,11 +44,7 @@
  *
  * @alpha
  */
-<<<<<<< HEAD
-export const searchModuleElasticsearchEngine = createBackendModule({
-=======
 export default createBackendModule({
->>>>>>> 1e3c6889
   moduleId: 'elasticsearchEngine',
   pluginId: 'search',
   register(env) {
