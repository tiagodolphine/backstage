# @backstage/plugin-search-backend-module-elasticsearch

<<<<<<< HEAD
=======
## 1.3.5-next.0

### Patch Changes

- Updated dependencies
  - @backstage/backend-common@0.19.4-next.0
  - @backstage/backend-plugin-api@0.6.2-next.0
  - @backstage/config@1.0.8
  - @backstage/integration-aws-node@0.1.5
  - @backstage/plugin-search-backend-node@1.2.6-next.0
  - @backstage/plugin-search-common@1.2.5

>>>>>>> 413caa19
## 1.3.3

### Patch Changes

- 629cbd194a87: Use `coreServices.rootConfig` instead of `coreService.config`
- 12a8c94eda8d: Add package repository and homepage metadata
- 631eb3816b48: Index templates can now be configured through configuration under the `search.elasticsearch.indexTemplates`. In addition, the `ElasticSearchSearchEngine.fromConfig` now also accepts a `LoggerService` as the `logger` option as well as a new `translator` option.

  The alpha `searchModuleElasticsearchEngine` export no longer accepts options and a new alpha `elasticsearchTranslatorExtensionPoint` export has been added which lets you customize the query translator.

- Updated dependencies
  - @backstage/backend-common@0.19.2
  - @backstage/backend-plugin-api@0.6.0
  - @backstage/plugin-search-backend-node@1.2.4
  - @backstage/integration-aws-node@0.1.5
  - @backstage/config@1.0.8
  - @backstage/plugin-search-common@1.2.5

## 1.3.3-next.2

### Patch Changes

- Updated dependencies
  - @backstage/backend-plugin-api@0.6.0-next.2
  - @backstage/backend-common@0.19.2-next.2
  - @backstage/plugin-search-backend-node@1.2.4-next.2

## 1.3.3-next.1

### Patch Changes

- 629cbd194a87: Use `coreServices.rootConfig` instead of `coreService.config`
- 12a8c94eda8d: Add package repository and homepage metadata
- Updated dependencies
  - @backstage/backend-common@0.19.2-next.1
  - @backstage/plugin-search-backend-node@1.2.4-next.1
  - @backstage/backend-plugin-api@0.6.0-next.1
  - @backstage/integration-aws-node@0.1.5
  - @backstage/config@1.0.8
  - @backstage/plugin-search-common@1.2.5

## 1.3.3-next.0

### Patch Changes

- Updated dependencies
  - @backstage/plugin-search-backend-node@1.2.4-next.0
  - @backstage/backend-common@0.19.2-next.0
  - @backstage/backend-plugin-api@0.5.5-next.0
  - @backstage/config@1.0.8
  - @backstage/integration-aws-node@0.1.5
  - @backstage/plugin-search-common@1.2.5

## 1.3.2

### Patch Changes

- Updated dependencies
  - @backstage/backend-common@0.19.1
  - @backstage/backend-plugin-api@0.5.4
  - @backstage/config@1.0.8
  - @backstage/integration-aws-node@0.1.5
  - @backstage/plugin-search-backend-node@1.2.3
  - @backstage/plugin-search-common@1.2.5

## 1.3.2-next.0

### Patch Changes

- Updated dependencies
  - @backstage/backend-common@0.19.1-next.0
  - @backstage/backend-plugin-api@0.5.4-next.0
  - @backstage/config@1.0.8
  - @backstage/integration-aws-node@0.1.5-next.0
  - @backstage/plugin-search-backend-node@1.2.3-next.0
  - @backstage/plugin-search-common@1.2.5-next.0

## 1.3.1

### Patch Changes

- Updated dependencies
  - @backstage/backend-common@0.19.0
  - @backstage/integration-aws-node@0.1.4
  - @backstage/backend-plugin-api@0.5.3
  - @backstage/plugin-search-backend-node@1.2.2
  - @backstage/config@1.0.8
  - @backstage/plugin-search-common@1.2.4

## 1.3.1-next.2

### Patch Changes

- Updated dependencies
  - @backstage/integration-aws-node@0.1.4-next.1
  - @backstage/backend-common@0.19.0-next.2
  - @backstage/backend-plugin-api@0.5.3-next.2
  - @backstage/config@1.0.7
  - @backstage/plugin-search-backend-node@1.2.2-next.2
  - @backstage/plugin-search-common@1.2.4-next.0

## 1.3.1-next.1

### Patch Changes

- Updated dependencies
  - @backstage/backend-common@0.19.0-next.1
  - @backstage/backend-plugin-api@0.5.3-next.1
  - @backstage/plugin-search-backend-node@1.2.2-next.1
  - @backstage/integration-aws-node@0.1.4-next.0
  - @backstage/config@1.0.7
  - @backstage/plugin-search-common@1.2.4-next.0

## 1.3.1-next.0

### Patch Changes

- Updated dependencies
  - @backstage/backend-common@0.18.6-next.0
  - @backstage/integration-aws-node@0.1.3
  - @backstage/config@1.0.7
  - @backstage/backend-plugin-api@0.5.3-next.0
  - @backstage/plugin-search-backend-node@1.2.2-next.0
  - @backstage/plugin-search-common@1.2.3

## 1.3.0

### Minor Changes

- 3d72bdb41c7: Upgrade to aws-sdk v3 and include OpenSearch Serverless support

### Patch Changes

- Updated dependencies
  - @backstage/backend-common@0.18.5
  - @backstage/integration-aws-node@0.1.3
  - @backstage/plugin-search-backend-node@1.2.1
  - @backstage/backend-plugin-api@0.5.2
  - @backstage/config@1.0.7
  - @backstage/plugin-search-common@1.2.3

## 1.3.0-next.2

### Minor Changes

- 3d72bdb41c7: Upgrade to aws-sdk v3 and include OpenSearch Serverless support

### Patch Changes

- Updated dependencies
  - @backstage/config@1.0.7
  - @backstage/integration-aws-node@0.1.2

## 1.2.1-next.1

### Patch Changes

- Updated dependencies
  - @backstage/backend-common@0.18.5-next.1
  - @backstage/plugin-search-backend-node@1.2.1-next.1
  - @backstage/backend-plugin-api@0.5.2-next.1
  - @backstage/config@1.0.7

## 1.2.1-next.0

### Patch Changes

- Updated dependencies
  - @backstage/backend-common@0.18.5-next.0
  - @backstage/plugin-search-backend-node@1.2.1-next.0
  - @backstage/backend-plugin-api@0.5.2-next.0
  - @backstage/config@1.0.7
  - @backstage/plugin-search-common@1.2.3

## 1.2.0

### Minor Changes

- 1469daa409e: Search backend modules migrated to the new backend system. For documentation on how to migrate, check out the [how to migrate to the new backend system guide](https://backstage.io/docs/features/search/how-to-guides/#how-to-migrate-your-backend-installation-to-use-search-together-with-the-new-backend-system).

### Patch Changes

- 104b6b19487: fix ElasticSearch throwing error when index is missing
- Updated dependencies
  - @backstage/backend-common@0.18.4
  - @backstage/plugin-search-backend-node@1.2.0
  - @backstage/backend-plugin-api@0.5.1
  - @backstage/config@1.0.7
  - @backstage/plugin-search-common@1.2.3

## 1.2.0-next.3

### Patch Changes

- 104b6b19487: fix ElasticSearch throwing error when index is missing
- Updated dependencies
  - @backstage/backend-common@0.18.4-next.2
  - @backstage/backend-plugin-api@0.5.1-next.2
  - @backstage/config@1.0.7
  - @backstage/plugin-search-backend-node@1.2.0-next.2
  - @backstage/plugin-search-common@1.2.3-next.0

## 1.2.0-next.2

### Patch Changes

- Updated dependencies
  - @backstage/backend-common@0.18.4-next.2
  - @backstage/backend-plugin-api@0.5.1-next.2
  - @backstage/config@1.0.7
  - @backstage/plugin-search-backend-node@1.2.0-next.2
  - @backstage/plugin-search-common@1.2.3-next.0

## 1.2.0-next.1

### Minor Changes

- 1469daa409e: Search backend modules migrated to the new backend system. For documentation on how to migrate, check out the [how to migrate to the new backend system guide](https://backstage.io/docs/features/search/how-to-guides/#how-to-migrate-your-backend-installation-to-use-search-together-with-the-new-backend-system).

### Patch Changes

- Updated dependencies
  - @backstage/plugin-search-backend-node@1.2.0-next.1
  - @backstage/backend-common@0.18.4-next.1
  - @backstage/backend-plugin-api@0.5.1-next.1
  - @backstage/config@1.0.7
  - @backstage/plugin-search-common@1.2.3-next.0

## 1.1.5-next.0

### Patch Changes

- Updated dependencies
  - @backstage/config@1.0.7
  - @backstage/plugin-search-backend-node@1.1.5-next.0
  - @backstage/plugin-search-common@1.2.2

## 1.1.4

### Patch Changes

- 65454876fb2: Minor API report tweaks
- Updated dependencies
  - @backstage/config@1.0.7
  - @backstage/plugin-search-backend-node@1.1.4
  - @backstage/plugin-search-common@1.2.2

## 1.1.4-next.2

### Patch Changes

- 65454876fb2: Minor API report tweaks
- Updated dependencies
  - @backstage/plugin-search-backend-node@1.1.4-next.2
  - @backstage/config@1.0.7-next.0

## 1.1.4-next.1

### Patch Changes

- Updated dependencies
  - @backstage/config@1.0.7-next.0
  - @backstage/plugin-search-backend-node@1.1.4-next.1
  - @backstage/plugin-search-common@1.2.2-next.0

## 1.1.4-next.0

### Patch Changes

- Updated dependencies
  - @backstage/config@1.0.6
  - @backstage/plugin-search-backend-node@1.1.4-next.0
  - @backstage/plugin-search-common@1.2.1

## 1.1.3

### Patch Changes

- 896566906b: Export `decodeElasticSearchPageCursor` utility function
- Updated dependencies
  - @backstage/config@1.0.6
  - @backstage/plugin-search-backend-node@1.1.3
  - @backstage/plugin-search-common@1.2.1

## 1.1.3-next.2

### Patch Changes

- Updated dependencies
  - @backstage/config@1.0.6
  - @backstage/plugin-search-backend-node@1.1.3-next.2
  - @backstage/plugin-search-common@1.2.1

## 1.1.3-next.1

### Patch Changes

- Updated dependencies
  - @backstage/config@1.0.6
  - @backstage/plugin-search-backend-node@1.1.3-next.1
  - @backstage/plugin-search-common@1.2.1

## 1.1.3-next.0

### Patch Changes

- Updated dependencies
  - @backstage/plugin-search-backend-node@1.1.3-next.0

## 1.1.1

### Patch Changes

- 011bd518b7: Fixed spelling mistakes in documentation.
- 1e1a9fe979: Fixed a bug that could cause an indexing process to silently fail, timeout, and accumulate stale indices.
- 2a49ffbcb3: Improved documentation on the `ElasticSearchSearchEngine.newClient()` method.
- 56633804dd: Fixed a bug that could cause the backstage backend to unexpectedly terminate when client errors were encountered during the indexing process.
- aa33a06894: Improved index throughput by optimizing when and how many documents were made available to the bulk client.
- Updated dependencies
  - @backstage/plugin-search-backend-node@1.1.1
  - @backstage/config@1.0.6
  - @backstage/plugin-search-common@1.2.1

## 1.1.1-next.2

### Patch Changes

- 2a49ffbcb3: Improved documentation on the `ElasticSearchSearchEngine.newClient()` method.
- Updated dependencies
  - @backstage/plugin-search-backend-node@1.1.1-next.2
  - @backstage/config@1.0.6-next.0
  - @backstage/plugin-search-common@1.2.1-next.0

## 1.1.1-next.1

### Patch Changes

- Updated dependencies
  - @backstage/config@1.0.6-next.0
  - @backstage/plugin-search-backend-node@1.1.1-next.1
  - @backstage/plugin-search-common@1.2.1-next.0

## 1.1.1-next.0

### Patch Changes

- 011bd518b7: Fixed spelling mistakes in documentation.
- 1e1a9fe979: Fixed a bug that could cause an indexing process to silently fail, timeout, and accumulate stale indices.
- 56633804dd: Fixed a bug that could cause the backstage backend to unexpectedly terminate when client errors were encountered during the indexing process.
- aa33a06894: Improved index throughput by optimizing when and how many documents were made available to the bulk client.
- Updated dependencies
  - @backstage/plugin-search-backend-node@1.1.1-next.0
  - @backstage/config@1.0.5
  - @backstage/plugin-search-common@1.2.0

## 1.1.0

### Minor Changes

- 29ebc43a0b: numberOfResults is now provided alongside the query result
- dff9843718: The search engine now better handles the case when it receives 0 documents at index-time. Prior to this change, the indexer would replace any existing index with an empty index, effectively deleting it. Now instead, a warning is logged, and any existing index is left alone (preserving the index from the last successful indexing attempt).
- d09485ea79: Added support for self hosted OpenSearch via new provider

### Patch Changes

- 45eb4d23cf: Fixed a bug that prevented indices from being cleaned up under some circumstances, which could have led to shard exhaustion.
- Updated dependencies
  - @backstage/plugin-search-backend-node@1.1.0
  - @backstage/plugin-search-common@1.2.0
  - @backstage/config@1.0.5

## 1.1.0-next.3

### Minor Changes

- d09485ea79: Added support for self hosted OpenSearch via new provider

### Patch Changes

- Updated dependencies
  - @backstage/config@1.0.5-next.1
  - @backstage/plugin-search-backend-node@1.1.0-next.3
  - @backstage/plugin-search-common@1.2.0-next.3

## 1.1.0-next.2

### Minor Changes

- 29ebc43a0b: numberOfResults is now provided alongside the query result

### Patch Changes

- 45eb4d23cf: Fixed a bug that prevented indices from being cleaned up under some circumstances, which could have led to shard exhaustion.
- Updated dependencies
  - @backstage/plugin-search-backend-node@1.1.0-next.2
  - @backstage/plugin-search-common@1.2.0-next.2
  - @backstage/config@1.0.5-next.1

## 1.0.5-next.1

### Patch Changes

- Updated dependencies
  - @backstage/plugin-search-backend-node@1.0.5-next.1
  - @backstage/config@1.0.5-next.1
  - @backstage/plugin-search-common@1.1.2-next.1

## 1.0.5-next.0

### Patch Changes

- Updated dependencies
  - @backstage/plugin-search-backend-node@1.0.5-next.0
  - @backstage/config@1.0.5-next.0
  - @backstage/plugin-search-common@1.1.2-next.0

## 1.0.4

### Patch Changes

- Updated dependencies
  - @backstage/plugin-search-backend-node@1.0.4
  - @backstage/config@1.0.4
  - @backstage/plugin-search-common@1.1.1

## 1.0.4-next.1

### Patch Changes

- Updated dependencies
  - @backstage/plugin-search-backend-node@1.0.4-next.1
  - @backstage/config@1.0.4-next.0
  - @backstage/plugin-search-common@1.1.1-next.0

## 1.0.4-next.0

### Patch Changes

- Updated dependencies
  - @backstage/plugin-search-backend-node@1.0.4-next.0
  - @backstage/config@1.0.4-next.0
  - @backstage/plugin-search-common@1.1.1-next.0

## 1.0.3

### Patch Changes

- a799972bb1: The search engine has been updated to take advantage of the `pageLimit` property on search queries. If none is provided, the search engine will continue to use its default value of 25 results per page.
- 8006f8a602: In order to improve the debuggability of the search indexing process, messages logged during indexing are now tagged with a `documentType` whose value corresponds to the `type` being indexed.
- Updated dependencies
  - @backstage/plugin-search-common@1.1.0
  - @backstage/plugin-search-backend-node@1.0.3
  - @backstage/config@1.0.3

## 1.0.3-next.2

### Patch Changes

- Updated dependencies
  - @backstage/plugin-search-backend-node@1.0.3-next.2
  - @backstage/plugin-search-common@1.1.0-next.2
  - @backstage/config@1.0.3-next.2

## 1.0.3-next.1

### Patch Changes

- a799972bb1: The search engine has been updated to take advantage of the `pageLimit` property on search queries. If none is provided, the search engine will continue to use its default value of 25 results per page.
- Updated dependencies
  - @backstage/plugin-search-common@1.1.0-next.1
  - @backstage/plugin-search-backend-node@1.0.3-next.1
  - @backstage/config@1.0.3-next.1

## 1.0.3-next.0

### Patch Changes

- Updated dependencies
  - @backstage/config@1.0.3-next.0
  - @backstage/plugin-search-backend-node@1.0.3-next.0
  - @backstage/plugin-search-common@1.0.2-next.0

## 1.0.2

### Patch Changes

- 1bea488bd4: Updated dependency `aws-os-connection` to `^0.2.0`.
- ef9ab322de: Minor API signatures cleanup
- Updated dependencies
  - @backstage/plugin-search-backend-node@1.0.2
  - @backstage/config@1.0.2
  - @backstage/plugin-search-common@1.0.1

## 1.0.2-next.2

### Patch Changes

- Updated dependencies
  - @backstage/config@1.0.2-next.0
  - @backstage/plugin-search-backend-node@1.0.2-next.2

## 1.0.2-next.1

### Patch Changes

- 1bea488bd4: Updated dependency `aws-os-connection` to `^0.2.0`.

## 1.0.2-next.0

### Patch Changes

- ef9ab322de: Minor API signatures cleanup
- Updated dependencies
  - @backstage/plugin-search-backend-node@1.0.2-next.0
  - @backstage/plugin-search-common@1.0.1-next.0

## 1.0.1

### Patch Changes

- Updated dependencies
  - @backstage/plugin-search-backend-node@1.0.1

## 1.0.1-next.0

### Patch Changes

- Updated dependencies
  - @backstage/plugin-search-backend-node@1.0.1-next.0

## 1.0.0

### Major Changes

- 7bd7d336b2: This package has been promoted to 1.0. Read more about what it means in [New release: Backstage Search 1.0 blog](https://backstage.io/blog/2022/07/19/releasing-backstage-search-1.0)

### Minor Changes

- c5af773757: **BREAKING**: In order to remain interoperable with all currently supported
  deployments of Elasticsearch, this package will now conditionally use either
  the `@elastic/elasticsearch` or `@opensearch-project/opensearch` client when
  communicating with your deployed cluster.

  If you do not rely on types exported from this package, or if you do not make
  use of the `createElasticSearchClientOptions` or `newClient` methods on the
  `ElasticSearchSearchEngine` class, then upgrading to this version should not
  require any further action on your part. Everything will continue to work as it
  always has.

  If you _do_ rely on either of the above methods or any underlying types, some
  changes may be needed to your custom code. A type guard is now exported by this
  package (`isOpenSearchCompatible(options)`), which you may use to help clarify
  which client options are compatible with which client constructors.

  If you are using this package with the `search.elasticsearch.provider` set to
  `aws`, and you are making use of the `newClient` method in particular, you may
  wish to start using the `@opensearch-project/opensearch` client in your custom
  code.

### Patch Changes

- 71de198828: Updated dependency `@opensearch-project/opensearch` to `^2.0.0`.
- b0b8213056: Feature: add a new option to set the batch size for elastic search engine, if not given the default batch size is 1000

  Example usage:

  ```yaml
  search:
    elasticsearch:
      batchSize: 100
  ```

- a21cd43467: Throws `MissingIndexError` when no index of type exist.
- Updated dependencies
  - @backstage/plugin-search-backend-node@1.0.0
  - @backstage/plugin-search-common@1.0.0

## 0.2.0-next.2

### Patch Changes

- 71de198828: Updated dependency `@opensearch-project/opensearch` to `^2.0.0`.
- a21cd43467: Throws `MissingIndexError` when no index of type exist.
- Updated dependencies
  - @backstage/plugin-search-backend-node@0.6.3-next.2

## 0.2.0-next.1

### Minor Changes

- c5af773757: **BREAKING**: In order to remain interoperable with all currently supported
  deployments of Elasticsearch, this package will now conditionally use either
  the `@elastic/elasticsearch` or `@opensearch-project/opensearch` client when
  communicating with your deployed cluster.

  If you do not rely on types exported from this package, or if you do not make
  use of the `createElasticSearchClientOptions` or `newClient` methods on the
  `ElasticSearchSearchEngine` class, then upgrading to this version should not
  require any further action on your part. Everything will continue to work as it
  always has.

  If you _do_ rely on either of the above methods or any underlying types, some
  changes may be needed to your custom code. A type guard is now exported by this
  package (`isOpenSearchCompatible(options)`), which you may use to help clarify
  which client options are compatible with which client constructors.

  If you are using this package with the `search.elasticsearch.provider` set to
  `aws`, and you are making use of the `newClient` method in particular, you may
  wish to start using the `@opensearch-project/opensearch` client in your custom
  code.

### Patch Changes

- Updated dependencies
  - @backstage/plugin-search-backend-node@0.6.3-next.1
  - @backstage/plugin-search-common@0.3.6-next.0

## 0.1.6-next.0

### Patch Changes

- Updated dependencies
  - @backstage/plugin-search-backend-node@0.6.3-next.0

## 0.1.5

### Patch Changes

- 281cec1b61: Use more precise matching for query filters
- 915700f64f: The provided search engine now adds a pagination-aware `rank` value to all results.
- ddce23d080: Now possible to set a custom index template on the elasticsearch search engine.
- 7d8acfc32e: Additional types now exported publicly:

  - ElasticSearchAgentOptions
  - ElasticSearchConcreteQuery
  - ElasticSearchQueryTranslator
  - ElasticSearchConnectionConstructor,
  - ElasticSearchTransportConstructor,
  - ElasticSearchNodeOptions,
  - ElasticSearchOptions,
  - ElasticSearchAuth,

- Updated dependencies
  - @backstage/plugin-search-common@0.3.5
  - @backstage/plugin-search-backend-node@0.6.2

## 0.1.5-next.2

### Patch Changes

- 7d8acfc32e: Additional types now exported publicly:

  - ElasticSearchAgentOptions
  - ElasticSearchConcreteQuery
  - ElasticSearchQueryTranslator
  - ElasticSearchConnectionConstructor,
  - ElasticSearchTransportConstructor,
  - ElasticSearchNodeOptions,
  - ElasticSearchOptions,
  - ElasticSearchAuth,

- Updated dependencies
  - @backstage/plugin-search-common@0.3.5-next.1
  - @backstage/plugin-search-backend-node@0.6.2-next.2

## 0.1.5-next.1

### Patch Changes

- 281cec1b61: Use more precise matching for query filters
- Updated dependencies
  - @backstage/plugin-search-backend-node@0.6.2-next.1
  - @backstage/plugin-search-common@0.3.5-next.0

## 0.1.5-next.0

### Patch Changes

- Updated dependencies
  - @backstage/plugin-search-backend-node@0.6.2-next.0

## 0.1.4

### Patch Changes

- 9eef9c9db4: Fix issue where `nextPageCursor` is defined on the last page of results
- 71d3432710: Search Engines will now index documents in batches of 1000 instead of 100 (under the hood). This may result in your Backstage backend consuming slightly more memory during index runs, but should dramatically improve indexing performance for large document sets.
- a7f7a63d14: Prevent orphaned stale indices by permanently marking them for deletion so removal can be re-attempted if it failed previously
- 3a74e203a8: Support generating highlighted matched terms in search result data
- Updated dependencies
  - @backstage/config@1.0.1
  - @backstage/plugin-search-backend-node@0.6.1
  - @backstage/plugin-search-common@0.3.4

## 0.1.4-next.1

### Patch Changes

- 71d3432710: Search Engines will now index documents in batches of 1000 instead of 100 (under the hood). This may result in your Backstage backend consuming slightly more memory during index runs, but should dramatically improve indexing performance for large document sets.
- 3a74e203a8: Support generating highlighted matched terms in search result data
- Updated dependencies
  - @backstage/config@1.0.1-next.0
  - @backstage/plugin-search-backend-node@0.6.1-next.1
  - @backstage/plugin-search-common@0.3.4-next.0

## 0.1.4-next.0

### Patch Changes

- a7f7a63d14: Prevent orphaned stale indices by permanently marking them for deletion so removal can be re-attempted if it failed previously
- Updated dependencies
  - @backstage/plugin-search-backend-node@0.6.1-next.0

## 0.1.3

### Patch Changes

- 62ee65422c: Use new `IndexableResultSet` type as return type of query method in `SearchEngine` implementation.
- Updated dependencies
  - @backstage/plugin-search-common@0.3.3
  - @backstage/plugin-search-backend-node@0.6.0

## 0.1.3-next.1

### Patch Changes

- Updated dependencies
  - @backstage/plugin-search-backend-node@0.6.0-next.1

## 0.1.3-next.0

### Patch Changes

- 62ee65422c: Use new `IndexableResultSet` type as return type of query method in `SearchEngine` implementation.
- Updated dependencies
  - @backstage/plugin-search-common@0.3.3-next.0
  - @backstage/plugin-search-backend-node@0.5.3-next.0

## 0.1.2

### Patch Changes

- Updated dependencies
  - @backstage/config@1.0.0
  - @backstage/plugin-search-backend-node@0.5.2
  - @backstage/plugin-search-common@0.3.2

## 0.1.1

### Patch Changes

- 3e54f6c436: Use `@backstage/plugin-search-common` package instead of `@backstage/search-common`.
- Updated dependencies
  - @backstage/plugin-search-common@0.3.1
  - @backstage/plugin-search-backend-node@0.5.1

## 0.1.1-next.0

### Patch Changes

- 3e54f6c436: Use `@backstage/plugin-search-common` package instead of `@backstage/search-common`.
- Updated dependencies
  - @backstage/plugin-search-common@0.3.1-next.0
  - @backstage/plugin-search-backend-node@0.5.1-next.0

## 0.1.0

### Minor Changes

- 022507c860: **BREAKING**

  The `ElasticSearchSearchEngine` implements the new stream-based indexing
  process expected by the latest `@backstage/plugin-search-backend-node`.

  When updating to this version, you must also update to the latest version of
  `@backstage/plugin-search-backend-node`. Check [this upgrade guide](https://backstage.io/docs/features/search/how-to-guides#how-to-migrate-from-search-alpha-to-beta)
  for further details.

### Patch Changes

- Updated dependencies
  - @backstage/plugin-search-backend-node@0.5.0
  - @backstage/search-common@0.3.0

## 0.0.10

### Patch Changes

- Fix for the previous release with missing type declarations.
- Updated dependencies
  - @backstage/config@0.1.15
  - @backstage/search-common@0.2.4

## 0.0.9

### Patch Changes

- c77c5c7eb6: Added `backstage.role` to `package.json`
- 4c0332e55c: chore(deps-dev): bump `@elastic/elasticsearch-mock` from 0.3.0 to 1.0.0
- Updated dependencies
  - @backstage/config@0.1.14
  - @backstage/search-common@0.2.3

## 0.0.8

### Patch Changes

- Updated dependencies
  - @backstage/config@0.1.13

## 0.0.8-next.0

### Patch Changes

- Updated dependencies
  - @backstage/config@0.1.13-next.0

## 0.0.7

### Patch Changes

- 68512f5178: Add `newClient()` method to re-use the configuration of the elastic search
  engine with custom clients

## 0.0.6

### Patch Changes

- dcd1a0c3f4: Minor improvement to the API reports, by not unpacking arguments directly

## 0.0.5

### Patch Changes

- 36350bf8b3: Pinning version of elastic search client to 7.13.0 to prevent breaking change towards third party ElasticSearch clusters on 7.14.0.

## 0.0.4

### Patch Changes

- f0c2c81676: Added rejectUnauthorized config option

## 0.0.3

### Patch Changes

- a13f21cdc: Implement optional `pageCursor` based paging in search.

  To use paging in your app, add a `<SearchResultPager />` to your
  `SearchPage.tsx`.

- Updated dependencies
  - @backstage/search-common@0.2.0

## 0.0.2

### Patch Changes

- 76872096b: Fix to allow optionally reading `auth` parameter for custom hosted ElasticSearch instances. Also remove `bearer` auth config since it's currently unsupported.<|MERGE_RESOLUTION|>--- conflicted
+++ resolved
@@ -1,7 +1,5 @@
 # @backstage/plugin-search-backend-module-elasticsearch
 
-<<<<<<< HEAD
-=======
 ## 1.3.5-next.0
 
 ### Patch Changes
@@ -14,7 +12,6 @@
   - @backstage/plugin-search-backend-node@1.2.6-next.0
   - @backstage/plugin-search-common@1.2.5
 
->>>>>>> 413caa19
 ## 1.3.3
 
 ### Patch Changes
