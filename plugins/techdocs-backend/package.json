{
  "name": "@backstage/plugin-techdocs-backend",
  "description": "The Backstage backend plugin that renders technical documentation for your components",
<<<<<<< HEAD
  "version": "1.6.5",
=======
  "version": "1.6.7-next.0",
>>>>>>> 413caa19
  "main": "src/index.ts",
  "types": "src/index.ts",
  "license": "Apache-2.0",
  "publishConfig": {
    "access": "public",
    "main": "dist/index.cjs.js",
    "types": "dist/index.d.ts"
  },
  "exports": {
    ".": "./src/index.ts",
    "./alpha": "./src/alpha.ts",
    "./package.json": "./package.json"
  },
  "typesVersions": {
    "*": {
      "alpha": [
        "src/alpha.ts"
      ],
      "package.json": [
        "package.json"
      ]
    }
  },
  "backstage": {
    "role": "backend-plugin"
  },
  "homepage": "https://backstage.io",
  "repository": {
    "type": "git",
    "url": "https://github.com/backstage/backstage",
    "directory": "plugins/techdocs-backend"
  },
  "keywords": [
    "backstage",
    "techdocs"
  ],
  "scripts": {
    "start": "backstage-cli package start",
    "build": "backstage-cli package build",
    "lint": "backstage-cli package lint",
    "test": "backstage-cli package test",
    "prepack": "backstage-cli package prepack",
    "postpack": "backstage-cli package postpack",
    "clean": "backstage-cli package clean"
  },
  "dependencies": {
    "@backstage/backend-common": "workspace:^",
    "@backstage/backend-plugin-api": "workspace:^",
    "@backstage/catalog-client": "workspace:^",
    "@backstage/catalog-model": "workspace:^",
    "@backstage/config": "workspace:^",
    "@backstage/errors": "workspace:^",
    "@backstage/integration": "workspace:^",
    "@backstage/plugin-catalog-common": "workspace:^",
    "@backstage/plugin-permission-common": "workspace:^",
    "@backstage/plugin-search-backend-module-techdocs": "workspace:^",
    "@backstage/plugin-search-common": "workspace:^",
    "@backstage/plugin-techdocs-node": "workspace:^",
    "@types/express": "^4.17.6",
    "dockerode": "^3.3.1",
    "express": "^4.17.1",
    "express-promise-router": "^4.1.0",
    "fs-extra": "10.1.0",
    "knex": "^2.0.0",
    "lodash": "^4.17.21",
    "node-fetch": "^2.6.7",
    "p-limit": "^3.1.0",
    "winston": "^3.2.1"
  },
  "devDependencies": {
    "@backstage/backend-test-utils": "workspace:^",
    "@backstage/cli": "workspace:^",
    "@backstage/plugin-search-backend-node": "workspace:^",
    "@types/dockerode": "^3.3.0",
    "msw": "^1.0.0",
    "supertest": "^6.1.3"
  },
  "files": [
    "dist",
    "config.d.ts"
  ],
  "configSchema": "config.d.ts"
}<|MERGE_RESOLUTION|>--- conflicted
+++ resolved
@@ -1,11 +1,7 @@
 {
   "name": "@backstage/plugin-techdocs-backend",
   "description": "The Backstage backend plugin that renders technical documentation for your components",
-<<<<<<< HEAD
-  "version": "1.6.5",
-=======
   "version": "1.6.7-next.0",
->>>>>>> 413caa19
   "main": "src/index.ts",
   "types": "src/index.ts",
   "license": "Apache-2.0",
