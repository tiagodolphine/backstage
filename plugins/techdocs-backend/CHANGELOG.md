# @backstage/plugin-techdocs-backend

<<<<<<< HEAD
=======
## 1.7.0-next.3

### Patch Changes

- 60af8017dd84: Expand techdocs.publisher.type with `googleGcs`,`awsS3`,`azureBlobStorage` and `openStackSwift`
- 71114ac50e02: The export for the new backend system has been moved to be the `default` export.

  For example, if you are currently importing the plugin using the following pattern:

  ```ts
  import { examplePlugin } from '@backstage/plugin-example-backend';

  backend.add(examplePlugin);
  ```

  It should be migrated to this:

  ```ts
  backend.add(import('@backstage/plugin-example-backend'));
  ```

- a8a614ba0d07: Minor `package.json` update.
- Updated dependencies
  - @backstage/plugin-search-backend-module-techdocs@0.1.7-next.3
  - @backstage/catalog-client@1.4.4-next.2
  - @backstage/catalog-model@1.4.2-next.2
  - @backstage/config@1.1.0-next.2
  - @backstage/errors@1.2.2-next.0
  - @backstage/integration@1.7.0-next.3
  - @backstage/plugin-catalog-common@1.0.16-next.2
  - @backstage/plugin-permission-common@0.7.8-next.2
  - @backstage/plugin-search-common@1.2.6-next.2
  - @backstage/backend-plugin-api@0.6.3-next.3
  - @backstage/backend-common@0.19.5-next.3
  - @backstage/plugin-techdocs-node@1.8.0-next.3

## 1.7.0-next.2

### Patch Changes

- Updated dependencies
  - @backstage/config@1.1.0-next.1
  - @backstage/backend-common@0.19.5-next.2
  - @backstage/plugin-search-backend-module-techdocs@0.1.7-next.2
  - @backstage/integration@1.7.0-next.2
  - @backstage/backend-plugin-api@0.6.3-next.2
  - @backstage/catalog-model@1.4.2-next.1
  - @backstage/plugin-permission-common@0.7.8-next.1
  - @backstage/plugin-techdocs-node@1.8.0-next.2
  - @backstage/catalog-client@1.4.4-next.1
  - @backstage/errors@1.2.1
  - @backstage/plugin-catalog-common@1.0.16-next.1
  - @backstage/plugin-search-common@1.2.6-next.1

## 1.7.0-next.1

### Minor Changes

- 5985d458ee30: Add a `techdocs.publisher.azureBlobStorage.connectionString` app-config setting, which can be leveraged for improved Azurite support.
- 10a86bd4ae12: Add optional config and cli option for techdocs to specify default mkdocs plugins.

### Patch Changes

- Updated dependencies
  - @backstage/config@1.1.0-next.0
  - @backstage/integration@1.7.0-next.1
  - @backstage/plugin-techdocs-node@1.8.0-next.1
  - @backstage/backend-common@0.19.5-next.1
  - @backstage/backend-plugin-api@0.6.3-next.1
  - @backstage/catalog-model@1.4.2-next.0
  - @backstage/plugin-permission-common@0.7.8-next.0
  - @backstage/plugin-search-backend-module-techdocs@0.1.7-next.1
  - @backstage/catalog-client@1.4.4-next.0
  - @backstage/plugin-catalog-common@1.0.16-next.0
  - @backstage/errors@1.2.1
  - @backstage/plugin-search-common@1.2.6-next.0

## 1.6.7-next.0

### Patch Changes

- Updated dependencies
  - @backstage/backend-common@0.19.4-next.0
  - @backstage/integration@1.7.0-next.0
  - @backstage/backend-plugin-api@0.6.2-next.0
  - @backstage/catalog-client@1.4.3
  - @backstage/catalog-model@1.4.1
  - @backstage/config@1.0.8
  - @backstage/errors@1.2.1
  - @backstage/plugin-catalog-common@1.0.15
  - @backstage/plugin-permission-common@0.7.7
  - @backstage/plugin-search-backend-module-techdocs@0.1.6-next.0
  - @backstage/plugin-search-common@1.2.5
  - @backstage/plugin-techdocs-node@1.7.6-next.0

>>>>>>> 1e3c6889
## 1.6.5

### Patch Changes

- 629cbd194a87: Use `coreServices.rootConfig` instead of `coreService.config`
- Updated dependencies
  - @backstage/plugin-search-backend-module-techdocs@0.1.4
  - @backstage/backend-common@0.19.2
  - @backstage/backend-plugin-api@0.6.0
  - @backstage/integration@1.6.0
  - @backstage/plugin-techdocs-node@1.7.4
  - @backstage/catalog-client@1.4.3
  - @backstage/catalog-model@1.4.1
  - @backstage/config@1.0.8
  - @backstage/errors@1.2.1
  - @backstage/plugin-catalog-common@1.0.15
  - @backstage/plugin-permission-common@0.7.7
  - @backstage/plugin-search-common@1.2.5

## 1.6.5-next.2

### Patch Changes

- Updated dependencies
  - @backstage/plugin-search-backend-module-techdocs@0.1.4-next.2
  - @backstage/backend-plugin-api@0.6.0-next.2
  - @backstage/backend-common@0.19.2-next.2
  - @backstage/plugin-techdocs-node@1.7.4-next.2

## 1.6.5-next.1

### Patch Changes

- 629cbd194a87: Use `coreServices.rootConfig` instead of `coreService.config`
- Updated dependencies
  - @backstage/plugin-search-backend-module-techdocs@0.1.4-next.1
  - @backstage/backend-common@0.19.2-next.1
  - @backstage/backend-plugin-api@0.6.0-next.1
  - @backstage/plugin-techdocs-node@1.7.4-next.1
  - @backstage/integration@1.5.1
  - @backstage/catalog-client@1.4.3
  - @backstage/catalog-model@1.4.1
  - @backstage/config@1.0.8
  - @backstage/errors@1.2.1
  - @backstage/plugin-catalog-common@1.0.15
  - @backstage/plugin-permission-common@0.7.7
  - @backstage/plugin-search-common@1.2.5

## 1.6.5-next.0

### Patch Changes

- Updated dependencies
  - @backstage/backend-common@0.19.2-next.0
  - @backstage/backend-plugin-api@0.5.5-next.0
  - @backstage/catalog-client@1.4.3
  - @backstage/catalog-model@1.4.1
  - @backstage/config@1.0.8
  - @backstage/errors@1.2.1
  - @backstage/integration@1.5.1
  - @backstage/plugin-catalog-common@1.0.15
  - @backstage/plugin-permission-common@0.7.7
  - @backstage/plugin-search-backend-module-techdocs@0.1.4-next.0
  - @backstage/plugin-search-common@1.2.5
  - @backstage/plugin-techdocs-node@1.7.4-next.0

## 1.6.4

### Patch Changes

- Updated dependencies
  - @backstage/errors@1.2.1
  - @backstage/backend-common@0.19.1
  - @backstage/backend-plugin-api@0.5.4
  - @backstage/catalog-client@1.4.3
  - @backstage/catalog-model@1.4.1
  - @backstage/config@1.0.8
  - @backstage/integration@1.5.1
  - @backstage/plugin-catalog-common@1.0.15
  - @backstage/plugin-permission-common@0.7.7
  - @backstage/plugin-search-backend-module-techdocs@0.1.3
  - @backstage/plugin-search-common@1.2.5
  - @backstage/plugin-techdocs-node@1.7.3

## 1.6.4-next.0

### Patch Changes

- Updated dependencies
  - @backstage/errors@1.2.1-next.0
  - @backstage/backend-common@0.19.1-next.0
  - @backstage/backend-plugin-api@0.5.4-next.0
  - @backstage/catalog-client@1.4.3-next.0
  - @backstage/catalog-model@1.4.1-next.0
  - @backstage/config@1.0.8
  - @backstage/integration@1.5.1-next.0
  - @backstage/plugin-catalog-common@1.0.15-next.0
  - @backstage/plugin-permission-common@0.7.7-next.0
  - @backstage/plugin-search-backend-module-techdocs@0.1.3-next.0
  - @backstage/plugin-search-common@1.2.5-next.0
  - @backstage/plugin-techdocs-node@1.7.3-next.0

## 1.6.3

### Patch Changes

- Updated dependencies
  - @backstage/backend-common@0.19.0
  - @backstage/catalog-client@1.4.2
  - @backstage/plugin-techdocs-node@1.7.2
  - @backstage/integration@1.5.0
  - @backstage/catalog-model@1.4.0
  - @backstage/errors@1.2.0
  - @backstage/backend-plugin-api@0.5.3
  - @backstage/plugin-search-backend-module-techdocs@0.1.2
  - @backstage/config@1.0.8
  - @backstage/plugin-catalog-common@1.0.14
  - @backstage/plugin-permission-common@0.7.6
  - @backstage/plugin-search-common@1.2.4

## 1.6.3-next.2

### Patch Changes

- Updated dependencies
  - @backstage/backend-common@0.19.0-next.2
  - @backstage/plugin-techdocs-node@1.7.2-next.2
  - @backstage/catalog-model@1.4.0-next.1
  - @backstage/backend-plugin-api@0.5.3-next.2
  - @backstage/catalog-client@1.4.2-next.2
  - @backstage/config@1.0.7
  - @backstage/errors@1.2.0-next.0
  - @backstage/integration@1.5.0-next.0
  - @backstage/plugin-catalog-common@1.0.14-next.1
  - @backstage/plugin-permission-common@0.7.6-next.0
  - @backstage/plugin-search-backend-module-techdocs@0.1.2-next.2
  - @backstage/plugin-search-common@1.2.4-next.0

## 1.6.3-next.1

### Patch Changes

- Updated dependencies
  - @backstage/backend-common@0.19.0-next.1
  - @backstage/plugin-techdocs-node@1.7.2-next.1
  - @backstage/integration@1.5.0-next.0
  - @backstage/errors@1.2.0-next.0
  - @backstage/backend-plugin-api@0.5.3-next.1
  - @backstage/catalog-model@1.4.0-next.0
  - @backstage/plugin-search-backend-module-techdocs@0.1.2-next.1
  - @backstage/catalog-client@1.4.2-next.1
  - @backstage/plugin-permission-common@0.7.6-next.0
  - @backstage/plugin-catalog-common@1.0.14-next.0
  - @backstage/config@1.0.7
  - @backstage/plugin-search-common@1.2.4-next.0

## 1.6.3-next.0

### Patch Changes

- Updated dependencies
  - @backstage/catalog-client@1.4.2-next.0
  - @backstage/plugin-search-backend-module-techdocs@0.1.2-next.0
  - @backstage/backend-common@0.18.6-next.0
  - @backstage/integration@1.4.5
  - @backstage/config@1.0.7
  - @backstage/backend-plugin-api@0.5.3-next.0
  - @backstage/catalog-model@1.3.0
  - @backstage/errors@1.1.5
  - @backstage/plugin-catalog-common@1.0.13
  - @backstage/plugin-permission-common@0.7.5
  - @backstage/plugin-search-common@1.2.3
  - @backstage/plugin-techdocs-node@1.7.2-next.0

## 1.6.2

### Patch Changes

- Updated dependencies
  - @backstage/backend-common@0.18.5
  - @backstage/integration@1.4.5
  - @backstage/plugin-techdocs-node@1.7.1
  - @backstage/plugin-search-backend-module-techdocs@0.1.1
  - @backstage/backend-plugin-api@0.5.2
  - @backstage/catalog-client@1.4.1
  - @backstage/catalog-model@1.3.0
  - @backstage/config@1.0.7
  - @backstage/errors@1.1.5
  - @backstage/plugin-catalog-common@1.0.13
  - @backstage/plugin-permission-common@0.7.5
  - @backstage/plugin-search-common@1.2.3

## 1.6.2-next.1

### Patch Changes

- Updated dependencies
  - @backstage/backend-common@0.18.5-next.1
  - @backstage/plugin-search-backend-module-techdocs@0.1.1-next.1
  - @backstage/plugin-techdocs-node@1.7.1-next.1
  - @backstage/backend-plugin-api@0.5.2-next.1
  - @backstage/config@1.0.7

## 1.6.2-next.0

### Patch Changes

- Updated dependencies
  - @backstage/backend-common@0.18.5-next.0
  - @backstage/integration@1.4.5-next.0
  - @backstage/plugin-search-backend-module-techdocs@0.1.1-next.0
  - @backstage/plugin-techdocs-node@1.7.1-next.0
  - @backstage/backend-plugin-api@0.5.2-next.0
  - @backstage/catalog-client@1.4.1
  - @backstage/catalog-model@1.3.0
  - @backstage/config@1.0.7
  - @backstage/errors@1.1.5
  - @backstage/plugin-catalog-common@1.0.13
  - @backstage/plugin-permission-common@0.7.5
  - @backstage/plugin-search-common@1.2.3

## 1.6.1

### Patch Changes

- 01ae205352e: Collator factories instantiated in new backend system modules and now marked as deprecated. Will be continued to be exported publicly until the new backend system is fully rolled out.
- Updated dependencies
  - @backstage/backend-common@0.18.4
  - @backstage/catalog-client@1.4.1
  - @backstage/plugin-techdocs-node@1.7.0
  - @backstage/plugin-permission-common@0.7.5
  - @backstage/catalog-model@1.3.0
  - @backstage/plugin-search-backend-module-techdocs@0.1.0
  - @backstage/integration@1.4.4
  - @backstage/backend-plugin-api@0.5.1
  - @backstage/config@1.0.7
  - @backstage/errors@1.1.5
  - @backstage/plugin-catalog-common@1.0.13
  - @backstage/plugin-search-common@1.2.3

## 1.6.1-next.3

### Patch Changes

- Updated dependencies
  - @backstage/catalog-model@1.3.0-next.0
  - @backstage/backend-common@0.18.4-next.2
  - @backstage/backend-plugin-api@0.5.1-next.2
  - @backstage/catalog-client@1.4.1-next.1
  - @backstage/config@1.0.7
  - @backstage/errors@1.1.5
  - @backstage/integration@1.4.4-next.0
  - @backstage/plugin-catalog-common@1.0.13-next.1
  - @backstage/plugin-permission-common@0.7.5-next.0
  - @backstage/plugin-search-backend-module-techdocs@0.1.0-next.2
  - @backstage/plugin-search-common@1.2.3-next.0
  - @backstage/plugin-techdocs-node@1.6.1-next.3

## 1.6.1-next.2

### Patch Changes

- Updated dependencies
  - @backstage/backend-common@0.18.4-next.2
  - @backstage/catalog-client@1.4.1-next.0
  - @backstage/backend-plugin-api@0.5.1-next.2
  - @backstage/catalog-model@1.2.1
  - @backstage/config@1.0.7
  - @backstage/errors@1.1.5
  - @backstage/integration@1.4.4-next.0
  - @backstage/plugin-catalog-common@1.0.13-next.0
  - @backstage/plugin-permission-common@0.7.5-next.0
  - @backstage/plugin-search-backend-module-techdocs@0.1.0-next.1
  - @backstage/plugin-search-common@1.2.3-next.0
  - @backstage/plugin-techdocs-node@1.6.1-next.2

## 1.6.1-next.1

### Patch Changes

- 01ae205352e: Collator factories instantiated in new backend system modules and now marked as deprecated. Will be continued to be exported publicly until the new backend system is fully rolled out.
- Updated dependencies
  - @backstage/plugin-permission-common@0.7.5-next.0
  - @backstage/plugin-search-backend-module-techdocs@0.1.0-next.0
  - @backstage/integration@1.4.4-next.0
  - @backstage/backend-common@0.18.4-next.1
  - @backstage/backend-plugin-api@0.5.1-next.1
  - @backstage/catalog-client@1.4.0
  - @backstage/catalog-model@1.2.1
  - @backstage/config@1.0.7
  - @backstage/errors@1.1.5
  - @backstage/plugin-catalog-common@1.0.13-next.0
  - @backstage/plugin-search-common@1.2.3-next.0
  - @backstage/plugin-techdocs-node@1.6.1-next.1

## 1.6.1-next.0

### Patch Changes

- Updated dependencies
  - @backstage/backend-common@0.18.4-next.0
  - @backstage/config@1.0.7
  - @backstage/integration@1.4.3
  - @backstage/backend-plugin-api@0.5.1-next.0
  - @backstage/catalog-client@1.4.0
  - @backstage/catalog-model@1.2.1
  - @backstage/errors@1.1.5
  - @backstage/plugin-catalog-common@1.0.12
  - @backstage/plugin-permission-common@0.7.4
  - @backstage/plugin-search-common@1.2.2
  - @backstage/plugin-techdocs-node@1.6.1-next.0

## 1.6.0

### Minor Changes

- 92b495328bd: Introduced alpha export of the `techdocsPlugin` using the new backend system.

### Patch Changes

- 40298b02778: Techdocs backend explains a bit more about what might have caused the docs not being found when building techdocs.
- 928a12a9b3e: Internal refactor of `/alpha` exports.
- 52b0022dab7: Updated dependency `msw` to `^1.0.0`.
- Updated dependencies
  - @backstage/catalog-client@1.4.0
  - @backstage/plugin-techdocs-node@1.6.0
  - @backstage/backend-common@0.18.3
  - @backstage/errors@1.1.5
  - @backstage/backend-plugin-api@0.5.0
  - @backstage/catalog-model@1.2.1
  - @backstage/plugin-catalog-common@1.0.12
  - @backstage/integration@1.4.3
  - @backstage/plugin-permission-common@0.7.4
  - @backstage/config@1.0.7
  - @backstage/plugin-search-common@1.2.2

## 1.5.4-next.2

### Patch Changes

- Updated dependencies
  - @backstage/plugin-techdocs-node@1.6.0-next.2
  - @backstage/backend-common@0.18.3-next.2
  - @backstage/config@1.0.7-next.0
  - @backstage/integration@1.4.3-next.0

## 1.5.4-next.1

### Patch Changes

- 40298b02778: Techdocs backend explains a bit more about what might have caused the docs not being found when building techdocs.
- 52b0022dab7: Updated dependency `msw` to `^1.0.0`.
- Updated dependencies
  - @backstage/errors@1.1.5-next.0
  - @backstage/plugin-techdocs-node@1.6.0-next.1
  - @backstage/backend-common@0.18.3-next.1
  - @backstage/catalog-client@1.4.0-next.1
  - @backstage/integration@1.4.3-next.0
  - @backstage/plugin-permission-common@0.7.4-next.0
  - @backstage/config@1.0.7-next.0
  - @backstage/catalog-model@1.2.1-next.1
  - @backstage/plugin-catalog-common@1.0.12-next.1
  - @backstage/plugin-search-common@1.2.2-next.0

## 1.5.4-next.0

### Patch Changes

- 928a12a9b3: Internal refactor of `/alpha` exports.
- Updated dependencies
  - @backstage/catalog-client@1.4.0-next.0
  - @backstage/backend-common@0.18.3-next.0
  - @backstage/catalog-model@1.2.1-next.0
  - @backstage/plugin-catalog-common@1.0.12-next.0
  - @backstage/config@1.0.6
  - @backstage/errors@1.1.4
  - @backstage/integration@1.4.2
  - @backstage/plugin-permission-common@0.7.3
  - @backstage/plugin-search-common@1.2.1
  - @backstage/plugin-techdocs-node@1.5.1-next.0

## 1.5.3

### Patch Changes

- 6f097023fc: Keep the tech docs sync event stream alive even if it is taking a while to build.
- 339d9a5b5c: Added support for using a default `mkdocs.yml` configuration file when none is provided
- Updated dependencies
  - @backstage/backend-common@0.18.2
  - @backstage/plugin-techdocs-node@1.5.0
  - @backstage/catalog-model@1.2.0
  - @backstage/catalog-client@1.3.1
  - @backstage/config@1.0.6
  - @backstage/errors@1.1.4
  - @backstage/integration@1.4.2
  - @backstage/plugin-catalog-common@1.0.11
  - @backstage/plugin-permission-common@0.7.3
  - @backstage/plugin-search-common@1.2.1

## 1.5.3-next.2

### Patch Changes

- Updated dependencies
  - @backstage/backend-common@0.18.2-next.2
  - @backstage/catalog-model@1.2.0-next.1
  - @backstage/catalog-client@1.3.1-next.1
  - @backstage/config@1.0.6
  - @backstage/errors@1.1.4
  - @backstage/integration@1.4.2
  - @backstage/plugin-catalog-common@1.0.11-next.1
  - @backstage/plugin-permission-common@0.7.3
  - @backstage/plugin-search-common@1.2.1
  - @backstage/plugin-techdocs-node@1.4.6-next.2

## 1.5.3-next.1

### Patch Changes

- Updated dependencies
  - @backstage/backend-common@0.18.2-next.1
  - @backstage/catalog-client@1.3.1-next.0
  - @backstage/catalog-model@1.1.6-next.0
  - @backstage/config@1.0.6
  - @backstage/errors@1.1.4
  - @backstage/integration@1.4.2
  - @backstage/plugin-catalog-common@1.0.11-next.0
  - @backstage/plugin-permission-common@0.7.3
  - @backstage/plugin-search-common@1.2.1
  - @backstage/plugin-techdocs-node@1.4.6-next.1

## 1.5.3-next.0

### Patch Changes

- Updated dependencies
  - @backstage/plugin-techdocs-node@1.4.6-next.0
  - @backstage/catalog-model@1.1.6-next.0
  - @backstage/backend-common@0.18.2-next.0
  - @backstage/catalog-client@1.3.1-next.0
  - @backstage/plugin-catalog-common@1.0.11-next.0

## 1.5.1

### Patch Changes

- Updated dependencies
  - @backstage/backend-common@0.18.0
  - @backstage/catalog-model@1.1.5
  - @backstage/catalog-client@1.3.0
  - @backstage/config@1.0.6
  - @backstage/errors@1.1.4
  - @backstage/integration@1.4.2
  - @backstage/plugin-catalog-common@1.0.10
  - @backstage/plugin-permission-common@0.7.3
  - @backstage/plugin-search-common@1.2.1
  - @backstage/plugin-techdocs-node@1.4.4

## 1.5.1-next.2

### Patch Changes

- Updated dependencies
  - @backstage/backend-common@0.18.0-next.1
  - @backstage/catalog-client@1.3.0-next.2
  - @backstage/plugin-techdocs-node@1.4.4-next.2
  - @backstage/catalog-model@1.1.5-next.1
  - @backstage/config@1.0.6-next.0
  - @backstage/errors@1.1.4
  - @backstage/integration@1.4.2-next.0
  - @backstage/plugin-catalog-common@1.0.10-next.1
  - @backstage/plugin-permission-common@0.7.3-next.0
  - @backstage/plugin-search-common@1.2.1-next.0

## 1.5.1-next.1

### Patch Changes

- Updated dependencies
  - @backstage/backend-common@0.18.0-next.0
  - @backstage/config@1.0.6-next.0
  - @backstage/catalog-client@1.3.0-next.1
  - @backstage/catalog-model@1.1.5-next.1
  - @backstage/errors@1.1.4
  - @backstage/integration@1.4.2-next.0
  - @backstage/plugin-catalog-common@1.0.10-next.1
  - @backstage/plugin-permission-common@0.7.3-next.0
  - @backstage/plugin-search-common@1.2.1-next.0
  - @backstage/plugin-techdocs-node@1.4.4-next.1

## 1.5.1-next.0

### Patch Changes

- Updated dependencies
  - @backstage/catalog-model@1.1.5-next.0
  - @backstage/catalog-client@1.3.0-next.0
  - @backstage/backend-common@0.17.0
  - @backstage/config@1.0.5
  - @backstage/errors@1.1.4
  - @backstage/integration@1.4.1
  - @backstage/plugin-catalog-common@1.0.10-next.0
  - @backstage/plugin-permission-common@0.7.2
  - @backstage/plugin-search-common@1.2.0
  - @backstage/plugin-techdocs-node@1.4.4-next.0

## 1.5.0

### Minor Changes

- dfbdae092e: Added a new optional `accountId` to the configuration options of the AWS S3 publisher. Configuring this option will source credentials for the `accountId` in the `aws` app config section. See https://github.com/backstage/backstage/blob/master/packages/integration-aws-node/README.md for more details.

### Patch Changes

- 3280711113: Updated dependency `msw` to `^0.49.0`.
- Updated dependencies
  - @backstage/catalog-client@1.2.0
  - @backstage/backend-common@0.17.0
  - @backstage/plugin-permission-common@0.7.2
  - @backstage/plugin-techdocs-node@1.4.3
  - @backstage/errors@1.1.4
  - @backstage/integration@1.4.1
  - @backstage/plugin-search-common@1.2.0
  - @backstage/catalog-model@1.1.4
  - @backstage/config@1.0.5
  - @backstage/plugin-catalog-common@1.0.9

## 1.5.0-next.3

### Minor Changes

- dfbdae092e: Added a new optional `accountId` to the configuration options of the AWS S3 publisher. Configuring this option will source credentials for the `accountId` in the `aws` app config section. See https://github.com/backstage/backstage/blob/master/packages/integration-aws-node/README.md for more details.

### Patch Changes

- Updated dependencies
  - @backstage/plugin-permission-common@0.7.2-next.2
  - @backstage/backend-common@0.17.0-next.3
  - @backstage/plugin-techdocs-node@1.4.3-next.3
  - @backstage/catalog-client@1.2.0-next.1
  - @backstage/catalog-model@1.1.4-next.1
  - @backstage/config@1.0.5-next.1
  - @backstage/errors@1.1.4-next.1
  - @backstage/integration@1.4.1-next.1
  - @backstage/plugin-catalog-common@1.0.9-next.3
  - @backstage/plugin-search-common@1.2.0-next.3

## 1.4.2-next.2

### Patch Changes

- Updated dependencies
  - @backstage/backend-common@0.17.0-next.2
  - @backstage/plugin-search-common@1.2.0-next.2
  - @backstage/plugin-techdocs-node@1.4.3-next.2
  - @backstage/catalog-client@1.2.0-next.1
  - @backstage/catalog-model@1.1.4-next.1
  - @backstage/config@1.0.5-next.1
  - @backstage/errors@1.1.4-next.1
  - @backstage/integration@1.4.1-next.1
  - @backstage/plugin-catalog-common@1.0.9-next.2
  - @backstage/plugin-permission-common@0.7.2-next.1

## 1.4.2-next.1

### Patch Changes

- Updated dependencies
  - @backstage/backend-common@0.17.0-next.1
  - @backstage/plugin-techdocs-node@1.4.3-next.1
  - @backstage/config@1.0.5-next.1
  - @backstage/integration@1.4.1-next.1
  - @backstage/catalog-client@1.2.0-next.1
  - @backstage/catalog-model@1.1.4-next.1
  - @backstage/errors@1.1.4-next.1
  - @backstage/plugin-catalog-common@1.0.9-next.1
  - @backstage/plugin-permission-common@0.7.2-next.1
  - @backstage/plugin-search-common@1.1.2-next.1

## 1.4.2-next.0

### Patch Changes

- 3280711113: Updated dependency `msw` to `^0.49.0`.
- Updated dependencies
  - @backstage/catalog-client@1.2.0-next.0
  - @backstage/backend-common@0.16.1-next.0
  - @backstage/integration@1.4.1-next.0
  - @backstage/plugin-permission-common@0.7.2-next.0
  - @backstage/catalog-model@1.1.4-next.0
  - @backstage/config@1.0.5-next.0
  - @backstage/errors@1.1.4-next.0
  - @backstage/plugin-catalog-common@1.0.9-next.0
  - @backstage/plugin-search-common@1.1.2-next.0
  - @backstage/plugin-techdocs-node@1.4.3-next.0

## 1.4.1

### Patch Changes

- a7607b5413: Replace usage of deprecataed `UrlReader.read` with `UrlReader.readUrl`.
- a6d779d58a: Remove explicit default visibility at `config.d.ts` files.

  ```ts
  /**
   * @visibility backend
   */
  ```

- Updated dependencies
  - @backstage/backend-common@0.16.0
  - @backstage/plugin-techdocs-node@1.4.2
  - @backstage/integration@1.4.0
  - @backstage/catalog-model@1.1.3
  - @backstage/plugin-permission-common@0.7.1
  - @backstage/catalog-client@1.1.2
  - @backstage/config@1.0.4
  - @backstage/errors@1.1.3
  - @backstage/plugin-catalog-common@1.0.8
  - @backstage/plugin-search-common@1.1.1

## 1.4.1-next.1

### Patch Changes

- Updated dependencies
  - @backstage/backend-common@0.16.0-next.1
  - @backstage/plugin-techdocs-node@1.4.2-next.1
  - @backstage/catalog-client@1.1.2-next.0
  - @backstage/catalog-model@1.1.3-next.0
  - @backstage/config@1.0.4-next.0
  - @backstage/errors@1.1.3-next.0
  - @backstage/integration@1.4.0-next.0
  - @backstage/plugin-catalog-common@1.0.8-next.0
  - @backstage/plugin-permission-common@0.7.1-next.0
  - @backstage/plugin-search-common@1.1.1-next.0

## 1.4.1-next.0

### Patch Changes

- a7607b5413: Replace usage of deprecataed `UrlReader.read` with `UrlReader.readUrl`.
- a6d779d58a: Remove explicit default visibility at `config.d.ts` files.

  ```ts
  /**
   * @visibility backend
   */
  ```

- Updated dependencies
  - @backstage/backend-common@0.16.0-next.0
  - @backstage/plugin-techdocs-node@1.4.2-next.0
  - @backstage/integration@1.4.0-next.0
  - @backstage/catalog-model@1.1.3-next.0
  - @backstage/plugin-permission-common@0.7.1-next.0
  - @backstage/catalog-client@1.1.2-next.0
  - @backstage/config@1.0.4-next.0
  - @backstage/errors@1.1.3-next.0
  - @backstage/plugin-catalog-common@1.0.8-next.0
  - @backstage/plugin-search-common@1.1.1-next.0

## 1.4.0

### Minor Changes

- 7ced1b4076: Add optional `catalogClient` argument to `createRoute` parameters

### Patch Changes

- 8006f8a602: In order to improve the debuggability of the search indexing process, messages logged during indexing are now tagged with a `documentType` whose value corresponds to the `type` being indexed.
- Updated dependencies
  - @backstage/catalog-model@1.1.2
  - @backstage/backend-common@0.15.2
  - @backstage/plugin-catalog-common@1.0.7
  - @backstage/plugin-techdocs-node@1.4.1
  - @backstage/plugin-permission-common@0.7.0
  - @backstage/catalog-client@1.1.1
  - @backstage/plugin-search-common@1.1.0
  - @backstage/config@1.0.3
  - @backstage/errors@1.1.2
  - @backstage/integration@1.3.2

## 1.4.0-next.2

### Minor Changes

- 7ced1b4076: Add optional `catalogClient` argument to `createRoute` parameters

### Patch Changes

- Updated dependencies
  - @backstage/plugin-catalog-common@1.0.7-next.2
  - @backstage/backend-common@0.15.2-next.2
  - @backstage/plugin-permission-common@0.7.0-next.2
  - @backstage/plugin-techdocs-node@1.4.1-next.2
  - @backstage/plugin-search-common@1.1.0-next.2
  - @backstage/catalog-client@1.1.1-next.2
  - @backstage/catalog-model@1.1.2-next.2
  - @backstage/config@1.0.3-next.2
  - @backstage/errors@1.1.2-next.2
  - @backstage/integration@1.3.2-next.2

## 1.3.1-next.1

### Patch Changes

- Updated dependencies
  - @backstage/catalog-client@1.1.1-next.1
  - @backstage/backend-common@0.15.2-next.1
  - @backstage/plugin-search-common@1.1.0-next.1
  - @backstage/catalog-model@1.1.2-next.1
  - @backstage/config@1.0.3-next.1
  - @backstage/errors@1.1.2-next.1
  - @backstage/integration@1.3.2-next.1
  - @backstage/plugin-catalog-common@1.0.7-next.1
  - @backstage/plugin-permission-common@0.6.5-next.1
  - @backstage/plugin-techdocs-node@1.4.1-next.1

## 1.3.1-next.0

### Patch Changes

- Updated dependencies
  - @backstage/catalog-model@1.1.2-next.0
  - @backstage/plugin-techdocs-node@1.4.1-next.0
  - @backstage/catalog-client@1.1.1-next.0
  - @backstage/backend-common@0.15.2-next.0
  - @backstage/config@1.0.3-next.0
  - @backstage/errors@1.1.2-next.0
  - @backstage/integration@1.3.2-next.0
  - @backstage/plugin-catalog-common@1.0.7-next.0
  - @backstage/plugin-permission-common@0.6.5-next.0
  - @backstage/plugin-search-common@1.0.2-next.0

## 1.3.0

### Minor Changes

- aa524a5377: Add `projectId` config option to GCP Cloud Storage techdocs publisher. This will allow users to override the project ID, instead of implicitly using the same one as found in a credentials bundle.

### Patch Changes

- 667d917488: Updated dependency `msw` to `^0.47.0`.
- 87ec2ba4d6: Updated dependency `msw` to `^0.46.0`.
- bf5e9030eb: Updated dependency `msw` to `^0.45.0`.
- Updated dependencies
  - @backstage/backend-common@0.15.1
  - @backstage/plugin-techdocs-node@1.4.0
  - @backstage/integration@1.3.1
  - @backstage/catalog-client@1.1.0
  - @backstage/catalog-model@1.1.1
  - @backstage/config@1.0.2
  - @backstage/errors@1.1.1
  - @backstage/plugin-permission-common@0.6.4
  - @backstage/plugin-catalog-common@1.0.6
  - @backstage/plugin-search-common@1.0.1

## 1.3.0-next.2

### Patch Changes

- Updated dependencies
  - @backstage/catalog-client@1.1.0-next.2
  - @backstage/catalog-model@1.1.1-next.0
  - @backstage/config@1.0.2-next.0
  - @backstage/errors@1.1.1-next.0
  - @backstage/integration@1.3.1-next.2
  - @backstage/plugin-permission-common@0.6.4-next.2
  - @backstage/backend-common@0.15.1-next.3
  - @backstage/plugin-techdocs-node@1.4.0-next.2

## 1.3.0-next.1

### Minor Changes

- aa524a5377: Add `projectId` config option to GCP Cloud Storage techdocs publisher. This will allow users to override the project ID, instead of implicitly using the same one as found in a credentials bundle.

### Patch Changes

- 667d917488: Updated dependency `msw` to `^0.47.0`.
- 87ec2ba4d6: Updated dependency `msw` to `^0.46.0`.
- Updated dependencies
  - @backstage/plugin-techdocs-node@1.4.0-next.1
  - @backstage/backend-common@0.15.1-next.2
  - @backstage/integration@1.3.1-next.1
  - @backstage/catalog-client@1.0.5-next.1
  - @backstage/plugin-permission-common@0.6.4-next.1

## 1.2.2-next.0

### Patch Changes

- bf5e9030eb: Updated dependency `msw` to `^0.45.0`.
- Updated dependencies
  - @backstage/backend-common@0.15.1-next.0
  - @backstage/catalog-client@1.0.5-next.0
  - @backstage/integration@1.3.1-next.0
  - @backstage/plugin-permission-common@0.6.4-next.0
  - @backstage/plugin-techdocs-node@1.3.1-next.0
  - @backstage/plugin-catalog-common@1.0.6-next.0
  - @backstage/plugin-search-common@1.0.1-next.0

## 1.2.1

### Patch Changes

- Updated dependencies
  - @backstage/backend-common@0.15.0
  - @backstage/integration@1.3.0
  - @backstage/plugin-techdocs-node@1.3.0
  - @backstage/plugin-catalog-common@1.0.5

## 1.2.1-next.1

### Patch Changes

- Updated dependencies
  - @backstage/plugin-catalog-common@1.0.5-next.0
  - @backstage/backend-common@0.15.0-next.1
  - @backstage/integration@1.3.0-next.1
  - @backstage/plugin-techdocs-node@1.3.0-next.1

## 1.2.1-next.0

### Patch Changes

- Updated dependencies
  - @backstage/backend-common@0.15.0-next.0
  - @backstage/integration@1.3.0-next.0
  - @backstage/plugin-techdocs-node@1.2.1-next.0

## 1.2.0

### Minor Changes

- 860765ff45: Added local publishing target directory `config`: `techdocs.publisher.local.publishDirectory`

### Patch Changes

- a70869e775: Updated dependency `msw` to `^0.43.0`.
- 8006d0f9bf: Updated dependency `msw` to `^0.44.0`.
- 679b32172e: Updated dependency `knex` to `^2.0.0`.
- 726577958f: Add sample headings on the documented component homepage.
- Updated dependencies
  - @backstage/plugin-techdocs-node@1.2.0
  - @backstage/backend-common@0.14.1
  - @backstage/catalog-model@1.1.0
  - @backstage/plugin-search-common@1.0.0
  - @backstage/integration@1.2.2
  - @backstage/catalog-client@1.0.4
  - @backstage/plugin-permission-common@0.6.3
  - @backstage/errors@1.1.0
  - @backstage/plugin-catalog-common@1.0.4

## 1.2.0-next.3

### Patch Changes

- a70869e775: Updated dependency `msw` to `^0.43.0`.
- Updated dependencies
  - @backstage/backend-common@0.14.1-next.3
  - @backstage/plugin-techdocs-node@1.2.0-next.3
  - @backstage/catalog-client@1.0.4-next.2
  - @backstage/integration@1.2.2-next.3
  - @backstage/plugin-permission-common@0.6.3-next.1
  - @backstage/catalog-model@1.1.0-next.3

## 1.2.0-next.2

### Patch Changes

- 679b32172e: Updated dependency `knex` to `^2.0.0`.
- Updated dependencies
  - @backstage/catalog-model@1.1.0-next.2
  - @backstage/backend-common@0.14.1-next.2
  - @backstage/integration@1.2.2-next.2
  - @backstage/plugin-techdocs-node@1.2.0-next.2

## 1.2.0-next.1

### Minor Changes

- 860765ff45: Added local publishing target directory `config`: `techdocs.publisher.local.publishDirectory`

### Patch Changes

- 726577958f: Add sample headings on the documented component homepage.
- Updated dependencies
  - @backstage/plugin-techdocs-node@1.2.0-next.1
  - @backstage/catalog-model@1.1.0-next.1
  - @backstage/backend-common@0.14.1-next.1
  - @backstage/errors@1.1.0-next.0
  - @backstage/catalog-client@1.0.4-next.1
  - @backstage/integration@1.2.2-next.1
  - @backstage/plugin-catalog-common@1.0.4-next.0
  - @backstage/plugin-permission-common@0.6.3-next.0
  - @backstage/plugin-search-common@0.3.6-next.0

## 1.1.3-next.0

### Patch Changes

- Updated dependencies
  - @backstage/backend-common@0.14.1-next.0
  - @backstage/catalog-model@1.1.0-next.0
  - @backstage/integration@1.2.2-next.0
  - @backstage/plugin-techdocs-node@1.1.3-next.0
  - @backstage/catalog-client@1.0.4-next.0

## 1.1.2

### Patch Changes

- 8f7b1835df: Updated dependency `msw` to `^0.41.0`.
- 61fba6e50b: In order to ensure a good, stable TechDocs user experience when running TechDocs with `techdocs.builder` set to `local`, the number of concurrent builds has been limited to 10. Any additional builds requested concurrently will be queued and handled as prior builds complete. In the unlikely event that you need to handle more concurrent builds, consider scaling out your TechDocs backend deployment or using the `external` option for `techdocs.builder`.
- 5d66d4ff67: Output logs from a TechDocs build to a logging transport in addition to existing
  frontend event stream, for capturing these logs to other sources.

  This allows users to capture debugging information around why tech docs fail to build
  without needing to rely on end users capturing information from their web browser.

  The most common use case is to log to the same place as the rest of the backend
  application logs.

  Sample usage:

  ```
  import { DockerContainerRunner } from '@backstage/backend-common';
  import {
    createRouter,
    Generators,
    Preparers,
    Publisher,
  } from '@backstage/plugin-techdocs-backend';
  import Docker from 'dockerode';
  import { Router } from 'express';
  import { PluginEnvironment } from '../types';

  export default async function createPlugin(
    env: PluginEnvironment,
  ): Promise<Router> {
    const preparers = await Preparers.fromConfig(env.config, {
      logger: env.logger,
      reader: env.reader,
    });

    const dockerClient = new Docker();
    const containerRunner = new DockerContainerRunner({ dockerClient });

    const generators = await Generators.fromConfig(env.config, {
      logger: env.logger,
      containerRunner,
    });

    const publisher = await Publisher.fromConfig(env.config, {
      logger: env.logger,
      discovery: env.discovery,
    });

    await publisher.getReadiness();

    return await createRouter({
      preparers,
      generators,
      publisher,
      logger: env.logger,
      // Passing a buildLogTransport as a parameter in createRouter will enable
      // capturing build logs to a backend log stream
      buildLogTransport: env.logger,
      config: env.config,
      discovery: env.discovery,
      cache: env.cache,
    });
  }
  ```

- Updated dependencies
  - @backstage/plugin-search-common@0.3.5
  - @backstage/plugin-catalog-common@1.0.3
  - @backstage/backend-common@0.14.0
  - @backstage/integration@1.2.1
  - @backstage/plugin-techdocs-node@1.1.2
  - @backstage/catalog-client@1.0.3
  - @backstage/plugin-permission-common@0.6.2
  - @backstage/catalog-model@1.0.3

## 1.1.2-next.2

### Patch Changes

- 61fba6e50b: In order to ensure a good, stable TechDocs user experience when running TechDocs with `techdocs.builder` set to `local`, the number of concurrent builds has been limited to 10. Any additional builds requested concurrently will be queued and handled as prior builds complete. In the unlikely event that you need to handle more concurrent builds, consider scaling out your TechDocs backend deployment or using the `external` option for `techdocs.builder`.
- Updated dependencies
  - @backstage/plugin-search-common@0.3.5-next.1
  - @backstage/plugin-catalog-common@1.0.3-next.1
  - @backstage/backend-common@0.14.0-next.2
  - @backstage/integration@1.2.1-next.2
  - @backstage/plugin-techdocs-node@1.1.2-next.2

## 1.1.2-next.1

### Patch Changes

- 8f7b1835df: Updated dependency `msw` to `^0.41.0`.
- Updated dependencies
  - @backstage/backend-common@0.13.6-next.1
  - @backstage/catalog-client@1.0.3-next.0
  - @backstage/integration@1.2.1-next.1
  - @backstage/plugin-permission-common@0.6.2-next.0
  - @backstage/catalog-model@1.0.3-next.0
  - @backstage/plugin-catalog-common@1.0.3-next.0
  - @backstage/plugin-search-common@0.3.5-next.0
  - @backstage/plugin-techdocs-node@1.1.2-next.1

## 1.1.2-next.0

### Patch Changes

- 5d66d4ff67: Output logs from a TechDocs build to a logging transport in addition to existing
  frontend event stream, for capturing these logs to other sources.

  This allows users to capture debugging information around why tech docs fail to build
  without needing to rely on end users capturing information from their web browser.

  The most common use case is to log to the same place as the rest of the backend
  application logs.

  Sample usage:

  ```
  import { DockerContainerRunner } from '@backstage/backend-common';
  import {
    createRouter,
    Generators,
    Preparers,
    Publisher,
  } from '@backstage/plugin-techdocs-backend';
  import Docker from 'dockerode';
  import { Router } from 'express';
  import { PluginEnvironment } from '../types';

  export default async function createPlugin(
    env: PluginEnvironment,
  ): Promise<Router> {
    const preparers = await Preparers.fromConfig(env.config, {
      logger: env.logger,
      reader: env.reader,
    });

    const dockerClient = new Docker();
    const containerRunner = new DockerContainerRunner({ dockerClient });

    const generators = await Generators.fromConfig(env.config, {
      logger: env.logger,
      containerRunner,
    });

    const publisher = await Publisher.fromConfig(env.config, {
      logger: env.logger,
      discovery: env.discovery,
    });

    await publisher.getReadiness();

    return await createRouter({
      preparers,
      generators,
      publisher,
      logger: env.logger,
      // Passing a buildLogTransport as a parameter in createRouter will enable
      // capturing build logs to a backend log stream
      buildLogTransport: env.logger,
      config: env.config,
      discovery: env.discovery,
      cache: env.cache,
    });
  }
  ```

- Updated dependencies
  - @backstage/backend-common@0.13.6-next.0
  - @backstage/integration@1.2.1-next.0
  - @backstage/plugin-techdocs-node@1.1.2-next.0

## 1.1.1

### Patch Changes

- cfc0f19699: Updated dependency `fs-extra` to `10.1.0`.
- 1b3ba5d198: Fixed a bug that could cause TechDocs index generation to hang and fail when an underlying TechDocs site's `search_index.json` was empty.
- Updated dependencies
  - @backstage/backend-common@0.13.3
  - @backstage/integration@1.2.0
  - @backstage/config@1.0.1
  - @backstage/plugin-techdocs-node@1.1.1
  - @backstage/plugin-search-common@0.3.4
  - @backstage/catalog-client@1.0.2
  - @backstage/catalog-model@1.0.2
  - @backstage/plugin-catalog-common@1.0.2
  - @backstage/plugin-permission-common@0.6.1

## 1.1.1-next.1

### Patch Changes

- Updated dependencies
  - @backstage/backend-common@0.13.3-next.2
  - @backstage/config@1.0.1-next.0
  - @backstage/plugin-search-common@0.3.4-next.0
  - @backstage/catalog-model@1.0.2-next.0
  - @backstage/integration@1.2.0-next.1
  - @backstage/plugin-permission-common@0.6.1-next.0
  - @backstage/plugin-techdocs-node@1.1.1-next.1
  - @backstage/catalog-client@1.0.2-next.0
  - @backstage/plugin-catalog-common@1.0.2-next.0

## 1.1.1-next.0

### Patch Changes

- cfc0f19699: Updated dependency `fs-extra` to `10.1.0`.
- Updated dependencies
  - @backstage/backend-common@0.13.3-next.0
  - @backstage/integration@1.2.0-next.0
  - @backstage/plugin-techdocs-node@1.1.1-next.0

## 1.1.0

### Minor Changes

- 733187987b: Removed an undocumented, broken behavior where `README.md` files would be copied to `index.md` if it did not exist, leading to broken links in the TechDocs UI.

  **WARNING**: If you notice 404s in TechDocs after updating, check to make sure that all markdown files referenced in your `mkdocs.yml`s' `nav` sections exist. The following configuration may be used to temporarily revert to the broken behavior.

  ```yaml
  techdocs:
    generator:
      mkdocs:
        legacyCopyReadmeMdToIndexMd: true
  ```

### Patch Changes

- ada4446733: Specify type of `visibilityPermission` property on collators and collator factories.
- 7762d54200: Fixed a bug affecting those with cache enabled that would result in empty content being cached if the first attempt to load a static asset from storage were made via a `HEAD` request, rather than a `GET` request.
- Updated dependencies
  - @backstage/integration@1.1.0
  - @backstage/plugin-permission-common@0.6.0
  - @backstage/catalog-model@1.0.1
  - @backstage/plugin-search-common@0.3.3
  - @backstage/backend-common@0.13.2
  - @backstage/plugin-catalog-common@1.0.1
  - @backstage/plugin-techdocs-node@1.1.0
  - @backstage/catalog-client@1.0.1

## 1.1.0-next.2

### Minor Changes

- bcf1a2496c: BREAKING: The default Techdocs behavior will no longer attempt to copy `docs/README.md` or `README.md` to `docs/index.md` (if not found). To retain this behavior in your instance, you can set the following config in your `app-config.yaml`:

  ```yaml
  techdocs:
    generator:
      mkdocs:
        legacyCopyReadmeMdToIndexMd: true
  ```

### Patch Changes

- Updated dependencies
  - @backstage/plugin-permission-common@0.6.0-next.1
  - @backstage/backend-common@0.13.2-next.2
  - @backstage/integration@1.1.0-next.2
  - @backstage/plugin-techdocs-node@1.1.0-next.2

## 1.0.1-next.1

### Patch Changes

- ada4446733: Specify type of `visibilityPermission` property on collators and collator factories.
- Updated dependencies
  - @backstage/integration@1.1.0-next.1
  - @backstage/plugin-permission-common@0.6.0-next.0
  - @backstage/plugin-catalog-common@1.0.1-next.1
  - @backstage/backend-common@0.13.2-next.1
  - @backstage/plugin-techdocs-node@1.0.1-next.1
  - @backstage/plugin-search-common@0.3.3-next.1

## 1.0.1-next.0

### Patch Changes

- 7762d54200: Fixed a bug affecting those with cache enabled that would result in empty content being cached if the first attempt to load a static asset from storage were made via a `HEAD` request, rather than a `GET` request.
- Updated dependencies
  - @backstage/catalog-model@1.0.1-next.0
  - @backstage/plugin-search-common@0.3.3-next.0
  - @backstage/backend-common@0.13.2-next.0
  - @backstage/integration@1.0.1-next.0
  - @backstage/catalog-client@1.0.1-next.0
  - @backstage/plugin-techdocs-node@1.0.1-next.0
  - @backstage/plugin-catalog-common@1.0.1-next.0

## 1.0.0

### Major Changes

- b58c70c223: This package has been promoted to v1.0! To understand how this change affects the package, please check out our [versioning policy](https://backstage.io/docs/overview/versioning-policy).

### Minor Changes

- 700d93ff41: Removed deprecated exports, including:

  - deprecated config `generators` is now deleted and fully replaced with `techdocs.generator`
  - deprecated config `generators.techdocs` is now deleted and fully replaced with `techdocs.generator.runIn`
  - deprecated config `techdocs.requestUrl` is now deleted
  - deprecated config `techdocs.storageUrl` is now deleted
  - deprecated `createHttpResponse` is now deleted and calls to `/sync/:namespace/:kind/:name` needs to be done by an EventSource.

### Patch Changes

- f24ef7864e: Minor typo fixes
- Updated dependencies
  - @backstage/backend-common@0.13.1
  - @backstage/catalog-model@1.0.0
  - @backstage/integration@1.0.0
  - @backstage/catalog-client@1.0.0
  - @backstage/config@1.0.0
  - @backstage/errors@1.0.0
  - @backstage/plugin-catalog-common@1.0.0
  - @backstage/plugin-techdocs-node@1.0.0
  - @backstage/plugin-search-common@0.3.2

## 0.14.2

### Patch Changes

- e0a69ba49f: build(deps): bump `fs-extra` from 9.1.0 to 10.0.1
- 3c2bc73901: Use `setupRequestMockHandlers` from `@backstage/backend-test-utils`
- 3e54f6c436: Use `@backstage/plugin-search-common` package instead of `@backstage/search-common`.
- 91bf1e6c1a: Use `@backstage/plugin-techdocs-node` package instead of `@backstage/techdocs-common`.
- Updated dependencies
  - @backstage/backend-common@0.13.0
  - @backstage/plugin-techdocs-node@0.11.12
  - @backstage/catalog-model@0.13.0
  - @backstage/plugin-catalog-common@0.2.2
  - @backstage/plugin-search-common@0.3.1
  - @backstage/catalog-client@0.9.0

## 0.14.2-next.0

### Patch Changes

- e0a69ba49f: build(deps): bump `fs-extra` from 9.1.0 to 10.0.1
- 3c2bc73901: Use `setupRequestMockHandlers` from `@backstage/backend-test-utils`
- 3e54f6c436: Use `@backstage/plugin-search-common` package instead of `@backstage/search-common`.
- 91bf1e6c1a: Use `@backstage/plugin-techdocs-node` package instead of `@backstage/techdocs-common`.
- Updated dependencies
  - @backstage/backend-common@0.13.0-next.0
  - @backstage/plugin-techdocs-node@0.11.12-next.0
  - @backstage/catalog-model@0.13.0-next.0
  - @backstage/plugin-catalog-common@0.2.2-next.0
  - @backstage/plugin-search-common@0.3.1-next.0
  - @backstage/catalog-client@0.9.0-next.0

## 0.14.1

### Patch Changes

- 6537a601c7: Added a new interface that allows for customization of when to build techdocs
- 899f196af5: Use `getEntityByRef` instead of `getEntityByName` in the catalog client
- 022507c860: A `DefaultTechDocsCollatorFactory`, which works with the new stream-based
  search indexing subsystem, is now available. The `DefaultTechDocsCollator` will
  continue to be available for those unable to upgrade to the stream-based
  `@backstage/plugin-search-backend-node` (and related packages), however it is now
  marked as deprecated and will be removed in a future version.

  To upgrade this plugin and the search indexing subsystem in one go, check
  [this upgrade guide](https://backstage.io/docs/features/search/how-to-guides#how-to-migrate-from-search-alpha-to-beta)
  for necessary changes to your search backend plugin configuration.

- 36aa63022b: Use `CompoundEntityRef` instead of `EntityName`, and `getCompoundEntityRef` instead of `getEntityName`, from `@backstage/catalog-model`.
- Updated dependencies
  - @backstage/catalog-model@0.12.0
  - @backstage/catalog-client@0.8.0
  - @backstage/backend-common@0.12.0
  - @backstage/plugin-catalog-common@0.2.0
  - @backstage/integration@0.8.0
  - @backstage/search-common@0.3.0
  - @backstage/techdocs-common@0.11.11

## 0.14.0

### Minor Changes

- a925ba8385: BREAKING: constructor based initialization of DefaultTechDocsCollator now deprecated. Use static fromConfig method instead.

  ```diff
  indexBuilder.addCollator({
    defaultRefreshIntervalSeconds: 600,
  -   collator: new DefaultTechDocsCollator({
  +   collator: DefaultTechDocsCollator.fromConfig(config, {
      discovery,
      logger,
      tokenManager,
    }),
  });
  ```

  Note: in an upcoming release, TechDocs backend's /sync/:namespace/:kind/:name endpoint will only respond to text/event-stream-based requests. Update any custom code at your organization accordingly.

### Patch Changes

- 91eb01b5cf: Optimize DefaultTechDocsCollator get entities.
- 919cf2f836: Minor updates to match the new `targetRef` field of relations, and to stop consuming the `target` field
- Updated dependencies
  - @backstage/backend-common@0.11.0
  - @backstage/catalog-model@0.11.0
  - @backstage/catalog-client@0.7.2
  - @backstage/techdocs-common@0.11.10
  - @backstage/integration@0.7.5

## 0.13.5

### Patch Changes

- Fix for the previous release with missing type declarations.
- Updated dependencies
  - @backstage/backend-common@0.10.9
  - @backstage/catalog-client@0.7.1
  - @backstage/catalog-model@0.10.1
  - @backstage/config@0.1.15
  - @backstage/errors@0.2.2
  - @backstage/integration@0.7.4
  - @backstage/search-common@0.2.4
  - @backstage/techdocs-common@0.11.9
  - @backstage/plugin-catalog-common@0.1.4

## 0.13.4

### Patch Changes

- 453145abba: Do not use cross-fetch in the backend
- 1ed305728b: Bump `node-fetch` to version 2.6.7 and `cross-fetch` to version 3.1.5
- c77c5c7eb6: Added `backstage.role` to `package.json`
- 811c710a21: Fix bug where tech docs collator stores search indices with wrong entity ref casing. Make the collator to conform legacyPathCasing configuration option.
- 7aeb491394: Replace use of deprecated `ENTITY_DEFAULT_NAMESPACE` constant with `DEFAULT_NAMESPACE`.
- Updated dependencies
  - @backstage/backend-common@0.10.8
  - @backstage/catalog-client@0.7.0
  - @backstage/errors@0.2.1
  - @backstage/integration@0.7.3
  - @backstage/catalog-model@0.10.0
  - @backstage/config@0.1.14
  - @backstage/search-common@0.2.3
  - @backstage/techdocs-common@0.11.8
  - @backstage/plugin-catalog-common@0.1.3

## 0.13.3

### Patch Changes

- 2441d1cf59: chore(deps): bump `knex` from 0.95.6 to 1.0.2

  This also replaces `sqlite3` with `@vscode/sqlite3` 5.0.7

- Updated dependencies
  - @backstage/catalog-client@0.6.0
  - @backstage/backend-common@0.10.7
  - @backstage/techdocs-common@0.11.7

## 0.13.3-next.0

### Patch Changes

- 2441d1cf59: chore(deps): bump `knex` from 0.95.6 to 1.0.2

  This also replaces `sqlite3` with `@vscode/sqlite3` 5.0.7

- Updated dependencies
  - @backstage/backend-common@0.10.7-next.0
  - @backstage/techdocs-common@0.11.7-next.0

## 0.13.2

### Patch Changes

- Updated dependencies
  - @backstage/plugin-catalog-common@0.1.2
  - @backstage/backend-common@0.10.6
  - @backstage/techdocs-common@0.11.6

## 0.13.2-next.0

### Patch Changes

- Updated dependencies
  - @backstage/plugin-catalog-common@0.1.2-next.0
  - @backstage/backend-common@0.10.6-next.0
  - @backstage/techdocs-common@0.11.6-next.0

## 0.13.1

### Patch Changes

- 4682340457: Add support for permissions to the DefaultTechDocsCollator.
- Updated dependencies
  - @backstage/search-common@0.2.2
  - @backstage/techdocs-common@0.11.5
  - @backstage/backend-common@0.10.5

## 0.13.0

### Minor Changes

- ca2ee182c3: **BREAKING**: The `cache` option is now required by `createRouter`.

  Added catalog-based authorization to TechDocs backend. When permissions are enabled for Backstage (via the `permission.enabled` config) the current user must have read access to the doc's corresponding catalog entity. The backend will return a 404 if the current user doesn't have access or if the entity doesn't exist. Entities are cached to for a short time to optimize the `/static/docs` request path, which can be called many times when loading a single TechDocs page.

  Note: If you publish your TechDocs documentation to storage in a custom way under paths that do not conform to the default `:namespace/:kind/:name` pattern, then TechDocs will not work with permissions enabled. We want understand these use cases better and provide a solution in the future, so reach out to us on Discord in the [#docs-like-code](https://discord.com/channels/687207715902193673/714754240933003266) channel if you would like to help out.

### Patch Changes

- Updated dependencies
  - @backstage/integration@0.7.2
  - @backstage/backend-common@0.10.4
  - @backstage/config@0.1.13
  - @backstage/techdocs-common@0.11.4
  - @backstage/catalog-model@0.9.10
  - @backstage/catalog-client@0.5.5

## 0.12.4-next.0

### Patch Changes

- Updated dependencies
  - @backstage/backend-common@0.10.4-next.0
  - @backstage/config@0.1.13-next.0
  - @backstage/techdocs-common@0.11.4-next.0
  - @backstage/catalog-model@0.9.10-next.0
  - @backstage/catalog-client@0.5.5-next.0
  - @backstage/integration@0.7.2-next.0

## 0.12.3

### Patch Changes

- 5333451def: Cleaned up API exports
- Updated dependencies
  - @backstage/config@0.1.12
  - @backstage/integration@0.7.1
  - @backstage/backend-common@0.10.3
  - @backstage/techdocs-common@0.11.3
  - @backstage/errors@0.2.0
  - @backstage/catalog-client@0.5.4
  - @backstage/catalog-model@0.9.9

## 0.12.2

### Patch Changes

- da676a49ab: Add support for API auth in DefaultTechDocsCollator
- Updated dependencies
  - @backstage/techdocs-common@0.11.2
  - @backstage/backend-common@0.10.1
  - @backstage/integration@0.7.0

## 0.12.1

### Patch Changes

- 8c25c3ea5b: Fixed a bug preventing cache from being enabled in TechDocs "recommended" deployment mode.
- Updated dependencies
  - @backstage/backend-common@0.10.0
  - @backstage/catalog-client@0.5.3
  - @backstage/techdocs-common@0.11.1

## 0.12.0

### Minor Changes

- 1bada775a9: Added the ability for the TechDocs Backend to (optionally) leverage a cache
  store to improve performance when reading files from a cloud storage provider.

### Patch Changes

- dcd1a0c3f4: Minor improvement to the API reports, by not unpacking arguments directly
- Updated dependencies
  - @backstage/backend-common@0.9.13
  - @backstage/techdocs-common@0.11.0

## 0.11.0

### Minor Changes

- 905dd952ac: **BREAKING** `DefaultTechDocsCollator` has a new required option `tokenManager`. See the create-app changelog for how to create a `tokenManager` and add it to the `PluginEnvironment`. It can then be passed to the collator in `createPlugin`:

  ```diff
  // packages/backend/src/plugins/search.ts

  ...
  export default async function createPlugin({
    ...
  + tokenManager,
  }: PluginEnvironment) {
    ...

    indexBuilder.addCollator({
      defaultRefreshIntervalSeconds: 600,
      collator: DefaultTechDocsCollator.fromConfig(config, {
        discovery,
        logger,
  +     tokenManager,
      }),
    });

    ...
  }
  ```

### Patch Changes

- b055a6addc: Align on usage of `cross-fetch` vs `node-fetch` in frontend vs backend packages, and remove some unnecessary imports of either one of them
- Updated dependencies
  - @backstage/integration@0.6.10
  - @backstage/backend-common@0.9.12

## 0.10.9

### Patch Changes

- bab752e2b3: Change default port of backend from 7000 to 7007.

  This is due to the AirPlay Receiver process occupying port 7000 and preventing local Backstage instances on MacOS to start.

  You can change the port back to 7000 or any other value by providing an `app-config.yaml` with the following values:

  ```
  backend:
    listen: 0.0.0.0:7123
    baseUrl: http://localhost:7123
  ```

  More information can be found here: https://backstage.io/docs/conf/writing

- Updated dependencies
  - @backstage/errors@0.1.5
  - @backstage/backend-common@0.9.11
  - @backstage/techdocs-common@0.10.8

## 0.10.8

### Patch Changes

- e21e3c6102: Bumping minimum requirements for `dockerode` and `testcontainers`
- 9e64a7ac1e: Allow amazon web services s3 buckets to pass an server side encryption configuration so they can publish to encrypted buckets
- Updated dependencies
  - @backstage/catalog-client@0.5.2
  - @backstage/catalog-model@0.9.7
  - @backstage/backend-common@0.9.10
  - @backstage/techdocs-common@0.10.7

## 0.10.7

### Patch Changes

- b45607a2ec: Make techdocs s3 publisher credentials config schema optional.

## 0.10.6

### Patch Changes

- 106a5dc3ad: Restore original casing for `kind`, `namespace` and `name` in `DefaultTechDocsCollator`.
- Updated dependencies
  - @backstage/config@0.1.11
  - @backstage/errors@0.1.4
  - @backstage/integration@0.6.9
  - @backstage/backend-common@0.9.8
  - @backstage/catalog-model@0.9.6
  - @backstage/search-common@0.2.1
  - @backstage/techdocs-common@0.10.5

## 0.10.5

### Patch Changes

- 177401b571: Display entity title (if defined) in titles of TechDocs search results
- 36e67d2f24: Internal updates to apply more strict checks to throw errors.
- Updated dependencies
  - @backstage/techdocs-common@0.10.4
  - @backstage/backend-common@0.9.7
  - @backstage/errors@0.1.3
  - @backstage/catalog-model@0.9.5

## 0.10.4

### Patch Changes

- Updated dependencies
  - @backstage/catalog-model@0.9.4
  - @backstage/backend-common@0.9.6
  - @backstage/catalog-client@0.5.0
  - @backstage/integration@0.6.7
  - @backstage/techdocs-common@0.10.3

## 0.10.3

### Patch Changes

- Updated dependencies
  - @backstage/integration@0.6.5
  - @backstage/catalog-client@0.4.0
  - @backstage/catalog-model@0.9.3
  - @backstage/backend-common@0.9.4
  - @backstage/config@0.1.10

## 0.10.2

### Patch Changes

- 1d346ba903: Modify TechDocsCollator to be aware of new TechDocs URL pattern. Modify tech docs in context search to use correct casing when creating initial filter.
- Updated dependencies
  - @backstage/backend-common@0.9.3
  - @backstage/integration@0.6.4
  - @backstage/techdocs-common@0.10.1

## 0.10.1

### Patch Changes

- 30ed662a3: Adding in-context search to TechDocs Reader component. Using existing search-backend to query for indexed search results scoped into a specific entity's techdocs. Needs TechDocsCollator enabled on the backend to work.

  Adding extra information to indexed tech docs documents for search.

- a42a142c2: Errors encountered while attempting to load TechDocs search indices at
  collation-time are now logged at `DEBUG` instead of `WARN` level.
- Updated dependencies
  - @backstage/techdocs-common@0.10.0
  - @backstage/integration@0.6.3
  - @backstage/search-common@0.2.0
  - @backstage/catalog-model@0.9.1
  - @backstage/backend-common@0.9.1

## 0.10.0

### Minor Changes

- 58452cdb7: OpenStack Swift Client changed with Trendyol's OpenStack Swift SDK.

  ## Migration from old OpenStack Swift Configuration

  Let's assume we have the old OpenStack Swift configuration here.

  ```yaml
  techdocs:
    publisher:
      type: 'openStackSwift'
      openStackSwift:
        containerName: 'name-of-techdocs-storage-bucket'
        credentials:
          username: ${OPENSTACK_SWIFT_STORAGE_USERNAME}
          password: ${OPENSTACK_SWIFT_STORAGE_PASSWORD}
        authUrl: ${OPENSTACK_SWIFT_STORAGE_AUTH_URL}
        keystoneAuthVersion: ${OPENSTACK_SWIFT_STORAGE_AUTH_VERSION}
        domainId: ${OPENSTACK_SWIFT_STORAGE_DOMAIN_ID}
        domainName: ${OPENSTACK_SWIFT_STORAGE_DOMAIN_NAME}
        region: ${OPENSTACK_SWIFT_STORAGE_REGION}
  ```

  ##### Step 1: Change the credential keys

  Since the new SDK uses _Application Credentials_ to authenticate OpenStack, we
  need to change the keys `credentials.username` to `credentials.id`,
  `credentials.password` to `credentials.secret` and use Application Credential ID
  and secret here. For more detail about credentials look
  [here](https://docs.openstack.org/api-ref/identity/v3/?expanded=password-authentication-with-unscoped-authorization-detail,authenticating-with-an-application-credential-detail#authenticating-with-an-application-credential).

  ##### Step 2: Remove the unused keys

  Since the new SDK doesn't use the old way authentication, we don't need the keys
  `openStackSwift.keystoneAuthVersion`, `openStackSwift.domainId`,
  `openStackSwift.domainName` and `openStackSwift.region`. So you can remove them.

  ##### Step 3: Add Swift URL

  The new SDK needs the OpenStack Swift connection URL for connecting the Swift.
  So you need to add a new key called `openStackSwift.swiftUrl` and give the
  OpenStack Swift url here. Example url should look like that:
  `https://example.com:6780/swift/v1`

  ##### That's it!

  Your new configuration should look like that!

  ```yaml
  techdocs:
    publisher:
      type: 'openStackSwift'
      openStackSwift:
        containerName: 'name-of-techdocs-storage-bucket'
        credentials:
          id: ${OPENSTACK_SWIFT_STORAGE_APPLICATION_CREDENTIALS_ID}
          secret: ${OPENSTACK_SWIFT_STORAGE_APPLICATION_CREDENTIALS_SECRET}
        authUrl: ${OPENSTACK_SWIFT_STORAGE_AUTH_URL}
        swiftUrl: ${OPENSTACK_SWIFT_STORAGE_SWIFT_URL}
  ```

- c772d9a84: TechDocs sites can now be accessed using paths containing entity triplets of
  any case (e.g. `/docs/namespace/KIND/name` or `/docs/namespace/kind/name`).

  If you do not use an external storage provider for serving TechDocs, this is a
  transparent change and no action is required from you.

  If you _do_ use an external storage provider for serving TechDocs (one of\* GCS,
  AWS S3, or Azure Blob Storage), you must run a migration command against your
  storage provider before updating.

  [A migration guide is available here](https://backstage.io/docs/features/techdocs/how-to-guides#how-to-migrate-from-techdocs-alpha-to-beta).

  - (\*) We're seeking help from the community to bring OpenStack Swift support
    [to feature parity](https://github.com/backstage/backstage/issues/6763) with the above.

### Patch Changes

- Updated dependencies
  - @backstage/backend-common@0.9.0
  - @backstage/integration@0.6.2
  - @backstage/config@0.1.8
  - @backstage/techdocs-common@0.9.0

## 0.9.2

### Patch Changes

- Updated dependencies
  - @backstage/integration@0.6.0
  - @backstage/backend-common@0.8.9
  - @backstage/techdocs-common@0.8.1

## 0.9.1

### Patch Changes

- 48ea3d25b: The recommended value for a `backstage.io/techdocs-ref` annotation is now
  `dir:.`, indicating "documentation source files are located in the same
  directory relative to the catalog entity." Note that `url:<location>` values
  are still supported.
- Updated dependencies
  - @backstage/backend-common@0.8.8
  - @backstage/config@0.1.6
  - @backstage/integration@0.5.9
  - @backstage/techdocs-common@0.8.0
  - @backstage/search-common@0.1.3

## 0.9.0

### Minor Changes

- d32d01e5b: Improve the annotation `backstage.io/techdocs-ref: dir:<relative-target>` that links to a path that is relative to the source of the annotated entity.
  This annotation works with the basic and the recommended flow, however, it will be most useful with the basic approach.

  This change remove the deprecation of the `dir` reference and provides first-class support for it.
  In addition, this change removes the support of the deprecated `github`, `gitlab`, and `azure/api` locations from the `dir` reference preparer.

  #### Example Usage

  The annotation is convenient if the documentation is stored in the same location, i.e. the same git repository, as the `catalog-info.yaml`.
  While it is still supported to add full URLs such as `backstage.io/techdocs-ref: url:https://...` for custom setups, documentation is mostly stored in the same repository as the entity definition.
  By automatically resolving the target relative to the registration location of the entity, the configuration overhead for this default setup is minimized.
  Since it leverages the `@backstage/integrations` package for the URL resolution, this is compatible with every supported source.

  Consider the following examples:

  1. "I have a repository with a single `catalog-info.yaml` and a TechDocs page in the root folder!"

  ```
  https://github.com/backstage/example/tree/main/
   |- catalog-info.yaml
   |  > apiVersion: backstage.io/v1alpha1
   |  > kind: Component
   |  > metadata:
   |  >   name: example
   |  >   annotations:
   |  >     backstage.io/techdocs-ref: dir:. # -> same folder
   |  > spec: {}
   |- docs/
   |- mkdocs.yml
  ```

  2. "I have a repository with a single `catalog-info.yaml` and my TechDocs page in located in a folder!"

  ```
  https://bitbucket.org/my-owner/my-project/src/master/
   |- catalog-info.yaml
   |  > apiVersion: backstage.io/v1alpha1
   |  > kind: Component
   |  > metadata:
   |  >   name: example
   |  >   annotations:
   |  >     backstage.io/techdocs-ref: dir:./some-folder # -> subfolder
   |  > spec: {}
   |- some-folder/
     |- docs/
     |- mkdocs.yml
  ```

  3. "I have a mono repository that hosts multiple components!"

  ```
  https://dev.azure.com/organization/project/_git/repository
   |- my-1st-module/
     |- catalog-info.yaml
     |  > apiVersion: backstage.io/v1alpha1
     |  > kind: Component
     |  > metadata:
     |  >   name: my-1st-module
     |  >   annotations:
     |  >     backstage.io/techdocs-ref: dir:. # -> same folder
     |  > spec: {}
     |- docs/
     |- mkdocs.yml
   |- my-2nd-module/
     |- catalog-info.yaml
     |  > apiVersion: backstage.io/v1alpha1
     |  > kind: Component
     |  > metadata:
     |  >   name: my-2nd-module
     |  >   annotations:
     |  >     backstage.io/techdocs-ref: dir:. # -> same folder
     |  > spec: {}
     |- docs/
     |- mkdocs.yml
   |- catalog-info.yaml
   |  > apiVersion: backstage.io/v1alpha1
   |  > kind: Location
   |  > metadata:
   |  >   name: example
   |  > spec:
   |  >   targets:
   |  >     - ./*/catalog-info.yaml
  ```

### Patch Changes

- 9266b80ab: Implements tech docs collator to retrieve and expose search indexes for entities that have tech docs configured
- Updated dependencies
  - @backstage/techdocs-common@0.7.0
  - @backstage/catalog-client@0.3.17
  - @backstage/backend-common@0.8.7

## 0.8.7

### Patch Changes

- f1200f44c: Rewrite the `/sync/:namespace/:kind/:name` endpoint to support an event-stream as response.
  This change allows the sync process to take longer than a normal HTTP timeout.
  The stream also emits log events, so the caller can follow the build process in the frontend.
- 35a67722b: It is no longer required to provide a generator and a preparer to the TechDocs
  router factory when running TechDocs in the "recommended" (e.g. externally
  prepared and generated docs) configuration.
- ae84b20cf: Revert the upgrade to `fs-extra@10.0.0` as that seemed to have broken all installs inexplicably.
- Updated dependencies
  - @backstage/backend-common@0.8.6
  - @backstage/techdocs-common@0.6.8

## 0.8.6

### Patch Changes

- Updated dependencies
  - @backstage/catalog-model@0.9.0
  - @backstage/techdocs-common@0.6.7
  - @backstage/backend-common@0.8.5

## 0.8.5

### Patch Changes

- b47fc34bc: Update "service catalog" references to "software catalog"
- Updated dependencies
  - @backstage/backend-common@0.8.4
  - @backstage/techdocs-common@0.6.6

## 0.8.4

### Patch Changes

- fea7fa0ba: Return a `304 Not Modified` from the `/sync/:namespace/:kind/:name` endpoint if nothing was built. This enables the caller to know whether a refresh of the docs page will return updated content (-> `201 Created`) or not (-> `304 Not Modified`).
- Updated dependencies
  - @backstage/techdocs-common@0.6.5
  - @backstage/catalog-model@0.8.4

## 0.8.3

### Patch Changes

- 6013a16dc: TechDocs: Support configurable working directory as temp dir
- 3108ff7bf: Make `yarn dev` respect the `PLUGIN_PORT` environment variable.
- Updated dependencies
  - @backstage/backend-common@0.8.3
  - @backstage/catalog-model@0.8.3

## 0.8.2

### Patch Changes

- Updated dependencies [8cefadca0]
- Updated dependencies [add62a455]
- Updated dependencies [704875e26]
  - @backstage/techdocs-common@0.6.3
  - @backstage/catalog-model@0.8.0

## 0.8.1

### Patch Changes

- Updated dependencies [22fd8ce2a]
- Updated dependencies [10c008a3a]
- Updated dependencies [f9fb4a205]
- Updated dependencies [16be1d093]
- Updated dependencies [e04f1ccfb]
  - @backstage/backend-common@0.8.0
  - @backstage/catalog-model@0.7.9
  - @backstage/techdocs-common@0.6.1

## 0.8.0

### Minor Changes

- e0bfd3d44: Migrate the plugin to use the `ContainerRunner` interface instead of `runDockerContainer(…)`.
  It also provides the `ContainerRunner` to the generators instead of to the `createRouter` function.

  To apply this change to an existing backend application, add the following to `src/plugins/techdocs.ts`:

  ```diff
  + import { DockerContainerRunner } from '@backstage/backend-common';

    // ...

    export default async function createPlugin({
      logger,
      config,
      discovery,
      reader,
    }: PluginEnvironment): Promise<Router> {
      // Preparers are responsible for fetching source files for documentation.
      const preparers = await Preparers.fromConfig(config, {
        logger,
        reader,
      });

  +   // Docker client (conditionally) used by the generators, based on techdocs.generators config.
  +   const dockerClient = new Docker();
  +   const containerRunner = new DockerContainerRunner({ dockerClient });

      // Generators are used for generating documentation sites.
      const generators = await Generators.fromConfig(config, {
        logger,
  +     containerRunner,
      });

      // Publisher is used for
      // 1. Publishing generated files to storage
      // 2. Fetching files from storage and passing them to TechDocs frontend.
      const publisher = await Publisher.fromConfig(config, {
        logger,
        discovery,
      });

      // checks if the publisher is working and logs the result
      await publisher.getReadiness();

  -   // Docker client (conditionally) used by the generators, based on techdocs.generators config.
  -   const dockerClient = new Docker();

      return await createRouter({
        preparers,
        generators,
        publisher,
  -     dockerClient,
        logger,
        config,
        discovery,
      });
    }
  ```

### Patch Changes

- Updated dependencies [e0bfd3d44]
- Updated dependencies [38ca05168]
- Updated dependencies [e0bfd3d44]
- Updated dependencies [d8b81fd28]
- Updated dependencies [e9e56b01a]
  - @backstage/backend-common@0.7.0
  - @backstage/techdocs-common@0.6.0
  - @backstage/catalog-model@0.7.8
  - @backstage/config@0.1.5

## 0.7.1

### Patch Changes

- cba5944fc: Change the response status of metadata endpoints in case a documentation is not
  available to `404 NOT FOUND`. This also introduces the JSON based error messages
  used by other backends.
- Updated dependencies [bc9d62f4f]
- Updated dependencies [bb5055aee]
- Updated dependencies [5d0740563]
  - @backstage/techdocs-common@0.5.0
  - @backstage/catalog-model@0.7.7

## 0.7.0

### Minor Changes

- aaeb7ecf3: When newer documentation available but not built, show older documentation while async building newer
  TechDocs backend: /sync endpoint added to support above, returns immediate success if docs don't need a build, returns delayed success after build if needed
  TechDocs backend: /docs endpoint removed as frontend can directly request to techdocs.storageUrl or /static/docs

## 0.6.5

### Patch Changes

- e7baa0d2e: Separate techdocs-backend and frontend config schema declarations
- 8686eb38c: Use errors from `@backstage/errors`
- 424742dc1: Applies only if you use TechDocs local builder instead of building on CI/CD i.e. if `techdocs.builder` in your `app-config.yaml` is set to `'local'`

  Improvements

  1. Do not check for updates in the repository if a check has been made in the last 60 seconds. This is to prevent the annoying check for update on every page switch or load.
  2. No need to maintain an in-memory etag storage, and use the one stored in `techdocs_metadata.json` file alongside generated docs.

  New feature

  1. You can now use a mix of basic and recommended setup i.e. `techdocs.builder` is `'local'` but using an external cloud storage instead of local storage. Previously, in this setup, the docs would never get updated.

- Updated dependencies [8686eb38c]
- Updated dependencies [0434853a5]
- Updated dependencies [8686eb38c]
- Updated dependencies [424742dc1]
- Updated dependencies [8686eb38c]
  - @backstage/backend-common@0.6.0
  - @backstage/config@0.1.4
  - @backstage/techdocs-common@0.4.5

## 0.6.4

### Patch Changes

- aa095e469: OpenStack Swift publisher added for tech-docs.
- 761698831: Bump to the latest version of the Knex library.
- 02d78290a: Enhanced the example documented-component to better demonstrate TechDocs features
- a501128db: Refactor log messaging to improve clarity
- Updated dependencies [d7245b733]
- Updated dependencies [d7245b733]
- Updated dependencies [0b42fff22]
- Updated dependencies [0b42fff22]
- Updated dependencies [2ef5bc7ea]
- Updated dependencies [761698831]
- Updated dependencies [aa095e469]
- Updated dependencies [bc46435f5]
- Updated dependencies [a501128db]
- Updated dependencies [ca4a904f6]
  - @backstage/backend-common@0.5.6
  - @backstage/techdocs-common@0.4.4
  - @backstage/catalog-model@0.7.4

## 0.6.3

### Patch Changes

- 52b5bc3e2: Forward authorization header on backend request if present
- 15eee03bc: Use external url for static docs
- f43192207: remove usage of res.send() for res.json() and res.end() to ensure content types are more consistently application/json on backend responses and error cases
- Updated dependencies [12d8f27a6]
- Updated dependencies [497859088]
- Updated dependencies [f43192207]
- Updated dependencies [8adb48df4]
- Updated dependencies [61299519f]
  - @backstage/catalog-model@0.7.3
  - @backstage/backend-common@0.5.5
  - @backstage/techdocs-common@0.4.3

## 0.6.2

### Patch Changes

- f37992797: Got rid of some `attr` and cleaned up a bit in the TechDocs config schema.
- Updated dependencies [bad21a085]
- Updated dependencies [2499f6cde]
- Updated dependencies [a1f5e6545]
- Updated dependencies [1e4ddd71d]
  - @backstage/catalog-model@0.7.2
  - @backstage/techdocs-common@0.4.2
  - @backstage/config@0.1.3

## 0.6.1

### Patch Changes

- b0a41c707: Add etag of the prepared file tree to techdocs_metadata.json in the storage
- Updated dependencies [16fb1d03a]
- Updated dependencies [491f3a0ec]
- Updated dependencies [434b4e81a]
- Updated dependencies [fb28da212]
- Updated dependencies [26e143e60]
- Updated dependencies [c6655413d]
- Updated dependencies [44414239f]
- Updated dependencies [b0a41c707]
  - @backstage/backend-common@0.5.4
  - @backstage/techdocs-common@0.4.1

## 0.6.0

### Minor Changes

- 08142b256: URL Preparer will now use proper etag based caching introduced in https://github.com/backstage/backstage/pull/4120. Previously, builds used to be cached for 30 minutes.

### Patch Changes

- 08142b256: TechDocs will throw warning in backend logs when legacy git preparer or dir preparer is used to preparer docs. Migrate to URL Preparer by updating `backstage.io/techdocs-ref` annotation to be prefixed with `url:`.
  Detailed docs are here https://backstage.io/docs/features/techdocs/how-to-guides#how-to-use-url-reader-in-techdocs-prepare-step
  See benefits and reason for doing so https://github.com/backstage/backstage/issues/4409
- Updated dependencies [77ad0003a]
- Updated dependencies [ffffea8e6]
- Updated dependencies [82b2c11b6]
- Updated dependencies [965e200c6]
- Updated dependencies [5a5163519]
- Updated dependencies [08142b256]
- Updated dependencies [08142b256]
  - @backstage/techdocs-common@0.4.0
  - @backstage/backend-common@0.5.3

## 0.5.5

### Patch Changes

- c777df180: 1. Added option to use Azure Blob Storage as a choice to store the static generated files for TechDocs.
- e44925723: `techdocs.requestUrl` and `techdocs.storageUrl` are now optional configs and the discovery API will be used to get the URL where techdocs plugin is hosted.
- Updated dependencies [c777df180]
- Updated dependencies [2430ee7c2]
- Updated dependencies [6e612ce25]
- Updated dependencies [e44925723]
- Updated dependencies [025e122c3]
- Updated dependencies [7881f2117]
- Updated dependencies [f0320190d]
- Updated dependencies [11cb5ef94]
  - @backstage/techdocs-common@0.3.7
  - @backstage/backend-common@0.5.2
  - @backstage/catalog-model@0.7.1

## 0.5.4

### Patch Changes

- a5e27d5c1: Create type for TechDocsMetadata (#3716)

  This change introduces a new type (TechDocsMetadata) in packages/techdocs-common. This type is then introduced in the endpoint response in techdocs-backend and in the api interface in techdocs (frontend).

- Updated dependencies [def2307f3]
- Updated dependencies [0b135e7e0]
- Updated dependencies [294a70cab]
- Updated dependencies [0ea032763]
- Updated dependencies [5345a1f98]
- Updated dependencies [53c9c51f2]
- Updated dependencies [a5e27d5c1]
- Updated dependencies [09a370426]
- Updated dependencies [a93f42213]
  - @backstage/catalog-model@0.7.0
  - @backstage/backend-common@0.5.0
  - @backstage/techdocs-common@0.3.5

## 0.5.3

### Patch Changes

- 68ad5af51: Improve techdocs-common Generator API for it to be used by techdocs-cli. TechDocs generator.run function now takes
  an input AND an output directory. Most probably you use techdocs-common via plugin-techdocs-backend, and so there
  is no breaking change for you.
  But if you use techdocs-common separately, you need to create an output directory and pass into the generator.
- cb7af51e7: If using Url Reader, cache downloaded source files for 30 minutes.
- Updated dependencies [68ad5af51]
- Updated dependencies [f3b064e1c]
- Updated dependencies [371f67ecd]
- Updated dependencies [f1e74777a]
- Updated dependencies [dbe4450c3]
- Updated dependencies [5826d0973]
- Updated dependencies [b3b9445df]
- Updated dependencies [abbee6fff]
- Updated dependencies [147fadcb9]
  - @backstage/techdocs-common@0.3.3
  - @backstage/catalog-model@0.6.1
  - @backstage/backend-common@0.4.3

## 0.5.2

### Patch Changes

- 7ec525481: 1. Added option to use AWS S3 as a choice to store the static generated files for TechDocs.
- Updated dependencies [7ec525481]
- Updated dependencies [5ecd50f8a]
- Updated dependencies [f8ba88ded]
- Updated dependencies [00042e73c]
- Updated dependencies [0829ff126]
- Updated dependencies [036a84373]
  - @backstage/techdocs-common@0.3.2
  - @backstage/backend-common@0.4.2

## 0.5.1

### Patch Changes

- 8804e8981: Using @backstage/integration package for GitHub/GitLab/Azure tokens and request options.

  Most probably you do not have to make any changes in the app because of this change.
  However, if you are using the `DirectoryPreparer` or `CommonGitPreparer` exported by
  `@backstage/techdocs-common` package, you now need to add pass in a `config` (from `@backstage/config`)
  instance as argument.

  ```
  <!-- Before -->
      const directoryPreparer = new DirectoryPreparer(logger);
      const commonGitPreparer = new CommonGitPreparer(logger);
  <!-- Now -->
      const directoryPreparer = new DirectoryPreparer(config, logger);
      const commonGitPreparer = new CommonGitPreparer(config, logger);
  ```

- 359f9d2d8: Added configuration schema for the commonly used properties of techdocs and techdocs-backend plugins
- Updated dependencies [8804e8981]
  - @backstage/techdocs-common@0.3.1

## 0.5.0

### Minor Changes

- a8573e53b: techdocs-backend: Simplified file, removing individual preparers and generators.
  techdocs-backend: UrlReader is now available to use in preparers.

  In your Backstage app, `packages/backend/plugins/techdocs.ts` file has now been simplified,
  to remove registering individual preparers and generators.

  Please update the file when upgrading the version of `@backstage/plugin-techdocs-backend` package.

  ```typescript
  const preparers = await Preparers.fromConfig(config, {
    logger,
    reader,
  });

  const generators = await Generators.fromConfig(config, {
    logger,
  });

  const publisher = await Publisher.fromConfig(config, {
    logger,
    discovery,
  });
  ```

  You should be able to remove unnecessary imports, and just do

  ```typescript
  import {
    createRouter,
    Preparers,
    Generators,
    Publisher,
  } from '@backstage/plugin-techdocs-backend';
  ```

### Patch Changes

- Updated dependencies [a8573e53b]
  - @backstage/techdocs-common@0.3.0

## 0.4.0

### Minor Changes

- dae4f3983: _Breaking changes_

  1. Added option to use Google Cloud Storage as a choice to store the static generated files for TechDocs.
     It can be configured using `techdocs.publisher.type` option in `app-config.yaml`.
     Step-by-step guide to configure GCS is available here https://backstage.io/docs/features/techdocs/using-cloud-storage
     Set `techdocs.publisher.type` to `'local'` if you want to continue using local filesystem to store TechDocs files.

  2. `techdocs.builder` is now required and can be set to `'local'` or `'external'`. (Set it to `'local'` for now, since CI/CD build
     workflow for TechDocs will be available soon (in few weeks)).
     If builder is set to 'local' and you open a TechDocs page, `techdocs-backend` will try to generate the docs, publish to storage and
     show the generated docs afterwords.
     If builder is set to `'external'`, `techdocs-backend` will only fetch the docs and will NOT try to generate and publish. In this case of `'external'`,
     we assume that docs are being built in the CI/CD pipeline of the repository.
     TechDocs will not assume a default value for `techdocs.builder`. It is better to explicitly define it in the `app-config.yaml`.

  3. When configuring TechDocs in your backend, there is a difference in how a new publisher is created.

  ```
  ---  const publisher = new LocalPublish(logger, discovery);
  +++  const publisher = Publisher.fromConfig(config, logger, discovery);
  ```

  Based on the config `techdocs.publisher.type`, the publisher could be either Local publisher or Google Cloud Storage publisher.

  4. `techdocs.storageUrl` is now a required config. Should be `http://localhost:7000/api/techdocs/static/docs` in most setups.

  5. Parts of `@backstage/plugin-techdocs-backend` have been moved to a new package `@backstage/techdocs-common` to generate docs. Also to publish docs
     to-and-fro between TechDocs and a storage (either local or external). However, a Backstage app does NOT need to import the `techdocs-common` package -
     app should only import `@backstage/plugin-techdocs` and `@backstage/plugin-techdocs-backend`.

  _Patch changes_

  1. See all of TechDocs config options and its documentation https://backstage.io/docs/features/techdocs/configuration

  2. Logic about serving static files and metadata retrieval have been abstracted away from the router in `techdocs-backend` to the instance of publisher.

  3. Removed Material UI Spinner from TechDocs header. Spinners cause unnecessary UX distraction.
     Case 1 (when docs are built and are to be served): Spinners appear for a split second before the name of site shows up. This unnecessarily distracts eyes because spinners increase the size of the Header. A dot (.) would do fine. Definitely more can be done.
     Case 2 (when docs are being generated): There is already a linear progress bar (which is recommended in Storybook).

### Patch Changes

- Updated dependencies [c911061b7]
- Updated dependencies [dae4f3983]
- Updated dependencies [1d1c2860f]
- Updated dependencies [0e6298f7e]
- Updated dependencies [4eafdec4a]
- Updated dependencies [ac3560b42]
  - @backstage/catalog-model@0.6.0
  - @backstage/techdocs-common@0.2.0
  - @backstage/backend-common@0.4.1

## 0.3.2

### Patch Changes

- 1e22f8e0b: Unify `dockerode` library and type dependency versions
- Updated dependencies [38e24db00]
- Updated dependencies [e3bd9fc2f]
- Updated dependencies [12bbd748c]
- Updated dependencies [83b6e0c1f]
- Updated dependencies [e3bd9fc2f]
  - @backstage/backend-common@0.4.0
  - @backstage/config@0.1.2
  - @backstage/catalog-model@0.5.0

## 0.3.1

### Patch Changes

- ae95c7ff3: Update URL auth format for GitLab clone
- Updated dependencies [612368274]
- Updated dependencies [08835a61d]
- Updated dependencies [a9fd599f7]
- Updated dependencies [bcc211a08]
  - @backstage/backend-common@0.3.3
  - @backstage/catalog-model@0.4.0

## 0.3.0

### Minor Changes

- 4b53294a6: - Use techdocs annotation to add repo_url if missing in mkdocs.yml. Having repo_url creates a Edit button on techdocs pages.
  - techdocs-backend: API endpoint `/metadata/mkdocs/*` renamed to `/metadata/techdocs/*`

### Patch Changes

- Updated dependencies [3aa7efb3f]
- Updated dependencies [ab94c9542]
- Updated dependencies [2daf18e80]
- Updated dependencies [069cda35f]
- Updated dependencies [b3d4e4e57]
  - @backstage/backend-common@0.3.2
  - @backstage/catalog-model@0.3.1

## 0.2.2

### Patch Changes

- Updated dependencies [1166fcc36]
- Updated dependencies [bff3305aa]
- Updated dependencies [1185919f3]
- Updated dependencies [b47dce06f]
  - @backstage/catalog-model@0.3.0
  - @backstage/backend-common@0.3.1

## 0.2.1

### Patch Changes

- Updated dependencies [1722cb53c]
- Updated dependencies [1722cb53c]
- Updated dependencies [7b37e6834]
- Updated dependencies [8e2effb53]
  - @backstage/backend-common@0.3.0

## 0.2.0

### Minor Changes

- 6d29605db: Change the default backend plugin mount point to /api
- 5249594c5: Add service discovery interface and implement for single host deployments

  Fixes #1847, #2596

  Went with an interface similar to the frontend DiscoveryApi, since it's dead simple but still provides a lot of flexibility in the implementation.

  Also ended up with two different methods, one for internal endpoint discovery and one for external. The two use-cases are explained a bit more in the docs, but basically it's service-to-service vs callback URLs.

  This did get me thinking about uniqueness and that we're heading towards a global namespace for backend plugin IDs. That's probably fine, but if we're happy with that we should leverage it a bit more to simplify the backend setup. For example we'd have each plugin provide its own ID and not manually mount on paths in the backend.

  Draft until we're happy with the implementation, then I can add more docs and changelog entry. Also didn't go on a thorough hunt for places where discovery can be used, but I don't think there are many since it's been pretty awkward to do service-to-service communication.

- 5a920c6e4: Updated naming of environment variables. New pattern [NAME]\_TOKEN for GitHub, GitLab, Azure & GitHub Enterprise access tokens.

  ### Detail:

  - Previously we have to export same token for both, catalog & scaffolder

  ```bash
  export GITHUB_ACCESS_TOKEN=foo
  export GITHUB_PRIVATE_TOKEN=foo
  ```

  with latest changes, only single export is sufficient.

  ```bash
  export GITHUB_TOKEN=foo
  export GITLAB_TOKEN=foo
  export GHE_TOKEN=foo
  export AZURE_TOKEN=foo
  ```

  ### list:

  <table>
    <tr>
      <th>Old name</th>
      <th>New name</th>
    </tr>
    <tr>
      <td>GITHUB_ACCESS_TOKEN</td>
      <td>GITHUB_TOKEN</td>
    </tr>
    <tr>
      <td>GITHUB_PRIVATE_TOKEN</td>
      <td>GITHUB_TOKEN</td>
    </tr>
    <tr>
      <td>GITLAB_ACCESS_TOKEN</td>
      <td>GITLAB_TOKEN</td>
    </tr>
    <tr>
      <td>GITLAB_PRIVATE_TOKEN</td>
      <td>GITLAB_TOKEN</td>
    </tr>
    <tr>
      <td>AZURE_PRIVATE_TOKEN</td>
      <td>AZURE_TOKEN</td>
    </tr>
    <tr>
      <td>GHE_PRIVATE_TOKEN</td>
      <td>GHE_TOKEN</td>
    </tr>
  </table>

### Patch Changes

- 22ff8fba5: Replacing the hard coded `baseApiUrl` by reading the value from configuration to enable private GitHub setup for TechDocs.
- Updated dependencies [3a4236570]
- Updated dependencies [e0be86b6f]
- Updated dependencies [f70a52868]
- Updated dependencies [12b5fe940]
- Updated dependencies [5249594c5]
- Updated dependencies [56e4eb589]
- Updated dependencies [e37c0a005]
- Updated dependencies [a768a07fb]
- Updated dependencies [f00ca3cb8]
- Updated dependencies [6579769df]
- Updated dependencies [5adfc005e]
- Updated dependencies [8c2b76e45]
- Updated dependencies [440a17b39]
- Updated dependencies [fa56f4615]
- Updated dependencies [8afce088a]
- Updated dependencies [b3d57961c]
- Updated dependencies [7bbeb049f]
  - @backstage/catalog-model@0.2.0
  - @backstage/backend-common@0.2.0<|MERGE_RESOLUTION|>--- conflicted
+++ resolved
@@ -1,7 +1,5 @@
 # @backstage/plugin-techdocs-backend
 
-<<<<<<< HEAD
-=======
 ## 1.7.0-next.3
 
 ### Patch Changes
@@ -97,7 +95,6 @@
   - @backstage/plugin-search-common@1.2.5
   - @backstage/plugin-techdocs-node@1.7.6-next.0
 
->>>>>>> 1e3c6889
 ## 1.6.5
 
 ### Patch Changes
