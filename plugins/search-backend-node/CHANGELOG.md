--- conflicted
+++ resolved
@@ -1,7 +1,5 @@
 # @backstage/plugin-search-backend-node
 
-<<<<<<< HEAD
-=======
 ## 1.2.7-next.3
 
 ### Patch Changes
@@ -54,7 +52,6 @@
   - @backstage/plugin-permission-common@0.7.7
   - @backstage/plugin-search-common@1.2.5
 
->>>>>>> 1e3c6889
 ## 1.2.4
 
 ### Patch Changes
