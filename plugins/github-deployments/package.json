{
  "name": "@backstage/plugin-github-deployments",
  "description": "A Backstage plugin that integrates towards GitHub Deployments",
<<<<<<< HEAD
  "version": "0.1.52",
=======
  "version": "0.1.55-next.3",
>>>>>>> 1e3c6889
  "main": "src/index.ts",
  "types": "src/index.ts",
  "license": "Apache-2.0",
  "publishConfig": {
    "access": "public",
    "main": "dist/index.esm.js",
    "types": "dist/index.d.ts"
  },
  "backstage": {
    "role": "frontend-plugin"
  },
  "homepage": "https://backstage.io",
  "repository": {
    "type": "git",
    "url": "https://github.com/backstage/backstage",
    "directory": "plugins/github-deployments"
  },
  "sideEffects": false,
  "scripts": {
    "build": "backstage-cli package build",
    "start": "backstage-cli package start",
    "lint": "backstage-cli package lint",
    "test": "backstage-cli package test",
    "prepack": "backstage-cli package prepack",
    "postpack": "backstage-cli package postpack",
    "clean": "backstage-cli package clean"
  },
  "dependencies": {
    "@backstage/catalog-model": "workspace:^",
    "@backstage/core-components": "workspace:^",
    "@backstage/core-plugin-api": "workspace:^",
    "@backstage/errors": "workspace:^",
    "@backstage/integration": "workspace:^",
    "@backstage/integration-react": "workspace:^",
    "@backstage/plugin-catalog-react": "workspace:^",
    "@backstage/theme": "workspace:^",
    "@material-ui/core": "^4.12.2",
    "@material-ui/icons": "^4.9.1",
    "@material-ui/lab": "4.0.0-alpha.61",
    "@octokit/graphql": "^5.0.0",
    "@types/react": "^16.13.1 || ^17.0.0",
    "luxon": "^3.0.0",
    "react-use": "^17.2.4"
  },
  "peerDependencies": {
    "react": "^16.13.1 || ^17.0.0",
    "react-dom": "^16.13.1 || ^17.0.0",
    "react-router-dom": "6.0.0-beta.0 || ^6.3.0"
  },
  "devDependencies": {
    "@backstage/cli": "workspace:^",
    "@backstage/core-app-api": "workspace:^",
    "@backstage/dev-utils": "workspace:^",
    "@backstage/test-utils": "workspace:^",
    "@testing-library/dom": "^8.0.0",
    "@testing-library/jest-dom": "^5.10.1",
    "@testing-library/react": "^12.1.3",
    "@testing-library/user-event": "^14.0.0",
    "msw": "^1.0.0"
  },
  "files": [
    "dist"
  ]
}<|MERGE_RESOLUTION|>--- conflicted
+++ resolved
@@ -1,11 +1,7 @@
 {
   "name": "@backstage/plugin-github-deployments",
   "description": "A Backstage plugin that integrates towards GitHub Deployments",
-<<<<<<< HEAD
-  "version": "0.1.52",
-=======
   "version": "0.1.55-next.3",
->>>>>>> 1e3c6889
   "main": "src/index.ts",
   "types": "src/index.ts",
   "license": "Apache-2.0",
