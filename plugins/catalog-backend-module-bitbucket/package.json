{
  "name": "@backstage/plugin-catalog-backend-module-bitbucket",
  "description": "A Backstage catalog backend module that helps integrate towards Bitbucket",
<<<<<<< HEAD
  "version": "0.2.15",
=======
  "version": "0.2.18-next.3",
>>>>>>> 1e3c6889
  "deprecated": true,
  "main": "src/index.ts",
  "types": "src/index.ts",
  "license": "Apache-2.0",
  "publishConfig": {
    "access": "public",
    "main": "dist/index.cjs.js",
    "types": "dist/index.d.ts"
  },
  "backstage": {
    "role": "backend-plugin-module"
  },
  "homepage": "https://backstage.io",
  "repository": {
    "type": "git",
    "url": "https://github.com/backstage/backstage",
    "directory": "plugins/catalog-backend-module-bitbucket"
  },
  "keywords": [
    "backstage"
  ],
  "scripts": {
    "build": "backstage-cli package build",
    "lint": "backstage-cli package lint",
    "test": "backstage-cli package test",
    "prepack": "backstage-cli package prepack",
    "postpack": "backstage-cli package postpack",
    "clean": "backstage-cli package clean",
    "start": "backstage-cli package start"
  },
  "dependencies": {
    "@backstage/backend-common": "workspace:^",
    "@backstage/catalog-model": "workspace:^",
    "@backstage/config": "workspace:^",
    "@backstage/errors": "workspace:^",
    "@backstage/integration": "workspace:^",
    "@backstage/plugin-bitbucket-cloud-common": "workspace:^",
    "@backstage/plugin-catalog-node": "workspace:^",
    "@backstage/types": "workspace:^",
    "lodash": "^4.17.21",
    "node-fetch": "^2.6.7",
    "winston": "^3.2.1"
  },
  "devDependencies": {
    "@backstage/backend-test-utils": "workspace:^",
    "@backstage/cli": "workspace:^",
    "@types/lodash": "^4.14.151",
    "msw": "^1.0.0"
  },
  "files": [
    "dist"
  ]
}<|MERGE_RESOLUTION|>--- conflicted
+++ resolved
@@ -1,11 +1,7 @@
 {
   "name": "@backstage/plugin-catalog-backend-module-bitbucket",
   "description": "A Backstage catalog backend module that helps integrate towards Bitbucket",
-<<<<<<< HEAD
-  "version": "0.2.15",
-=======
   "version": "0.2.18-next.3",
->>>>>>> 1e3c6889
   "deprecated": true,
   "main": "src/index.ts",
   "types": "src/index.ts",
