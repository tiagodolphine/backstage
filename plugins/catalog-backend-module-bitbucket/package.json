--- conflicted
+++ resolved
@@ -1,11 +1,7 @@
 {
   "name": "@backstage/plugin-catalog-backend-module-bitbucket",
   "description": "A Backstage catalog backend module that helps integrate towards Bitbucket",
-<<<<<<< HEAD
-  "version": "0.2.15",
-=======
   "version": "0.2.17-next.0",
->>>>>>> 413caa19
   "deprecated": true,
   "main": "src/index.ts",
   "types": "src/index.ts",
