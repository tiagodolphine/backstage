# @backstage/plugin-jenkins-backend

<<<<<<< HEAD
=======
## 0.2.6-next.2

### Patch Changes

- Updated dependencies
  - @backstage/config@1.1.0-next.1
  - @backstage/backend-common@0.19.5-next.2
  - @backstage/plugin-auth-node@0.3.0-next.2
  - @backstage/plugin-permission-node@0.7.14-next.2
  - @backstage/catalog-model@1.4.2-next.1
  - @backstage/plugin-permission-common@0.7.8-next.1
  - @backstage/catalog-client@1.4.4-next.1
  - @backstage/errors@1.2.1
  - @backstage/plugin-jenkins-common@0.1.19-next.1

## 0.2.6-next.1

### Patch Changes

- Updated dependencies
  - @backstage/config@1.1.0-next.0
  - @backstage/backend-common@0.19.5-next.1
  - @backstage/catalog-model@1.4.2-next.0
  - @backstage/plugin-auth-node@0.3.0-next.1
  - @backstage/plugin-permission-common@0.7.8-next.0
  - @backstage/plugin-permission-node@0.7.14-next.1
  - @backstage/catalog-client@1.4.4-next.0
  - @backstage/errors@1.2.1
  - @backstage/plugin-jenkins-common@0.1.19-next.0

## 0.2.5-next.0

### Patch Changes

- Updated dependencies
  - @backstage/plugin-auth-node@0.3.0-next.0
  - @backstage/backend-common@0.19.4-next.0
  - @backstage/catalog-client@1.4.3
  - @backstage/catalog-model@1.4.1
  - @backstage/config@1.0.8
  - @backstage/errors@1.2.1
  - @backstage/plugin-jenkins-common@0.1.18
  - @backstage/plugin-permission-common@0.7.7
  - @backstage/plugin-permission-node@0.7.13-next.0

>>>>>>> f4e1ea3c
## 0.2.3

### Patch Changes

- 12a8c94eda8d: Add package repository and homepage metadata
- 4b82382ed8c2: Fixed invalid configuration schema. The configuration schema may be more strict as a result.
- Updated dependencies
  - @backstage/backend-common@0.19.2
  - @backstage/plugin-jenkins-common@0.1.18
  - @backstage/plugin-auth-node@0.2.17
  - @backstage/plugin-permission-node@0.7.11
  - @backstage/catalog-client@1.4.3
  - @backstage/catalog-model@1.4.1
  - @backstage/config@1.0.8
  - @backstage/errors@1.2.1
  - @backstage/plugin-permission-common@0.7.7

## 0.2.3-next.2

### Patch Changes

- Updated dependencies
  - @backstage/backend-common@0.19.2-next.2
  - @backstage/plugin-permission-node@0.7.11-next.2
  - @backstage/plugin-auth-node@0.2.17-next.2

## 0.2.3-next.1

### Patch Changes

- 12a8c94eda8d: Add package repository and homepage metadata
- 4b82382ed8c2: Fixed invalid configuration schema. The configuration schema may be more strict as a result.
- Updated dependencies
  - @backstage/backend-common@0.19.2-next.1
  - @backstage/plugin-jenkins-common@0.1.18-next.0
  - @backstage/plugin-auth-node@0.2.17-next.1
  - @backstage/plugin-permission-node@0.7.11-next.1
  - @backstage/catalog-client@1.4.3
  - @backstage/catalog-model@1.4.1
  - @backstage/config@1.0.8
  - @backstage/errors@1.2.1
  - @backstage/plugin-permission-common@0.7.7

## 0.2.3-next.0

### Patch Changes

- Updated dependencies
  - @backstage/backend-common@0.19.2-next.0
  - @backstage/catalog-client@1.4.3
  - @backstage/catalog-model@1.4.1
  - @backstage/config@1.0.8
  - @backstage/errors@1.2.1
  - @backstage/plugin-auth-node@0.2.17-next.0
  - @backstage/plugin-jenkins-common@0.1.17
  - @backstage/plugin-permission-common@0.7.7
  - @backstage/plugin-permission-node@0.7.11-next.0

## 0.2.2

### Patch Changes

- Updated dependencies
  - @backstage/errors@1.2.1
  - @backstage/backend-common@0.19.1
  - @backstage/catalog-client@1.4.3
  - @backstage/catalog-model@1.4.1
  - @backstage/config@1.0.8
  - @backstage/plugin-auth-node@0.2.16
  - @backstage/plugin-jenkins-common@0.1.17
  - @backstage/plugin-permission-common@0.7.7
  - @backstage/plugin-permission-node@0.7.10

## 0.2.2-next.0

### Patch Changes

- Updated dependencies
  - @backstage/errors@1.2.1-next.0
  - @backstage/backend-common@0.19.1-next.0
  - @backstage/catalog-client@1.4.3-next.0
  - @backstage/catalog-model@1.4.1-next.0
  - @backstage/config@1.0.8
  - @backstage/plugin-auth-node@0.2.16-next.0
  - @backstage/plugin-jenkins-common@0.1.17-next.0
  - @backstage/plugin-permission-common@0.7.7-next.0
  - @backstage/plugin-permission-node@0.7.10-next.0

## 0.2.1

### Patch Changes

- 0f93b6707e04: Don't expose username and authentication header if configured.
- 6c244b42cb06: Expose permissions through the metadata endpoint.
- Updated dependencies
  - @backstage/backend-common@0.19.0
  - @backstage/catalog-client@1.4.2
  - @backstage/plugin-jenkins-common@0.1.16
  - @backstage/catalog-model@1.4.0
  - @backstage/errors@1.2.0
  - @backstage/plugin-auth-node@0.2.15
  - @backstage/plugin-permission-node@0.7.9
  - @backstage/config@1.0.8
  - @backstage/plugin-permission-common@0.7.6

## 0.2.1-next.2

### Patch Changes

- Updated dependencies
  - @backstage/backend-common@0.19.0-next.2
  - @backstage/catalog-model@1.4.0-next.1
  - @backstage/catalog-client@1.4.2-next.2
  - @backstage/config@1.0.7
  - @backstage/errors@1.2.0-next.0
  - @backstage/plugin-auth-node@0.2.15-next.2
  - @backstage/plugin-jenkins-common@0.1.16-next.2
  - @backstage/plugin-permission-common@0.7.6-next.0
  - @backstage/plugin-permission-node@0.7.9-next.2

## 0.2.1-next.1

### Patch Changes

- 0f93b6707e04: Don't expose username and authentication header if configured.
- Updated dependencies
  - @backstage/backend-common@0.19.0-next.1
  - @backstage/errors@1.2.0-next.0
  - @backstage/catalog-model@1.4.0-next.0
  - @backstage/plugin-auth-node@0.2.15-next.1
  - @backstage/plugin-permission-node@0.7.9-next.1
  - @backstage/catalog-client@1.4.2-next.1
  - @backstage/plugin-permission-common@0.7.6-next.0
  - @backstage/config@1.0.7
  - @backstage/plugin-jenkins-common@0.1.16-next.1

## 0.2.1-next.0

### Patch Changes

- 6c244b42cb06: Expose permissions through the metadata endpoint.
- Updated dependencies
  - @backstage/catalog-client@1.4.2-next.0
  - @backstage/plugin-jenkins-common@0.1.16-next.0
  - @backstage/backend-common@0.18.6-next.0
  - @backstage/config@1.0.7
  - @backstage/catalog-model@1.3.0
  - @backstage/errors@1.1.5
  - @backstage/plugin-auth-node@0.2.15-next.0
  - @backstage/plugin-permission-common@0.7.5
  - @backstage/plugin-permission-node@0.7.9-next.0

## 0.2.0

### Minor Changes

- cf95c5137c9: Updated rebuild to use Jenkins API replay build, which works for Jenkins jobs that have required parameters. Jenkins SDK could not be used for this request because it does not have support for replay.

  Added link to view build in Jenkins CI/CD table action column.

### Patch Changes

- 670a2dd6f4e: Fix handling of slashes in branch names
- Updated dependencies
  - @backstage/backend-common@0.18.5
  - @backstage/plugin-auth-node@0.2.14
  - @backstage/catalog-client@1.4.1
  - @backstage/catalog-model@1.3.0
  - @backstage/config@1.0.7
  - @backstage/errors@1.1.5
  - @backstage/plugin-jenkins-common@0.1.15
  - @backstage/plugin-permission-common@0.7.5

## 0.1.35-next.1

### Patch Changes

- 670a2dd6f4e: Fix handling of slashes in branch names
- Updated dependencies
  - @backstage/backend-common@0.18.5-next.1
  - @backstage/plugin-auth-node@0.2.14-next.1
  - @backstage/config@1.0.7

## 0.1.35-next.0

### Patch Changes

- Updated dependencies
  - @backstage/backend-common@0.18.5-next.0
  - @backstage/plugin-auth-node@0.2.14-next.0
  - @backstage/catalog-client@1.4.1
  - @backstage/catalog-model@1.3.0
  - @backstage/config@1.0.7
  - @backstage/errors@1.1.5
  - @backstage/plugin-jenkins-common@0.1.15
  - @backstage/plugin-permission-common@0.7.5

## 0.1.34

### Patch Changes

- Updated dependencies
  - @backstage/backend-common@0.18.4
  - @backstage/catalog-client@1.4.1
  - @backstage/plugin-permission-common@0.7.5
  - @backstage/catalog-model@1.3.0
  - @backstage/plugin-auth-node@0.2.13
  - @backstage/config@1.0.7
  - @backstage/errors@1.1.5
  - @backstage/plugin-jenkins-common@0.1.15

## 0.1.34-next.3

### Patch Changes

- Updated dependencies
  - @backstage/catalog-model@1.3.0-next.0
  - @backstage/backend-common@0.18.4-next.2
  - @backstage/catalog-client@1.4.1-next.1
  - @backstage/config@1.0.7
  - @backstage/errors@1.1.5
  - @backstage/plugin-auth-node@0.2.13-next.2
  - @backstage/plugin-jenkins-common@0.1.15-next.1
  - @backstage/plugin-permission-common@0.7.5-next.0

## 0.1.34-next.2

### Patch Changes

- Updated dependencies
  - @backstage/backend-common@0.18.4-next.2
  - @backstage/catalog-client@1.4.1-next.0
  - @backstage/catalog-model@1.2.1
  - @backstage/config@1.0.7
  - @backstage/errors@1.1.5
  - @backstage/plugin-auth-node@0.2.13-next.2
  - @backstage/plugin-jenkins-common@0.1.15-next.0
  - @backstage/plugin-permission-common@0.7.5-next.0

## 0.1.34-next.1

### Patch Changes

- Updated dependencies
  - @backstage/plugin-permission-common@0.7.5-next.0
  - @backstage/backend-common@0.18.4-next.1
  - @backstage/catalog-client@1.4.0
  - @backstage/catalog-model@1.2.1
  - @backstage/config@1.0.7
  - @backstage/errors@1.1.5
  - @backstage/plugin-auth-node@0.2.13-next.1
  - @backstage/plugin-jenkins-common@0.1.15-next.0

## 0.1.34-next.0

### Patch Changes

- Updated dependencies
  - @backstage/backend-common@0.18.4-next.0
  - @backstage/config@1.0.7
  - @backstage/catalog-client@1.4.0
  - @backstage/catalog-model@1.2.1
  - @backstage/errors@1.1.5
  - @backstage/plugin-auth-node@0.2.13-next.0
  - @backstage/plugin-jenkins-common@0.1.14
  - @backstage/plugin-permission-common@0.7.4

## 0.1.33

### Patch Changes

- 52b0022dab7: Updated dependency `msw` to `^1.0.0`.
- Updated dependencies
  - @backstage/catalog-client@1.4.0
  - @backstage/plugin-auth-node@0.2.12
  - @backstage/backend-common@0.18.3
  - @backstage/errors@1.1.5
  - @backstage/catalog-model@1.2.1
  - @backstage/plugin-jenkins-common@0.1.14
  - @backstage/plugin-permission-common@0.7.4
  - @backstage/config@1.0.7

## 0.1.33-next.2

### Patch Changes

- Updated dependencies
  - @backstage/plugin-auth-node@0.2.12-next.2
  - @backstage/backend-common@0.18.3-next.2
  - @backstage/config@1.0.7-next.0

## 0.1.33-next.1

### Patch Changes

- 52b0022dab7: Updated dependency `msw` to `^1.0.0`.
- Updated dependencies
  - @backstage/errors@1.1.5-next.0
  - @backstage/backend-common@0.18.3-next.1
  - @backstage/catalog-client@1.4.0-next.1
  - @backstage/plugin-auth-node@0.2.12-next.1
  - @backstage/plugin-permission-common@0.7.4-next.0
  - @backstage/config@1.0.7-next.0
  - @backstage/catalog-model@1.2.1-next.1
  - @backstage/plugin-jenkins-common@0.1.14-next.1

## 0.1.33-next.0

### Patch Changes

- Updated dependencies
  - @backstage/catalog-client@1.4.0-next.0
  - @backstage/backend-common@0.18.3-next.0
  - @backstage/catalog-model@1.2.1-next.0
  - @backstage/plugin-jenkins-common@0.1.14-next.0
  - @backstage/config@1.0.6
  - @backstage/errors@1.1.4
  - @backstage/plugin-auth-node@0.2.12-next.0
  - @backstage/plugin-permission-common@0.7.3

## 0.1.32

### Patch Changes

- Updated dependencies
  - @backstage/backend-common@0.18.2
  - @backstage/catalog-model@1.2.0
  - @backstage/catalog-client@1.3.1
  - @backstage/config@1.0.6
  - @backstage/errors@1.1.4
  - @backstage/plugin-auth-node@0.2.11
  - @backstage/plugin-jenkins-common@0.1.13
  - @backstage/plugin-permission-common@0.7.3

## 0.1.32-next.2

### Patch Changes

- Updated dependencies
  - @backstage/backend-common@0.18.2-next.2
  - @backstage/catalog-model@1.2.0-next.1
  - @backstage/plugin-auth-node@0.2.11-next.2
  - @backstage/catalog-client@1.3.1-next.1
  - @backstage/config@1.0.6
  - @backstage/errors@1.1.4
  - @backstage/plugin-jenkins-common@0.1.13-next.1
  - @backstage/plugin-permission-common@0.7.3

## 0.1.32-next.1

### Patch Changes

- Updated dependencies
  - @backstage/backend-common@0.18.2-next.1
  - @backstage/catalog-client@1.3.1-next.0
  - @backstage/catalog-model@1.1.6-next.0
  - @backstage/config@1.0.6
  - @backstage/errors@1.1.4
  - @backstage/plugin-auth-node@0.2.11-next.1
  - @backstage/plugin-jenkins-common@0.1.13-next.0
  - @backstage/plugin-permission-common@0.7.3

## 0.1.32-next.0

### Patch Changes

- Updated dependencies
  - @backstage/catalog-model@1.1.6-next.0
  - @backstage/backend-common@0.18.2-next.0
  - @backstage/catalog-client@1.3.1-next.0
  - @backstage/plugin-auth-node@0.2.11-next.0
  - @backstage/plugin-jenkins-common@0.1.13-next.0

## 0.1.30

### Patch Changes

- Updated dependencies
  - @backstage/backend-common@0.18.0
  - @backstage/catalog-model@1.1.5
  - @backstage/catalog-client@1.3.0
  - @backstage/config@1.0.6
  - @backstage/errors@1.1.4
  - @backstage/plugin-auth-node@0.2.9
  - @backstage/plugin-jenkins-common@0.1.12
  - @backstage/plugin-permission-common@0.7.3

## 0.1.30-next.2

### Patch Changes

- Updated dependencies
  - @backstage/backend-common@0.18.0-next.1
  - @backstage/catalog-client@1.3.0-next.2
  - @backstage/plugin-auth-node@0.2.9-next.1
  - @backstage/catalog-model@1.1.5-next.1
  - @backstage/config@1.0.6-next.0
  - @backstage/errors@1.1.4
  - @backstage/plugin-jenkins-common@0.1.12-next.1
  - @backstage/plugin-permission-common@0.7.3-next.0

## 0.1.30-next.1

### Patch Changes

- Updated dependencies
  - @backstage/backend-common@0.18.0-next.0
  - @backstage/config@1.0.6-next.0
  - @backstage/catalog-client@1.3.0-next.1
  - @backstage/catalog-model@1.1.5-next.1
  - @backstage/errors@1.1.4
  - @backstage/plugin-auth-node@0.2.9-next.0
  - @backstage/plugin-jenkins-common@0.1.12-next.1
  - @backstage/plugin-permission-common@0.7.3-next.0

## 0.1.30-next.0

### Patch Changes

- Updated dependencies
  - @backstage/catalog-model@1.1.5-next.0
  - @backstage/catalog-client@1.3.0-next.0
  - @backstage/backend-common@0.17.0
  - @backstage/config@1.0.5
  - @backstage/errors@1.1.4
  - @backstage/plugin-auth-node@0.2.8
  - @backstage/plugin-jenkins-common@0.1.12-next.0
  - @backstage/plugin-permission-common@0.7.2

## 0.1.29

### Patch Changes

- cfe2b98fbe: Remove unnecessary dependency `promise-any-polyfill`.
- 3280711113: Updated dependency `msw` to `^0.49.0`.
- 9447b0fb46: added support for standalone jenkins projects
- Updated dependencies
  - @backstage/catalog-client@1.2.0
  - @backstage/backend-common@0.17.0
  - @backstage/plugin-permission-common@0.7.2
  - @backstage/errors@1.1.4
  - @backstage/plugin-auth-node@0.2.8
  - @backstage/catalog-model@1.1.4
  - @backstage/config@1.0.5
  - @backstage/plugin-jenkins-common@0.1.11

## 0.1.29-next.3

### Patch Changes

- Updated dependencies
  - @backstage/plugin-permission-common@0.7.2-next.2
  - @backstage/backend-common@0.17.0-next.3
  - @backstage/catalog-client@1.2.0-next.1
  - @backstage/catalog-model@1.1.4-next.1
  - @backstage/config@1.0.5-next.1
  - @backstage/errors@1.1.4-next.1
  - @backstage/plugin-auth-node@0.2.8-next.3
  - @backstage/plugin-jenkins-common@0.1.11-next.3

## 0.1.29-next.2

### Patch Changes

- Updated dependencies
  - @backstage/backend-common@0.17.0-next.2
  - @backstage/plugin-auth-node@0.2.8-next.2
  - @backstage/catalog-client@1.2.0-next.1
  - @backstage/catalog-model@1.1.4-next.1
  - @backstage/config@1.0.5-next.1
  - @backstage/errors@1.1.4-next.1
  - @backstage/plugin-jenkins-common@0.1.11-next.2
  - @backstage/plugin-permission-common@0.7.2-next.1

## 0.1.29-next.1

### Patch Changes

- cfe2b98fbe: Remove unnecessary dependency promise-any-polyfill
- Updated dependencies
  - @backstage/backend-common@0.17.0-next.1
  - @backstage/plugin-auth-node@0.2.8-next.1
  - @backstage/config@1.0.5-next.1
  - @backstage/catalog-client@1.2.0-next.1
  - @backstage/catalog-model@1.1.4-next.1
  - @backstage/errors@1.1.4-next.1
  - @backstage/plugin-jenkins-common@0.1.11-next.1
  - @backstage/plugin-permission-common@0.7.2-next.1

## 0.1.29-next.0

### Patch Changes

- 3280711113: Updated dependency `msw` to `^0.49.0`.
- Updated dependencies
  - @backstage/catalog-client@1.2.0-next.0
  - @backstage/backend-common@0.16.1-next.0
  - @backstage/plugin-auth-node@0.2.8-next.0
  - @backstage/plugin-permission-common@0.7.2-next.0
  - @backstage/catalog-model@1.1.4-next.0
  - @backstage/config@1.0.5-next.0
  - @backstage/errors@1.1.4-next.0
  - @backstage/plugin-jenkins-common@0.1.11-next.0

## 0.1.28

### Patch Changes

- Updated dependencies
  - @backstage/backend-common@0.16.0
  - @backstage/catalog-model@1.1.3
  - @backstage/plugin-auth-node@0.2.7
  - @backstage/plugin-permission-common@0.7.1
  - @backstage/catalog-client@1.1.2
  - @backstage/config@1.0.4
  - @backstage/errors@1.1.3
  - @backstage/plugin-jenkins-common@0.1.10

## 0.1.28-next.1

### Patch Changes

- Updated dependencies
  - @backstage/backend-common@0.16.0-next.1
  - @backstage/plugin-auth-node@0.2.7-next.1
  - @backstage/catalog-client@1.1.2-next.0
  - @backstage/catalog-model@1.1.3-next.0
  - @backstage/config@1.0.4-next.0
  - @backstage/errors@1.1.3-next.0
  - @backstage/plugin-jenkins-common@0.1.10-next.0
  - @backstage/plugin-permission-common@0.7.1-next.0

## 0.1.28-next.0

### Patch Changes

- Updated dependencies
  - @backstage/backend-common@0.16.0-next.0
  - @backstage/catalog-model@1.1.3-next.0
  - @backstage/plugin-auth-node@0.2.7-next.0
  - @backstage/plugin-permission-common@0.7.1-next.0
  - @backstage/catalog-client@1.1.2-next.0
  - @backstage/config@1.0.4-next.0
  - @backstage/errors@1.1.3-next.0
  - @backstage/plugin-jenkins-common@0.1.10-next.0

## 0.1.27

### Patch Changes

- b19ea927af: Fixed a bug where `extraRequestHeaders` configuration was ignored.
- Updated dependencies
  - @backstage/catalog-model@1.1.2
  - @backstage/backend-common@0.15.2
  - @backstage/plugin-auth-node@0.2.6
  - @backstage/plugin-permission-common@0.7.0
  - @backstage/catalog-client@1.1.1
  - @backstage/config@1.0.3
  - @backstage/errors@1.1.2
  - @backstage/plugin-jenkins-common@0.1.9

## 0.1.27-next.2

### Patch Changes

- Updated dependencies
  - @backstage/backend-common@0.15.2-next.2
  - @backstage/plugin-permission-common@0.7.0-next.2
  - @backstage/plugin-jenkins-common@0.1.9-next.2
  - @backstage/plugin-auth-node@0.2.6-next.2
  - @backstage/catalog-client@1.1.1-next.2
  - @backstage/catalog-model@1.1.2-next.2
  - @backstage/config@1.0.3-next.2
  - @backstage/errors@1.1.2-next.2

## 0.1.27-next.1

### Patch Changes

- Updated dependencies
  - @backstage/catalog-client@1.1.1-next.1
  - @backstage/backend-common@0.15.2-next.1
  - @backstage/catalog-model@1.1.2-next.1
  - @backstage/config@1.0.3-next.1
  - @backstage/errors@1.1.2-next.1
  - @backstage/plugin-auth-node@0.2.6-next.1
  - @backstage/plugin-jenkins-common@0.1.9-next.1
  - @backstage/plugin-permission-common@0.6.5-next.1

## 0.1.27-next.0

### Patch Changes

- b19ea927af: Fixed a bug where `extraRequestHeaders` configuration was ignored.
- Updated dependencies
  - @backstage/catalog-model@1.1.2-next.0
  - @backstage/catalog-client@1.1.1-next.0
  - @backstage/backend-common@0.15.2-next.0
  - @backstage/plugin-auth-node@0.2.6-next.0
  - @backstage/config@1.0.3-next.0
  - @backstage/errors@1.1.2-next.0
  - @backstage/plugin-jenkins-common@0.1.9-next.0
  - @backstage/plugin-permission-common@0.6.5-next.0

## 0.1.26

### Patch Changes

- 618c06f838: Add example on how to pass through permissions
- a966ed8385: Unwrap error message when getting projects
- 47952621dc: Extend configuration so that extra headers can be sent to jenkins instance
- d669d89206: Minor API signatures cleanup
- 667d917488: Updated dependency `msw` to `^0.47.0`.
- 87ec2ba4d6: Updated dependency `msw` to `^0.46.0`.
- 69ec1cf39f: Updated dependency `jenkins` to `^1.0.0`.
- bf5e9030eb: Updated dependency `msw` to `^0.45.0`.
- e55d855a6b: Jenkins plugin works again
- Updated dependencies
  - @backstage/backend-common@0.15.1
  - @backstage/plugin-auth-node@0.2.5
  - @backstage/catalog-client@1.1.0
  - @backstage/catalog-model@1.1.1
  - @backstage/config@1.0.2
  - @backstage/errors@1.1.1
  - @backstage/plugin-permission-common@0.6.4
  - @backstage/plugin-jenkins-common@0.1.8

## 0.1.26-next.3

### Patch Changes

- Updated dependencies
  - @backstage/catalog-client@1.1.0-next.2
  - @backstage/catalog-model@1.1.1-next.0
  - @backstage/config@1.0.2-next.0
  - @backstage/errors@1.1.1-next.0
  - @backstage/plugin-permission-common@0.6.4-next.2
  - @backstage/backend-common@0.15.1-next.3
  - @backstage/plugin-auth-node@0.2.5-next.3

## 0.1.26-next.2

### Patch Changes

- 47952621dc: Extend configuration so that extra headers can be sent to jenkins instance
- 667d917488: Updated dependency `msw` to `^0.47.0`.
- 87ec2ba4d6: Updated dependency `msw` to `^0.46.0`.
- Updated dependencies
  - @backstage/backend-common@0.15.1-next.2
  - @backstage/plugin-auth-node@0.2.5-next.2
  - @backstage/catalog-client@1.0.5-next.1
  - @backstage/plugin-permission-common@0.6.4-next.1

## 0.1.26-next.1

### Patch Changes

- d669d89206: Minor API signatures cleanup
- 69ec1cf39f: Updated dependency `jenkins` to `^1.0.0`.
- Updated dependencies
  - @backstage/plugin-auth-node@0.2.5-next.1
  - @backstage/backend-common@0.15.1-next.1

## 0.1.26-next.0

### Patch Changes

- bf5e9030eb: Updated dependency `msw` to `^0.45.0`.
- Updated dependencies
  - @backstage/backend-common@0.15.1-next.0
  - @backstage/catalog-client@1.0.5-next.0
  - @backstage/plugin-auth-node@0.2.5-next.0
  - @backstage/plugin-permission-common@0.6.4-next.0
  - @backstage/plugin-jenkins-common@0.1.8-next.0

## 0.1.25

### Patch Changes

- Updated dependencies
  - @backstage/backend-common@0.15.0
  - @backstage/plugin-auth-node@0.2.4
  - @backstage/plugin-jenkins-common@0.1.7

## 0.1.25-next.1

### Patch Changes

- Updated dependencies
  - @backstage/backend-common@0.15.0-next.1
  - @backstage/plugin-jenkins-common@0.1.7-next.0

## 0.1.25-next.0

### Patch Changes

- Updated dependencies
  - @backstage/backend-common@0.15.0-next.0
  - @backstage/plugin-auth-node@0.2.4-next.0

## 0.1.24

### Patch Changes

- 8747824221: feature: added support for multiple branches to the `JenkinsApi`
- a70869e775: Updated dependency `msw` to `^0.43.0`.
- 8006d0f9bf: Updated dependency `msw` to `^0.44.0`.
- Updated dependencies
  - @backstage/backend-common@0.14.1
  - @backstage/catalog-model@1.1.0
  - @backstage/catalog-client@1.0.4
  - @backstage/plugin-auth-node@0.2.3
  - @backstage/plugin-permission-common@0.6.3
  - @backstage/errors@1.1.0
  - @backstage/plugin-jenkins-common@0.1.6

## 0.1.24-next.3

### Patch Changes

- a70869e775: Updated dependency `msw` to `^0.43.0`.
- Updated dependencies
  - @backstage/backend-common@0.14.1-next.3
  - @backstage/catalog-client@1.0.4-next.2
  - @backstage/plugin-auth-node@0.2.3-next.2
  - @backstage/plugin-permission-common@0.6.3-next.1
  - @backstage/catalog-model@1.1.0-next.3

## 0.1.24-next.2

### Patch Changes

- 8747824221: feature: added support for multiple branches to the `JenkinsApi`
- Updated dependencies
  - @backstage/catalog-model@1.1.0-next.2
  - @backstage/backend-common@0.14.1-next.2

## 0.1.24-next.1

### Patch Changes

- Updated dependencies
  - @backstage/catalog-model@1.1.0-next.1
  - @backstage/backend-common@0.14.1-next.1
  - @backstage/errors@1.1.0-next.0
  - @backstage/catalog-client@1.0.4-next.1
  - @backstage/plugin-auth-node@0.2.3-next.1
  - @backstage/plugin-jenkins-common@0.1.6-next.0
  - @backstage/plugin-permission-common@0.6.3-next.0

## 0.1.24-next.0

### Patch Changes

- Updated dependencies
  - @backstage/backend-common@0.14.1-next.0
  - @backstage/catalog-model@1.1.0-next.0
  - @backstage/plugin-auth-node@0.2.3-next.0
  - @backstage/catalog-client@1.0.4-next.0

## 0.1.23

### Patch Changes

- 83f6a64d2c: bug fix: provide backstage token for rebuild api call
- 8f7b1835df: Updated dependency `msw` to `^0.41.0`.
- Updated dependencies
  - @backstage/backend-common@0.14.0
  - @backstage/plugin-auth-node@0.2.2
  - @backstage/catalog-client@1.0.3
  - @backstage/plugin-permission-common@0.6.2
  - @backstage/catalog-model@1.0.3
  - @backstage/plugin-jenkins-common@0.1.5

## 0.1.23-next.2

### Patch Changes

- Updated dependencies
  - @backstage/backend-common@0.14.0-next.2
  - @backstage/plugin-auth-node@0.2.2-next.2

## 0.1.23-next.1

### Patch Changes

- 83f6a64d2c: bug fix: provide backstage token for rebuild api call
- 8f7b1835df: Updated dependency `msw` to `^0.41.0`.
- Updated dependencies
  - @backstage/backend-common@0.13.6-next.1
  - @backstage/catalog-client@1.0.3-next.0
  - @backstage/plugin-auth-node@0.2.2-next.1
  - @backstage/plugin-permission-common@0.6.2-next.0
  - @backstage/catalog-model@1.0.3-next.0
  - @backstage/plugin-jenkins-common@0.1.5-next.0

## 0.1.23-next.0

### Patch Changes

- Updated dependencies
  - @backstage/backend-common@0.13.6-next.0
  - @backstage/plugin-auth-node@0.2.2-next.0

## 0.1.22

### Patch Changes

- 8cc75993a6: Fixed issue in `PermissionEvaluator` instance check that would cause unexpected "invalid union" errors.
- Updated dependencies
  - @backstage/backend-common@0.13.3
  - @backstage/config@1.0.1
  - @backstage/plugin-auth-node@0.2.1
  - @backstage/catalog-client@1.0.2
  - @backstage/catalog-model@1.0.2
  - @backstage/plugin-jenkins-common@0.1.4
  - @backstage/plugin-permission-common@0.6.1

## 0.1.22-next.1

### Patch Changes

- Updated dependencies
  - @backstage/backend-common@0.13.3-next.2
  - @backstage/config@1.0.1-next.0
  - @backstage/catalog-model@1.0.2-next.0
  - @backstage/plugin-auth-node@0.2.1-next.1
  - @backstage/plugin-permission-common@0.6.1-next.0
  - @backstage/catalog-client@1.0.2-next.0
  - @backstage/plugin-jenkins-common@0.1.4-next.0

## 0.1.22-next.0

### Patch Changes

- 8cc75993a6: Fixed issue in `PermissionEvaluator` instance check that would cause unexpected "invalid union" errors.
- Updated dependencies
  - @backstage/backend-common@0.13.3-next.0
  - @backstage/plugin-auth-node@0.2.1-next.0

## 0.1.20

### Patch Changes

- 1917923ab8: Use `PermissionEvaluator` instead of `PermissionAuthorizer`, which is now deprecated.
- b013de3f50: feature: provide access token to JenkinsInstanceConfig. It can be passed to other backend calls if authentication enabled. DefaultJenkinsInfoProvider sends always this token to catalog api if access token exists.
- ca91107110: Fixed possible type error if jenkins response contains null values
- 71f8708f00: Make `resourceRef` required in `JenkinsApi` to match usage.
- Updated dependencies
  - @backstage/plugin-permission-common@0.6.0
  - @backstage/catalog-model@1.0.1
  - @backstage/plugin-auth-node@0.2.0
  - @backstage/backend-common@0.13.2
  - @backstage/plugin-jenkins-common@0.1.3
  - @backstage/catalog-client@1.0.1

## 0.1.20-next.2

### Patch Changes

- 1917923ab8: Use `PermissionEvaluator` instead of `PermissionAuthorizer`, which is now deprecated.
- b013de3f50: feature: provide access token to JenkinsInstanceConfig. It can be passed to other backend calls if authentication enabled. DefaultJenkinsInfoProvider sends always this token to catalog api if access token exists.
- Updated dependencies
  - @backstage/plugin-permission-common@0.6.0-next.1
  - @backstage/backend-common@0.13.2-next.2

## 0.1.20-next.1

### Patch Changes

- ca91107110: Fixed possible type error if jenkins response contains null values
- Updated dependencies
  - @backstage/plugin-permission-common@0.6.0-next.0
  - @backstage/plugin-jenkins-common@0.1.3-next.1
  - @backstage/backend-common@0.13.2-next.1

## 0.1.20-next.0

### Patch Changes

- 71f8708f00: Make `resourceRef` required in `JenkinsApi` to match usage.
- Updated dependencies
  - @backstage/catalog-model@1.0.1-next.0
  - @backstage/plugin-auth-node@0.2.0-next.0
  - @backstage/backend-common@0.13.2-next.0
  - @backstage/catalog-client@1.0.1-next.0
  - @backstage/plugin-jenkins-common@0.1.3-next.0

## 0.1.19

### Patch Changes

- 89c7e47967: Minor README update
- f24ef7864e: Minor typo fixes
- Updated dependencies
  - @backstage/backend-common@0.13.1
  - @backstage/catalog-model@1.0.0
  - @backstage/catalog-client@1.0.0
  - @backstage/config@1.0.0
  - @backstage/errors@1.0.0
  - @backstage/plugin-permission-common@0.5.3
  - @backstage/plugin-auth-node@0.1.6
  - @backstage/plugin-jenkins-common@0.1.2

## 0.1.18

### Patch Changes

- Updated dependencies
  - @backstage/backend-common@0.13.0
  - @backstage/catalog-model@0.13.0
  - @backstage/catalog-client@0.9.0
  - @backstage/plugin-auth-node@0.1.5
  - @backstage/plugin-jenkins-common@0.1.1

## 0.1.18-next.0

### Patch Changes

- Updated dependencies
  - @backstage/backend-common@0.13.0-next.0
  - @backstage/catalog-model@0.13.0-next.0
  - @backstage/catalog-client@0.9.0-next.0
  - @backstage/plugin-auth-node@0.1.5-next.0
  - @backstage/plugin-jenkins-common@0.1.1-next.0

## 0.1.17

### Patch Changes

- 899f196af5: Use `getEntityByRef` instead of `getEntityByName` in the catalog client
- 23e1c17bba: Jenkins plugin supports permissions now. We have added a new permission, so you can manage the permission for the users.
  A new permission `jenkinsExecutePermission` is provided in `jenkins-common` package. This permission rule will be applied to check rebuild actions
  if user is allowed to execute this action.

  > We use 'catalog-entity' as a resource type, so you need to integrate a policy to handle catalog-entity resources

  > You need to use this permission in your permission policy to check the user role/rights and return
  > `AuthorizeResult.ALLOW` to allow rebuild action to logged user. (e.g: you can check if user or related group owns the entity)

- 36aa63022b: Use `CompoundEntityRef` instead of `EntityName`, and `getCompoundEntityRef` instead of `getEntityName`, from `@backstage/catalog-model`.
- Updated dependencies
  - @backstage/catalog-model@0.12.0
  - @backstage/catalog-client@0.8.0
  - @backstage/backend-common@0.12.0
  - @backstage/plugin-jenkins-common@0.1.0
  - @backstage/plugin-permission-common@0.5.2
  - @backstage/plugin-auth-node@0.1.4

## 0.1.16

### Patch Changes

- 67a7c02d26: Remove usages of `EntityRef` and `parseEntityName` from `@backstage/catalog-model`
- Updated dependencies
  - @backstage/backend-common@0.11.0
  - @backstage/catalog-model@0.11.0
  - @backstage/catalog-client@0.7.2

## 0.1.15

### Patch Changes

- Fix for the previous release with missing type declarations.
- Updated dependencies
  - @backstage/backend-common@0.10.9
  - @backstage/catalog-client@0.7.1
  - @backstage/catalog-model@0.10.1
  - @backstage/config@0.1.15

## 0.1.14

### Patch Changes

- c77c5c7eb6: Added `backstage.role` to `package.json`
- 377fce4677: The `DefaultJenkinsInfoProvider.fromConfig` now requires an implementation of the `CatalogApi` rather than a `CatalogClient` instance.
- Updated dependencies
  - @backstage/backend-common@0.10.8
  - @backstage/catalog-client@0.7.0
  - @backstage/catalog-model@0.10.0
  - @backstage/config@0.1.14

## 0.1.13

### Patch Changes

- Updated dependencies
  - @backstage/catalog-client@0.6.0
  - @backstage/backend-common@0.10.7

## 0.1.13-next.0

### Patch Changes

- Updated dependencies
  - @backstage/backend-common@0.10.7-next.0

## 0.1.12

### Patch Changes

- Updated dependencies
  - @backstage/backend-common@0.10.6

## 0.1.12-next.0

### Patch Changes

- Updated dependencies
  - @backstage/backend-common@0.10.6-next.0

## 0.1.11

### Patch Changes

- Updated dependencies
  - @backstage/backend-common@0.10.4
  - @backstage/config@0.1.13
  - @backstage/catalog-model@0.9.10
  - @backstage/catalog-client@0.5.5

## 0.1.11-next.0

### Patch Changes

- Updated dependencies
  - @backstage/backend-common@0.10.4-next.0
  - @backstage/config@0.1.13-next.0
  - @backstage/catalog-model@0.9.10-next.0
  - @backstage/catalog-client@0.5.5-next.0

## 0.1.10

### Patch Changes

- eb3fd85d3e: feature: add crumbIssuer option to Jenkins (optional) configuration, improve the UI to show a notification after executing the action re-build
- Updated dependencies
  - @backstage/backend-common@0.10.0
  - @backstage/catalog-client@0.5.3

## 0.1.9

### Patch Changes

- b055a6addc: Align on usage of `cross-fetch` vs `node-fetch` in frontend vs backend packages, and remove some unnecessary imports of either one of them
- Updated dependencies
  - @backstage/backend-common@0.9.12

## 0.1.8

### Patch Changes

- bab752e2b3: Change default port of backend from 7000 to 7007.

  This is due to the AirPlay Receiver process occupying port 7000 and preventing local Backstage instances on MacOS to start.

  You can change the port back to 7000 or any other value by providing an `app-config.yaml` with the following values:

  ```
  backend:
    listen: 0.0.0.0:7123
    baseUrl: http://localhost:7123
  ```

  More information can be found here: https://backstage.io/docs/conf/writing

- Updated dependencies
  - @backstage/backend-common@0.9.11

## 0.1.7

### Patch Changes

- e8a1c1afe2: Don't require a validation pattern for the Jenkins base URL.
- Updated dependencies
  - @backstage/backend-common@0.9.9
  - @backstage/catalog-client@0.5.1

## 0.1.6

### Patch Changes

- Updated dependencies
  - @backstage/catalog-model@0.9.4
  - @backstage/backend-common@0.9.6
  - @backstage/catalog-client@0.5.0

## 0.1.5

### Patch Changes

- Updated dependencies
  - @backstage/catalog-client@0.4.0
  - @backstage/catalog-model@0.9.3
  - @backstage/backend-common@0.9.4
  - @backstage/config@0.1.10

## 0.1.4

### Patch Changes

- 4c86555a2: Fix the case where lastBuild is null.
- Updated dependencies
  - @backstage/backend-common@0.9.0
  - @backstage/config@0.1.8

## 0.1.3

### Patch Changes

- efbb82dd3: Extract `JenkinsConfig` to make writing a custom `JenkinsInfoProvider` easier.
- Updated dependencies
  - @backstage/backend-common@0.8.10
  - @backstage/config@0.1.7

## 0.1.2

### Patch Changes

- eee05803a: Update `@backstage/backend-common` to `^0.8.6`
- Updated dependencies
  - @backstage/catalog-client@0.3.17
  - @backstage/backend-common@0.8.7<|MERGE_RESOLUTION|>--- conflicted
+++ resolved
@@ -1,7 +1,5 @@
 # @backstage/plugin-jenkins-backend
 
-<<<<<<< HEAD
-=======
 ## 0.2.6-next.2
 
 ### Patch Changes
@@ -47,7 +45,6 @@
   - @backstage/plugin-permission-common@0.7.7
   - @backstage/plugin-permission-node@0.7.13-next.0
 
->>>>>>> f4e1ea3c
 ## 0.2.3
 
 ### Patch Changes
