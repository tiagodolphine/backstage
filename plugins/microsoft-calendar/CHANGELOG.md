# @backstage/plugin-microsoft-calendar

<<<<<<< HEAD
=======
## 0.1.7-next.3

### Patch Changes

- 406b786a2a2c: Mark package as being free of side effects, allowing more optimized Webpack builds.
- Updated dependencies
  - @backstage/core-components@0.13.5-next.3
  - @backstage/core-plugin-api@1.6.0-next.3
  - @backstage/errors@1.2.2-next.0
  - @backstage/theme@0.4.2-next.0

## 0.1.7-next.2

### Patch Changes

- 8cec7664e146: Removed `@types/node` dependency
- 814feeed7343: Update to handle invalid luxon values
- Updated dependencies
  - @backstage/core-components@0.13.5-next.2
  - @backstage/core-plugin-api@1.6.0-next.2
  - @backstage/errors@1.2.1
  - @backstage/theme@0.4.1

## 0.1.7-next.1

### Patch Changes

- Updated dependencies
  - @backstage/core-components@0.13.5-next.1
  - @backstage/core-plugin-api@1.6.0-next.1
  - @backstage/errors@1.2.1
  - @backstage/theme@0.4.1

## 0.1.7-next.0

### Patch Changes

- 482bb5c0bbf8: Moved `@types/react` to be a regular dependency
- Updated dependencies
  - @backstage/core-plugin-api@1.6.0-next.0
  - @backstage/core-components@0.13.5-next.0
  - @backstage/errors@1.2.1
  - @backstage/theme@0.4.1

>>>>>>> 1e3c6889
## 0.1.6

### Patch Changes

- 12a8c94eda8d: Add package repository and homepage metadata
- eea2922e749a: README update - example of apiRef definition and fixed component name
- Updated dependencies
  - @backstage/core-components@0.13.4
  - @backstage/core-plugin-api@1.5.3
  - @backstage/errors@1.2.1
  - @backstage/theme@0.4.1

## 0.1.6-next.1

### Patch Changes

- 12a8c94eda8d: Add package repository and homepage metadata
- eea2922e749a: README update - example of apiRef definition and fixed component name
- Updated dependencies
  - @backstage/core-components@0.13.4-next.0
  - @backstage/core-plugin-api@1.5.3
  - @backstage/errors@1.2.1
  - @backstage/theme@0.4.1

## 0.1.6-next.0

### Patch Changes

- Updated dependencies
  - @backstage/core-components@0.13.4-next.0
  - @backstage/core-plugin-api@1.5.3
  - @backstage/errors@1.2.1
  - @backstage/theme@0.4.1

## 0.1.5

### Patch Changes

- Updated dependencies
  - @backstage/theme@0.4.1
  - @backstage/errors@1.2.1
  - @backstage/core-components@0.13.3
  - @backstage/core-plugin-api@1.5.3

## 0.1.5-next.2

### Patch Changes

- Updated dependencies
  - @backstage/theme@0.4.1-next.1
  - @backstage/core-plugin-api@1.5.3-next.1
  - @backstage/core-components@0.13.3-next.2
  - @backstage/errors@1.2.1-next.0

## 0.1.5-next.1

### Patch Changes

- Updated dependencies
  - @backstage/theme@0.4.1-next.0
  - @backstage/core-components@0.13.3-next.1
  - @backstage/core-plugin-api@1.5.3-next.0

## 0.1.5-next.0

### Patch Changes

- Updated dependencies
  - @backstage/errors@1.2.1-next.0
  - @backstage/core-components@0.13.3-next.0
  - @backstage/core-plugin-api@1.5.2
  - @backstage/theme@0.4.0

## 0.1.4

### Patch Changes

- Updated dependencies
  - @backstage/core-plugin-api@1.5.2
  - @backstage/core-components@0.13.2
  - @backstage/theme@0.4.0
  - @backstage/errors@1.2.0

## 0.1.4-next.3

### Patch Changes

- Updated dependencies
  - @backstage/core-components@0.13.2-next.3
  - @backstage/core-plugin-api@1.5.2-next.0
  - @backstage/errors@1.2.0-next.0
  - @backstage/theme@0.4.0-next.1

## 0.1.4-next.2

### Patch Changes

- Updated dependencies
  - @backstage/theme@0.4.0-next.1
  - @backstage/core-components@0.13.2-next.2
  - @backstage/core-plugin-api@1.5.2-next.0

## 0.1.4-next.1

### Patch Changes

- Updated dependencies
  - @backstage/errors@1.2.0-next.0
  - @backstage/core-components@0.13.2-next.1
  - @backstage/core-plugin-api@1.5.2-next.0
  - @backstage/theme@0.4.0-next.0

## 0.1.4-next.0

### Patch Changes

- Updated dependencies
  - @backstage/theme@0.4.0-next.0
  - @backstage/core-components@0.13.2-next.0
  - @backstage/core-plugin-api@1.5.1
  - @backstage/errors@1.1.5

## 0.1.3

### Patch Changes

- Updated dependencies
  - @backstage/theme@0.3.0
  - @backstage/core-components@0.13.1
  - @backstage/core-plugin-api@1.5.1
  - @backstage/errors@1.1.5

## 0.1.3-next.1

### Patch Changes

- Updated dependencies
  - @backstage/theme@0.3.0-next.0
  - @backstage/core-components@0.13.1-next.1
  - @backstage/core-plugin-api@1.5.1

## 0.1.3-next.0

### Patch Changes

- Updated dependencies
  - @backstage/core-components@0.13.1-next.0
  - @backstage/core-plugin-api@1.5.1

## 0.1.2

### Patch Changes

- e0c6e8b9c3c: Update peer dependencies
- Updated dependencies
  - @backstage/core-components@0.13.0
  - @backstage/theme@0.2.19
  - @backstage/core-plugin-api@1.5.1
  - @backstage/errors@1.1.5

## 0.1.2-next.3

### Patch Changes

- Updated dependencies
  - @backstage/core-components@0.13.0-next.3
  - @backstage/core-plugin-api@1.5.1-next.1
  - @backstage/errors@1.1.5
  - @backstage/theme@0.2.19-next.0

## 0.1.2-next.2

### Patch Changes

- Updated dependencies
  - @backstage/core-components@0.12.6-next.2
  - @backstage/core-plugin-api@1.5.1-next.1
  - @backstage/errors@1.1.5
  - @backstage/theme@0.2.19-next.0

## 0.1.2-next.1

### Patch Changes

- e0c6e8b9c3c: Update peer dependencies
- Updated dependencies
  - @backstage/core-components@0.12.6-next.1
  - @backstage/core-plugin-api@1.5.1-next.0
  - @backstage/theme@0.2.19-next.0
  - @backstage/errors@1.1.5

## 0.1.2-next.0

### Patch Changes

- Updated dependencies
  - @backstage/core-components@0.12.6-next.0
  - @backstage/core-plugin-api@1.5.0
  - @backstage/errors@1.1.5
  - @backstage/theme@0.2.18

## 0.1.1

### Patch Changes

- cb8ec97cdeb: Change black & white colors to be theme aware
- 52b0022dab7: Updated dependency `msw` to `^1.0.0`.
- Updated dependencies
  - @backstage/core-components@0.12.5
  - @backstage/errors@1.1.5
  - @backstage/core-plugin-api@1.5.0
  - @backstage/theme@0.2.18

## 0.1.1-next.2

### Patch Changes

- Updated dependencies
  - @backstage/core-components@0.12.5-next.2
  - @backstage/core-plugin-api@1.5.0-next.2

## 0.1.1-next.1

### Patch Changes

- cb8ec97cdeb: Change black & white colors to be theme aware
- 52b0022dab7: Updated dependency `msw` to `^1.0.0`.
- Updated dependencies
  - @backstage/core-components@0.12.5-next.1
  - @backstage/errors@1.1.5-next.0
  - @backstage/core-plugin-api@1.4.1-next.1
  - @backstage/theme@0.2.18-next.0

## 0.1.1-next.0

### Patch Changes

- Updated dependencies
  - @backstage/core-plugin-api@1.4.1-next.0
  - @backstage/core-components@0.12.5-next.0
  - @backstage/errors@1.1.4
  - @backstage/theme@0.2.17

## 0.1.0

### Minor Changes

- 44412375bb: Created a new plugin `@backstage/plugin-microsoft-calendar` to display events from a Microsoft Calendar.

  please refer to the [README.md](https://github.com/backstage/backstage/blob/master/plugins/microsoft-calendar/README.md) for step-by-step instructions to setup the plugin in your Backstage instance.

### Patch Changes

- c51efce2a0: Update docs to always use `yarn add --cwd` for app & backend
- Updated dependencies
  - @backstage/core-components@0.12.4
  - @backstage/theme@0.2.17
  - @backstage/core-plugin-api@1.4.0
  - @backstage/errors@1.1.4<|MERGE_RESOLUTION|>--- conflicted
+++ resolved
@@ -1,7 +1,5 @@
 # @backstage/plugin-microsoft-calendar
 
-<<<<<<< HEAD
-=======
 ## 0.1.7-next.3
 
 ### Patch Changes
@@ -46,7 +44,6 @@
   - @backstage/errors@1.2.1
   - @backstage/theme@0.4.1
 
->>>>>>> 1e3c6889
 ## 0.1.6
 
 ### Patch Changes
