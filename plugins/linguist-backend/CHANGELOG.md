# @backstage/plugin-linguist-backend

<<<<<<< HEAD
=======
## 0.5.0-next.3

### Minor Changes

- 71114ac50e02: **BREAKING**: The export for the new backend system has been moved to be the `default` export.

  For example, if you are currently importing the plugin using the following pattern:

  ```ts
  import { examplePlugin } from '@backstage/plugin-example-backend';

  backend.add(examplePlugin);
  ```

  It should be migrated to this:

  ```ts
  backend.add(import('@backstage/plugin-example-backend'));
  ```

### Patch Changes

- Updated dependencies
  - @backstage/catalog-client@1.4.4-next.2
  - @backstage/catalog-model@1.4.2-next.2
  - @backstage/config@1.1.0-next.2
  - @backstage/errors@1.2.2-next.0
  - @backstage/plugin-linguist-common@0.1.2-next.0
  - @backstage/types@1.1.1-next.0
  - @backstage/backend-plugin-api@0.6.3-next.3
  - @backstage/backend-common@0.19.5-next.3
  - @backstage/backend-tasks@0.5.8-next.3
  - @backstage/plugin-auth-node@0.3.0-next.3
  - @backstage/plugin-catalog-node@1.4.4-next.3

## 0.4.3-next.2

### Patch Changes

- Updated dependencies
  - @backstage/config@1.1.0-next.1
  - @backstage/backend-tasks@0.5.8-next.2
  - @backstage/backend-common@0.19.5-next.2
  - @backstage/plugin-auth-node@0.3.0-next.2
  - @backstage/plugin-catalog-node@1.4.4-next.2
  - @backstage/backend-plugin-api@0.6.3-next.2
  - @backstage/catalog-model@1.4.2-next.1
  - @backstage/catalog-client@1.4.4-next.1
  - @backstage/errors@1.2.1
  - @backstage/types@1.1.0
  - @backstage/plugin-linguist-common@0.1.1

## 0.4.3-next.1

### Patch Changes

- Updated dependencies
  - @backstage/config@1.1.0-next.0
  - @backstage/backend-tasks@0.5.8-next.1
  - @backstage/backend-common@0.19.5-next.1
  - @backstage/backend-plugin-api@0.6.3-next.1
  - @backstage/catalog-model@1.4.2-next.0
  - @backstage/plugin-auth-node@0.3.0-next.1
  - @backstage/plugin-catalog-node@1.4.4-next.1
  - @backstage/catalog-client@1.4.4-next.0
  - @backstage/errors@1.2.1
  - @backstage/types@1.1.0
  - @backstage/plugin-linguist-common@0.1.1

## 0.4.2-next.0

### Patch Changes

- b2de501bda31: When creating the router using `createRouterFromConfig` or using the plugin for the new backend system the `linguist.useSourceLocation` configuration is now optional.
- cfc3ca6ce060: Changes needed to support MySQL
- Updated dependencies
  - @backstage/plugin-auth-node@0.3.0-next.0
  - @backstage/backend-common@0.19.4-next.0
  - @backstage/backend-tasks@0.5.7-next.0
  - @backstage/backend-plugin-api@0.6.2-next.0
  - @backstage/catalog-client@1.4.3
  - @backstage/catalog-model@1.4.1
  - @backstage/config@1.0.8
  - @backstage/errors@1.2.1
  - @backstage/types@1.1.0
  - @backstage/plugin-catalog-node@1.4.3-next.0
  - @backstage/plugin-linguist-common@0.1.1

>>>>>>> 1e3c6889
## 0.4.0

### Minor Changes

- d440f1dd0e72: Adds a processor to the linguist backend which can automatically add language tags to entities
- 0896d85d5ab5: **BREAKING**: Removed the alpha export plugin options from exported `linguistPlugin()` (used by the new backend system) in favour of static config.

### Patch Changes

- 12a8c94eda8d: Add package repository and homepage metadata
- ca5e591cb86a: Fixed bug in LinguistBackendClient.ts file where if the linguistJsOptions is specified and sent over to the linguist-js package it would get changed (another attribute would be added) causing future entities of the batch to fail with an error
- Updated dependencies
  - @backstage/backend-common@0.19.2
  - @backstage/backend-plugin-api@0.6.0
  - @backstage/plugin-linguist-common@0.1.1
  - @backstage/plugin-catalog-node@1.4.1
  - @backstage/plugin-auth-node@0.2.17
  - @backstage/backend-tasks@0.5.5
  - @backstage/catalog-client@1.4.3
  - @backstage/catalog-model@1.4.1
  - @backstage/config@1.0.8
  - @backstage/errors@1.2.1
  - @backstage/types@1.1.0

## 0.4.0-next.2

### Minor Changes

- d440f1dd0e72: Adds a processor to the linguist backend which can automatically add language tags to entities

### Patch Changes

- Updated dependencies
  - @backstage/plugin-linguist-common@0.1.1-next.1
  - @backstage/backend-plugin-api@0.6.0-next.2
  - @backstage/backend-tasks@0.5.5-next.2
  - @backstage/backend-common@0.19.2-next.2
  - @backstage/plugin-catalog-node@1.4.1-next.2
  - @backstage/plugin-auth-node@0.2.17-next.2

## 0.3.2-next.1

### Patch Changes

- 12a8c94eda8d: Add package repository and homepage metadata
- Updated dependencies
  - @backstage/backend-common@0.19.2-next.1
  - @backstage/plugin-linguist-common@0.1.1-next.0
  - @backstage/plugin-auth-node@0.2.17-next.1
  - @backstage/backend-plugin-api@0.6.0-next.1
  - @backstage/backend-tasks@0.5.5-next.1
  - @backstage/catalog-client@1.4.3
  - @backstage/catalog-model@1.4.1
  - @backstage/config@1.0.8
  - @backstage/errors@1.2.1
  - @backstage/types@1.1.0

## 0.3.2-next.0

### Patch Changes

- ca5e591cb86a: Fixed bug in LinguistBackendClient.ts file where if the linguistJsOptions is specified and sent over to the linguist-js package it would get changed (another attribute would be added) causing future entities of the batch to fail with an error
- Updated dependencies
  - @backstage/backend-common@0.19.2-next.0
  - @backstage/backend-plugin-api@0.5.5-next.0
  - @backstage/backend-tasks@0.5.5-next.0
  - @backstage/catalog-client@1.4.3
  - @backstage/catalog-model@1.4.1
  - @backstage/config@1.0.8
  - @backstage/errors@1.2.1
  - @backstage/types@1.1.0
  - @backstage/plugin-auth-node@0.2.17-next.0
  - @backstage/plugin-linguist-common@0.1.0

## 0.3.1

### Patch Changes

- ae261e79d256: Added alpha support for the [new backend system](https://backstage.io/docs/backend-system/)
- Updated dependencies
  - @backstage/errors@1.2.1
  - @backstage/backend-common@0.19.1
  - @backstage/backend-plugin-api@0.5.4
  - @backstage/backend-tasks@0.5.4
  - @backstage/catalog-client@1.4.3
  - @backstage/catalog-model@1.4.1
  - @backstage/config@1.0.8
  - @backstage/types@1.1.0
  - @backstage/plugin-auth-node@0.2.16
  - @backstage/plugin-linguist-common@0.1.0

## 0.3.1-next.1

### Patch Changes

- ae261e79d256: Added alpha support for the [new backend system](https://backstage.io/docs/backend-system/)
- Updated dependencies
  - @backstage/config@1.0.8

## 0.3.1-next.0

### Patch Changes

- Updated dependencies
  - @backstage/errors@1.2.1-next.0
  - @backstage/backend-common@0.19.1-next.0
  - @backstage/backend-tasks@0.5.4-next.0
  - @backstage/catalog-client@1.4.3-next.0
  - @backstage/catalog-model@1.4.1-next.0
  - @backstage/config@1.0.8
  - @backstage/types@1.1.0
  - @backstage/plugin-auth-node@0.2.16-next.0
  - @backstage/plugin-linguist-common@0.1.0

## 0.3.0

### Minor Changes

- bbf91840a52a: **BREAKING**: Removed public constructor from `LinguistBackendApi`. Removed export of `LinguistBackendDatabase` and `LinguistBackendStore`

  Several improvements to the Linguist backend have been made:

  - Added tests for the `LinguistBackendDatabase` and `LinguistBackendApi`
  - Added support for using SQLite as a database, helpful for local development
  - Removed the default from the `processes_date` column
  - Converted the `LinguistBackendApi` into an Interface
  - Added the `LinguistBackendClient` which implements the `LinguistBackendApi` Interface
  - Unprocessed entities will get processed before stale entities
  - Entities in the Linguist database but not in the Catalog anymore will be deleted
  - Improved the README's headings

### Patch Changes

- e39c3829bbd4: Fix: CatalogClient call without token
- 3d11596a72b5: Update plugin installation docs to be more consistent across documentations
- Updated dependencies
  - @backstage/backend-common@0.19.0
  - @backstage/catalog-client@1.4.2
  - @backstage/types@1.1.0
  - @backstage/catalog-model@1.4.0
  - @backstage/errors@1.2.0
  - @backstage/backend-tasks@0.5.3
  - @backstage/plugin-auth-node@0.2.15
  - @backstage/config@1.0.8
  - @backstage/plugin-linguist-common@0.1.0

## 0.3.0-next.2

### Patch Changes

- Updated dependencies
  - @backstage/backend-common@0.19.0-next.2
  - @backstage/catalog-model@1.4.0-next.1
  - @backstage/backend-tasks@0.5.3-next.2
  - @backstage/catalog-client@1.4.2-next.2
  - @backstage/config@1.0.7
  - @backstage/errors@1.2.0-next.0
  - @backstage/types@1.0.2
  - @backstage/plugin-auth-node@0.2.15-next.2
  - @backstage/plugin-linguist-common@0.1.0

## 0.3.0-next.1

### Patch Changes

- Updated dependencies
  - @backstage/backend-common@0.19.0-next.1
  - @backstage/errors@1.2.0-next.0
  - @backstage/catalog-model@1.4.0-next.0
  - @backstage/backend-tasks@0.5.3-next.1
  - @backstage/plugin-auth-node@0.2.15-next.1
  - @backstage/catalog-client@1.4.2-next.1
  - @backstage/config@1.0.7
  - @backstage/types@1.0.2
  - @backstage/plugin-linguist-common@0.1.0

## 0.3.0-next.0

### Minor Changes

- bbf91840a52a: **BREAKING**: Removed public constructor from `LinguistBackendApi`. Removed export of `LinguistBackendDatabase` and `LinguistBackendStore`

  Several improvements to the Linguist backend have been made:

  - Added tests for the `LinguistBackendDatabase` and `LinguistBackendApi`
  - Added support for using SQLite as a database, helpful for local development
  - Removed the default from the `processes_date` column
  - Converted the `LinguistBackendApi` into an Interface
  - Added the `LinguistBackendClient` which implements the `LinguistBackendApi` Interface
  - Unprocessed entities will get processed before stale entities
  - Entities in the Linguist database but not in the Catalog anymore will be deleted
  - Improved the README's headings

### Patch Changes

- 3d11596a72b5: Update plugin installation docs to be more consistent across documentations
- Updated dependencies
  - @backstage/catalog-client@1.4.2-next.0
  - @backstage/backend-common@0.18.6-next.0
  - @backstage/config@1.0.7
  - @backstage/backend-tasks@0.5.3-next.0
  - @backstage/catalog-model@1.3.0
  - @backstage/errors@1.1.5
  - @backstage/types@1.0.2
  - @backstage/plugin-auth-node@0.2.15-next.0
  - @backstage/plugin-linguist-common@0.1.0

## 0.2.2

### Patch Changes

- Updated dependencies
  - @backstage/backend-common@0.18.5
  - @backstage/backend-tasks@0.5.2
  - @backstage/plugin-auth-node@0.2.14
  - @backstage/catalog-client@1.4.1
  - @backstage/catalog-model@1.3.0
  - @backstage/config@1.0.7
  - @backstage/errors@1.1.5
  - @backstage/types@1.0.2
  - @backstage/plugin-linguist-common@0.1.0

## 0.2.2-next.1

### Patch Changes

- Updated dependencies
  - @backstage/backend-common@0.18.5-next.1
  - @backstage/backend-tasks@0.5.2-next.1
  - @backstage/plugin-auth-node@0.2.14-next.1
  - @backstage/config@1.0.7

## 0.2.2-next.0

### Patch Changes

- Updated dependencies
  - @backstage/backend-common@0.18.5-next.0
  - @backstage/backend-tasks@0.5.2-next.0
  - @backstage/plugin-auth-node@0.2.14-next.0
  - @backstage/catalog-client@1.4.1
  - @backstage/catalog-model@1.3.0
  - @backstage/config@1.0.7
  - @backstage/errors@1.1.5
  - @backstage/types@1.0.2
  - @backstage/plugin-linguist-common@0.1.0

## 0.2.1

### Patch Changes

- Updated dependencies
  - @backstage/backend-common@0.18.4
  - @backstage/catalog-client@1.4.1
  - @backstage/backend-tasks@0.5.1
  - @backstage/catalog-model@1.3.0
  - @backstage/plugin-auth-node@0.2.13
  - @backstage/config@1.0.7
  - @backstage/errors@1.1.5
  - @backstage/types@1.0.2
  - @backstage/plugin-linguist-common@0.1.0

## 0.2.1-next.3

### Patch Changes

- Updated dependencies
  - @backstage/catalog-model@1.3.0-next.0
  - @backstage/backend-common@0.18.4-next.2
  - @backstage/backend-tasks@0.5.1-next.2
  - @backstage/catalog-client@1.4.1-next.1
  - @backstage/config@1.0.7
  - @backstage/errors@1.1.5
  - @backstage/types@1.0.2
  - @backstage/plugin-auth-node@0.2.13-next.2
  - @backstage/plugin-linguist-common@0.1.0

## 0.2.1-next.2

### Patch Changes

- Updated dependencies
  - @backstage/backend-common@0.18.4-next.2
  - @backstage/catalog-client@1.4.1-next.0
  - @backstage/backend-tasks@0.5.1-next.2
  - @backstage/catalog-model@1.2.1
  - @backstage/config@1.0.7
  - @backstage/errors@1.1.5
  - @backstage/types@1.0.2
  - @backstage/plugin-auth-node@0.2.13-next.2
  - @backstage/plugin-linguist-common@0.1.0

## 0.2.1-next.1

### Patch Changes

- Updated dependencies
  - @backstage/backend-tasks@0.5.1-next.1
  - @backstage/backend-common@0.18.4-next.1
  - @backstage/catalog-client@1.4.0
  - @backstage/catalog-model@1.2.1
  - @backstage/config@1.0.7
  - @backstage/errors@1.1.5
  - @backstage/types@1.0.2
  - @backstage/plugin-auth-node@0.2.13-next.1
  - @backstage/plugin-linguist-common@0.1.0

## 0.2.1-next.0

### Patch Changes

- Updated dependencies
  - @backstage/backend-common@0.18.4-next.0
  - @backstage/config@1.0.7
  - @backstage/backend-tasks@0.5.1-next.0
  - @backstage/catalog-client@1.4.0
  - @backstage/catalog-model@1.2.1
  - @backstage/errors@1.1.5
  - @backstage/types@1.0.2
  - @backstage/plugin-auth-node@0.2.13-next.0
  - @backstage/plugin-linguist-common@0.1.0

## 0.2.0

### Minor Changes

- 4a1c318853d: **BREAKING** The linguist-backend `createRouter` now requires that the `tokenManger` is passed to the router.

### Patch Changes

- 8a298b47240: Added support for linguist-js options using the linguistJSOptions in the plugin, the available config can be found [here](https://www.npmjs.com/package/linguist-js#API).
- 52b0022dab7: Updated dependency `msw` to `^1.0.0`.
- 2ea57821629: Fixed bug in LinguistBackendApi that caused initial batch of entities to be skipped.
- b271d5ca052: Allow kind to be configurable

  ```ts
  return createRouter({ schedule: schedule, kind: ['Component'] }, { ...env });
  ```

- Updated dependencies
  - @backstage/catalog-client@1.4.0
  - @backstage/plugin-auth-node@0.2.12
  - @backstage/backend-tasks@0.5.0
  - @backstage/backend-common@0.18.3
  - @backstage/errors@1.1.5
  - @backstage/catalog-model@1.2.1
  - @backstage/config@1.0.7
  - @backstage/types@1.0.2
  - @backstage/plugin-linguist-common@0.1.0

## 0.2.0-next.2

### Patch Changes

- 8a298b47240: Added support for linguist-js options using the linguistJSOptions in the plugin, the available config can be found [here](https://www.npmjs.com/package/linguist-js#API).
- Updated dependencies
  - @backstage/plugin-auth-node@0.2.12-next.2
  - @backstage/backend-tasks@0.5.0-next.2
  - @backstage/backend-common@0.18.3-next.2
  - @backstage/config@1.0.7-next.0

## 0.2.0-next.1

### Patch Changes

- 52b0022dab7: Updated dependency `msw` to `^1.0.0`.
- b271d5ca052: Allow kind to be configurable

  ```ts
  return createRouter({ schedule: schedule, kind: ['Component'] }, { ...env });
  ```

- Updated dependencies
  - @backstage/errors@1.1.5-next.0
  - @backstage/backend-common@0.18.3-next.1
  - @backstage/catalog-client@1.4.0-next.1
  - @backstage/plugin-auth-node@0.2.12-next.1
  - @backstage/backend-tasks@0.4.4-next.1
  - @backstage/config@1.0.7-next.0
  - @backstage/catalog-model@1.2.1-next.1
  - @backstage/types@1.0.2
  - @backstage/plugin-linguist-common@0.1.0

## 0.2.0-next.0

### Minor Changes

- 4a1c318853: **BREAKING** The linguist-backend `createRouter` now requires that the `tokenManger` is passed to the router.

### Patch Changes

- 2ea5782162: Fixed bug in LinguistBackendApi that caused initial batch of entities to be skipped.
- Updated dependencies
  - @backstage/catalog-client@1.4.0-next.0
  - @backstage/backend-tasks@0.4.4-next.0
  - @backstage/backend-common@0.18.3-next.0
  - @backstage/catalog-model@1.2.1-next.0
  - @backstage/config@1.0.6
  - @backstage/errors@1.1.4
  - @backstage/types@1.0.2
  - @backstage/plugin-auth-node@0.2.12-next.0
  - @backstage/plugin-linguist-common@0.1.0

## 0.1.0

### Minor Changes

- 75cfee5688: Introduced the Linguist plugin, checkout the plugin's `README.md` for more details!

### Patch Changes

- Updated dependencies
  - @backstage/backend-common@0.18.2
  - @backstage/catalog-model@1.2.0
  - @backstage/plugin-linguist-common@0.1.0
  - @backstage/backend-tasks@0.4.3
  - @backstage/catalog-client@1.3.1
  - @backstage/config@1.0.6
  - @backstage/errors@1.1.4
  - @backstage/types@1.0.2
  - @backstage/plugin-auth-node@0.2.11<|MERGE_RESOLUTION|>--- conflicted
+++ resolved
@@ -1,7 +1,5 @@
 # @backstage/plugin-linguist-backend
 
-<<<<<<< HEAD
-=======
 ## 0.5.0-next.3
 
 ### Minor Changes
@@ -90,7 +88,6 @@
   - @backstage/plugin-catalog-node@1.4.3-next.0
   - @backstage/plugin-linguist-common@0.1.1
 
->>>>>>> 1e3c6889
 ## 0.4.0
 
 ### Minor Changes
