--- conflicted
+++ resolved
@@ -1,7 +1,5 @@
 # @backstage/plugin-vault-backend
 
-<<<<<<< HEAD
-=======
 ## 0.3.6-next.0
 
 ### Patch Changes
@@ -12,7 +10,6 @@
   - @backstage/config@1.0.8
   - @backstage/errors@1.2.1
 
->>>>>>> 413caa19
 ## 0.3.4
 
 ### Patch Changes
