{
  "name": "@backstage/plugin-vault-backend",
  "description": "A Backstage backend plugin that integrates towards Vault",
<<<<<<< HEAD
  "version": "0.3.4",
=======
  "version": "0.3.6-next.0",
>>>>>>> 413caa19
  "main": "src/index.ts",
  "types": "src/index.ts",
  "license": "Apache-2.0",
  "publishConfig": {
    "access": "public",
    "main": "dist/index.cjs.js",
    "types": "dist/index.d.ts"
  },
  "backstage": {
    "role": "backend-plugin"
  },
  "homepage": "https://backstage.io",
  "repository": {
    "type": "git",
    "url": "https://github.com/backstage/backstage",
    "directory": "plugins/vault"
  },
  "keywords": [
    "backstage",
    "vault"
  ],
  "scripts": {
    "start": "backstage-cli package start",
    "build": "backstage-cli package build",
    "lint": "backstage-cli package lint",
    "test": "backstage-cli package test",
    "clean": "backstage-cli package clean",
    "prepack": "backstage-cli package prepack",
    "postpack": "backstage-cli package postpack"
  },
  "dependencies": {
    "@backstage/backend-common": "workspace:^",
    "@backstage/backend-tasks": "workspace:^",
    "@backstage/config": "workspace:^",
    "@backstage/errors": "workspace:^",
    "@types/express": "*",
    "compression": "^1.7.4",
    "cors": "^2.8.5",
    "express": "^4.17.1",
    "express-promise-router": "^4.1.0",
    "helmet": "^6.0.0",
    "node-fetch": "^2.6.7",
    "p-limit": "^3.1.0",
    "winston": "^3.2.1",
    "yn": "^5.0.0"
  },
  "devDependencies": {
    "@backstage/backend-test-utils": "workspace:^",
    "@backstage/cli": "workspace:^",
    "@types/compression": "^1.7.2",
    "@types/supertest": "^2.0.8",
    "msw": "^1.0.0",
    "supertest": "^6.1.6"
  },
  "files": [
    "dist",
    "config.d.ts"
  ],
  "configSchema": "config.d.ts"
}<|MERGE_RESOLUTION|>--- conflicted
+++ resolved
@@ -1,11 +1,7 @@
 {
   "name": "@backstage/plugin-vault-backend",
   "description": "A Backstage backend plugin that integrates towards Vault",
-<<<<<<< HEAD
-  "version": "0.3.4",
-=======
   "version": "0.3.6-next.0",
->>>>>>> 413caa19
   "main": "src/index.ts",
   "types": "src/index.ts",
   "license": "Apache-2.0",
