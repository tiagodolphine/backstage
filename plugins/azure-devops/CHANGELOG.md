# @backstage/plugin-azure-devops

<<<<<<< HEAD
=======
## 0.3.5-next.0

### Patch Changes

- 482bb5c0bbf8: Moved `@types/react` to be a regular dependency
- Updated dependencies
  - @backstage/core-plugin-api@1.6.0-next.0
  - @backstage/core-components@0.13.5-next.0
  - @backstage/catalog-model@1.4.1
  - @backstage/errors@1.2.1
  - @backstage/theme@0.4.1
  - @backstage/plugin-azure-devops-common@0.3.0
  - @backstage/plugin-catalog-react@1.8.3-next.0

>>>>>>> 413caa19
## 0.3.3

### Patch Changes

- Updated dependencies
  - @backstage/core-components@0.13.4
  - @backstage/plugin-catalog-react@1.8.1
  - @backstage/core-plugin-api@1.5.3
  - @backstage/catalog-model@1.4.1
  - @backstage/errors@1.2.1
  - @backstage/theme@0.4.1
  - @backstage/plugin-azure-devops-common@0.3.0

## 0.3.3-next.1

### Patch Changes

- Updated dependencies
  - @backstage/plugin-catalog-react@1.8.1-next.1

## 0.3.3-next.0

### Patch Changes

- Updated dependencies
  - @backstage/core-components@0.13.4-next.0
  - @backstage/core-plugin-api@1.5.3
  - @backstage/plugin-catalog-react@1.8.1-next.0
  - @backstage/catalog-model@1.4.1
  - @backstage/errors@1.2.1
  - @backstage/theme@0.4.1
  - @backstage/plugin-azure-devops-common@0.3.0

## 0.3.2

### Patch Changes

- Updated dependencies
  - @backstage/theme@0.4.1
  - @backstage/errors@1.2.1
  - @backstage/plugin-catalog-react@1.8.0
  - @backstage/core-components@0.13.3
  - @backstage/core-plugin-api@1.5.3
  - @backstage/catalog-model@1.4.1
  - @backstage/plugin-azure-devops-common@0.3.0

## 0.3.2-next.2

### Patch Changes

- Updated dependencies
  - @backstage/plugin-catalog-react@1.8.0-next.2
  - @backstage/theme@0.4.1-next.1
  - @backstage/core-plugin-api@1.5.3-next.1
  - @backstage/core-components@0.13.3-next.2
  - @backstage/catalog-model@1.4.1-next.0
  - @backstage/errors@1.2.1-next.0
  - @backstage/plugin-azure-devops-common@0.3.0

## 0.3.2-next.1

### Patch Changes

- Updated dependencies
  - @backstage/theme@0.4.1-next.0
  - @backstage/core-components@0.13.3-next.1
  - @backstage/core-plugin-api@1.5.3-next.0
  - @backstage/plugin-catalog-react@1.7.1-next.1

## 0.3.2-next.0

### Patch Changes

- Updated dependencies
  - @backstage/errors@1.2.1-next.0
  - @backstage/core-components@0.13.3-next.0
  - @backstage/catalog-model@1.4.1-next.0
  - @backstage/core-plugin-api@1.5.2
  - @backstage/theme@0.4.0
  - @backstage/plugin-azure-devops-common@0.3.0
  - @backstage/plugin-catalog-react@1.7.1-next.0

## 0.3.1

### Patch Changes

- Updated dependencies
  - @backstage/core-plugin-api@1.5.2
  - @backstage/core-components@0.13.2
  - @backstage/theme@0.4.0
  - @backstage/plugin-catalog-react@1.7.0
  - @backstage/catalog-model@1.4.0
  - @backstage/errors@1.2.0
  - @backstage/plugin-azure-devops-common@0.3.0

## 0.3.1-next.3

### Patch Changes

- Updated dependencies
  - @backstage/core-components@0.13.2-next.3
  - @backstage/catalog-model@1.4.0-next.1
  - @backstage/core-plugin-api@1.5.2-next.0
  - @backstage/errors@1.2.0-next.0
  - @backstage/theme@0.4.0-next.1
  - @backstage/plugin-azure-devops-common@0.3.0
  - @backstage/plugin-catalog-react@1.7.0-next.3

## 0.3.1-next.2

### Patch Changes

- Updated dependencies
  - @backstage/theme@0.4.0-next.1
  - @backstage/plugin-catalog-react@1.7.0-next.2
  - @backstage/core-components@0.13.2-next.2
  - @backstage/core-plugin-api@1.5.2-next.0

## 0.3.1-next.1

### Patch Changes

- Updated dependencies
  - @backstage/errors@1.2.0-next.0
  - @backstage/core-components@0.13.2-next.1
  - @backstage/plugin-catalog-react@1.7.0-next.1
  - @backstage/catalog-model@1.4.0-next.0
  - @backstage/core-plugin-api@1.5.2-next.0
  - @backstage/theme@0.4.0-next.0
  - @backstage/plugin-azure-devops-common@0.3.0

## 0.3.1-next.0

### Patch Changes

- Updated dependencies
  - @backstage/plugin-catalog-react@1.7.0-next.0
  - @backstage/theme@0.4.0-next.0
  - @backstage/core-components@0.13.2-next.0
  - @backstage/core-plugin-api@1.5.1
  - @backstage/catalog-model@1.3.0
  - @backstage/errors@1.1.5
  - @backstage/plugin-azure-devops-common@0.3.0

## 0.3.0

### Minor Changes

- 877df261085: The getBuildRuns function now checks contains multiple comma-separated builds and splits them to send multiple requests for each and concatenates the results.

### Patch Changes

- Updated dependencies
  - @backstage/theme@0.3.0
  - @backstage/plugin-catalog-react@1.6.0
  - @backstage/core-components@0.13.1
  - @backstage/catalog-model@1.3.0
  - @backstage/core-plugin-api@1.5.1
  - @backstage/errors@1.1.5
  - @backstage/plugin-azure-devops-common@0.3.0

## 0.3.0-next.2

### Minor Changes

- 877df261085: The getBuildRuns function now checks contains multiple comma-separated builds and splits them to send multiple requests for each and concatenates the results.

### Patch Changes

- Updated dependencies
  - @backstage/theme@0.3.0-next.0
  - @backstage/core-components@0.13.1-next.1
  - @backstage/plugin-catalog-react@1.6.0-next.2
  - @backstage/core-plugin-api@1.5.1

## 0.2.9-next.1

### Patch Changes

- Updated dependencies
  - @backstage/core-components@0.13.1-next.0
  - @backstage/core-plugin-api@1.5.1
  - @backstage/plugin-catalog-react@1.6.0-next.1

## 0.2.9-next.0

### Patch Changes

- Updated dependencies
  - @backstage/plugin-catalog-react@1.6.0-next.0
  - @backstage/core-components@0.13.0
  - @backstage/core-plugin-api@1.5.1
  - @backstage/catalog-model@1.3.0
  - @backstage/errors@1.1.5
  - @backstage/theme@0.2.19
  - @backstage/plugin-azure-devops-common@0.3.0

## 0.2.8

### Patch Changes

- 8e00acb28db: Small tweaks to remove warnings in the console during development (mainly focusing on techdocs)
- e0c6e8b9c3c: Update peer dependencies
- Updated dependencies
  - @backstage/core-components@0.13.0
  - @backstage/plugin-catalog-react@1.5.0
  - @backstage/theme@0.2.19
  - @backstage/core-plugin-api@1.5.1
  - @backstage/catalog-model@1.3.0
  - @backstage/errors@1.1.5
  - @backstage/plugin-azure-devops-common@0.3.0

## 0.2.8-next.3

### Patch Changes

- Updated dependencies
  - @backstage/plugin-catalog-react@1.5.0-next.3
  - @backstage/catalog-model@1.3.0-next.0
  - @backstage/core-components@0.13.0-next.3
  - @backstage/core-plugin-api@1.5.1-next.1
  - @backstage/errors@1.1.5
  - @backstage/theme@0.2.19-next.0
  - @backstage/plugin-azure-devops-common@0.3.0

## 0.2.8-next.2

### Patch Changes

- Updated dependencies
  - @backstage/core-components@0.12.6-next.2
  - @backstage/plugin-catalog-react@1.4.1-next.2
  - @backstage/core-plugin-api@1.5.1-next.1
  - @backstage/catalog-model@1.2.1
  - @backstage/errors@1.1.5
  - @backstage/theme@0.2.19-next.0
  - @backstage/plugin-azure-devops-common@0.3.0

## 0.2.8-next.1

### Patch Changes

- e0c6e8b9c3c: Update peer dependencies
- Updated dependencies
  - @backstage/core-components@0.12.6-next.1
  - @backstage/core-plugin-api@1.5.1-next.0
  - @backstage/plugin-catalog-react@1.4.1-next.1
  - @backstage/theme@0.2.19-next.0
  - @backstage/catalog-model@1.2.1
  - @backstage/errors@1.1.5
  - @backstage/plugin-azure-devops-common@0.3.0

## 0.2.8-next.0

### Patch Changes

- 8e00acb28db: Small tweaks to remove warnings in the console during development (mainly focusing on techdocs)
- Updated dependencies
  - @backstage/core-components@0.12.6-next.0
  - @backstage/plugin-catalog-react@1.4.1-next.0
  - @backstage/core-plugin-api@1.5.0
  - @backstage/catalog-model@1.2.1
  - @backstage/errors@1.1.5
  - @backstage/theme@0.2.18
  - @backstage/plugin-azure-devops-common@0.3.0

## 0.2.7

### Patch Changes

- 52b0022dab7: Updated dependency `msw` to `^1.0.0`.
- Updated dependencies
  - @backstage/core-components@0.12.5
  - @backstage/plugin-catalog-react@1.4.0
  - @backstage/errors@1.1.5
  - @backstage/core-plugin-api@1.5.0
  - @backstage/catalog-model@1.2.1
  - @backstage/theme@0.2.18
  - @backstage/plugin-azure-devops-common@0.3.0

## 0.2.7-next.2

### Patch Changes

- Updated dependencies
  - @backstage/core-components@0.12.5-next.2
  - @backstage/plugin-catalog-react@1.4.0-next.2
  - @backstage/core-plugin-api@1.5.0-next.2

## 0.2.7-next.1

### Patch Changes

- 52b0022dab7: Updated dependency `msw` to `^1.0.0`.
- Updated dependencies
  - @backstage/core-components@0.12.5-next.1
  - @backstage/errors@1.1.5-next.0
  - @backstage/core-plugin-api@1.4.1-next.1
  - @backstage/theme@0.2.18-next.0
  - @backstage/plugin-catalog-react@1.4.0-next.1
  - @backstage/catalog-model@1.2.1-next.1
  - @backstage/plugin-azure-devops-common@0.3.0

## 0.2.7-next.0

### Patch Changes

- Updated dependencies
  - @backstage/plugin-catalog-react@1.4.0-next.0
  - @backstage/core-plugin-api@1.4.1-next.0
  - @backstage/catalog-model@1.2.1-next.0
  - @backstage/core-components@0.12.5-next.0
  - @backstage/errors@1.1.4
  - @backstage/theme@0.2.17
  - @backstage/plugin-azure-devops-common@0.3.0

## 0.2.6

### Patch Changes

- 347b16ecea: Fixed `AssignedToCurrentUsersTeams` & `CreatedByCurrentUsersTeams` filter in `AzurePullRequestsPage` component.
- Updated dependencies
  - @backstage/core-components@0.12.4
  - @backstage/catalog-model@1.2.0
  - @backstage/theme@0.2.17
  - @backstage/core-plugin-api@1.4.0
  - @backstage/plugin-catalog-react@1.3.0
  - @backstage/errors@1.1.4
  - @backstage/plugin-azure-devops-common@0.3.0

## 0.2.6-next.2

### Patch Changes

- Updated dependencies
  - @backstage/catalog-model@1.2.0-next.1
  - @backstage/core-components@0.12.4-next.1
  - @backstage/core-plugin-api@1.3.0
  - @backstage/errors@1.1.4
  - @backstage/theme@0.2.16
  - @backstage/plugin-azure-devops-common@0.3.0
  - @backstage/plugin-catalog-react@1.3.0-next.2

## 0.2.6-next.1

### Patch Changes

- Updated dependencies
  - @backstage/core-components@0.12.4-next.0
  - @backstage/plugin-catalog-react@1.3.0-next.1
  - @backstage/catalog-model@1.1.6-next.0
  - @backstage/core-plugin-api@1.3.0
  - @backstage/errors@1.1.4
  - @backstage/theme@0.2.16
  - @backstage/plugin-azure-devops-common@0.3.0

## 0.2.6-next.0

### Patch Changes

- 347b16ecea: Fixed `AssignedToCurrentUsersTeams` & `CreatedByCurrentUsersTeams` filter in `AzurePullRequestsPage` component.
- Updated dependencies
  - @backstage/plugin-catalog-react@1.3.0-next.0
  - @backstage/catalog-model@1.1.6-next.0

## 0.2.5

### Patch Changes

- 80ce4e8c29: Small updates to some components to ensure theme typography properties are inherited correctly.
- Updated dependencies
  - @backstage/catalog-model@1.1.5
  - @backstage/plugin-catalog-react@1.2.4
  - @backstage/core-components@0.12.3
  - @backstage/core-plugin-api@1.3.0
  - @backstage/errors@1.1.4
  - @backstage/theme@0.2.16
  - @backstage/plugin-azure-devops-common@0.3.0

## 0.2.5-next.2

### Patch Changes

- Updated dependencies
  - @backstage/core-plugin-api@1.3.0-next.1
  - @backstage/plugin-catalog-react@1.2.4-next.2
  - @backstage/catalog-model@1.1.5-next.1
  - @backstage/core-components@0.12.3-next.2
  - @backstage/errors@1.1.4
  - @backstage/theme@0.2.16
  - @backstage/plugin-azure-devops-common@0.3.0

## 0.2.5-next.1

### Patch Changes

- Updated dependencies
  - @backstage/catalog-model@1.1.5-next.1
  - @backstage/core-components@0.12.3-next.1
  - @backstage/core-plugin-api@1.2.1-next.0
  - @backstage/errors@1.1.4
  - @backstage/theme@0.2.16
  - @backstage/plugin-azure-devops-common@0.3.0
  - @backstage/plugin-catalog-react@1.2.4-next.1

## 0.2.5-next.0

### Patch Changes

- Updated dependencies
  - @backstage/catalog-model@1.1.5-next.0
  - @backstage/plugin-catalog-react@1.2.4-next.0
  - @backstage/core-components@0.12.3-next.0
  - @backstage/core-plugin-api@1.2.0
  - @backstage/errors@1.1.4
  - @backstage/theme@0.2.16
  - @backstage/plugin-azure-devops-common@0.3.0

## 0.2.4

### Patch Changes

- Updated dependencies
  - @backstage/core-components@0.12.2
  - @backstage/plugin-catalog-react@1.2.3

## 0.2.3

### Patch Changes

- 2e701b3796: Internal refactor to use `react-router-dom` rather than `react-router`.
- 3280711113: Updated dependency `msw` to `^0.49.0`.
- Updated dependencies
  - @backstage/core-plugin-api@1.2.0
  - @backstage/core-components@0.12.1
  - @backstage/errors@1.1.4
  - @backstage/plugin-catalog-react@1.2.2
  - @backstage/catalog-model@1.1.4
  - @backstage/theme@0.2.16
  - @backstage/plugin-azure-devops-common@0.3.0

## 0.2.3-next.4

### Patch Changes

- 2e701b3796: Internal refactor to use `react-router-dom` rather than `react-router`.
- Updated dependencies
  - @backstage/core-components@0.12.1-next.4
  - @backstage/plugin-catalog-react@1.2.2-next.4
  - @backstage/catalog-model@1.1.4-next.1
  - @backstage/core-plugin-api@1.2.0-next.2
  - @backstage/errors@1.1.4-next.1
  - @backstage/theme@0.2.16
  - @backstage/plugin-azure-devops-common@0.3.0

## 0.2.3-next.3

### Patch Changes

- Updated dependencies
  - @backstage/core-components@0.12.1-next.3
  - @backstage/catalog-model@1.1.4-next.1
  - @backstage/core-plugin-api@1.2.0-next.2
  - @backstage/errors@1.1.4-next.1
  - @backstage/theme@0.2.16
  - @backstage/plugin-azure-devops-common@0.3.0
  - @backstage/plugin-catalog-react@1.2.2-next.3

## 0.2.3-next.2

### Patch Changes

- Updated dependencies
  - @backstage/core-plugin-api@1.2.0-next.2
  - @backstage/core-components@0.12.1-next.2
  - @backstage/plugin-catalog-react@1.2.2-next.2
  - @backstage/catalog-model@1.1.4-next.1
  - @backstage/errors@1.1.4-next.1
  - @backstage/theme@0.2.16
  - @backstage/plugin-azure-devops-common@0.3.0

## 0.2.3-next.1

### Patch Changes

- Updated dependencies
  - @backstage/core-components@0.12.1-next.1
  - @backstage/core-plugin-api@1.1.1-next.1
  - @backstage/plugin-catalog-react@1.2.2-next.1
  - @backstage/catalog-model@1.1.4-next.1
  - @backstage/errors@1.1.4-next.1
  - @backstage/theme@0.2.16
  - @backstage/plugin-azure-devops-common@0.3.0

## 0.2.3-next.0

### Patch Changes

- 3280711113: Updated dependency `msw` to `^0.49.0`.
- Updated dependencies
  - @backstage/core-components@0.12.1-next.0
  - @backstage/core-plugin-api@1.1.1-next.0
  - @backstage/plugin-catalog-react@1.2.2-next.0
  - @backstage/catalog-model@1.1.4-next.0
  - @backstage/errors@1.1.4-next.0
  - @backstage/theme@0.2.16
  - @backstage/plugin-azure-devops-common@0.3.0

## 0.2.2

### Patch Changes

- Updated dependencies
  - @backstage/plugin-catalog-react@1.2.1
  - @backstage/core-components@0.12.0
  - @backstage/core-plugin-api@1.1.0
  - @backstage/catalog-model@1.1.3
  - @backstage/errors@1.1.3
  - @backstage/theme@0.2.16
  - @backstage/plugin-azure-devops-common@0.3.0

## 0.2.2-next.1

### Patch Changes

- Updated dependencies
  - @backstage/core-components@0.12.0-next.1
  - @backstage/catalog-model@1.1.3-next.0
  - @backstage/core-plugin-api@1.1.0-next.0
  - @backstage/errors@1.1.3-next.0
  - @backstage/theme@0.2.16
  - @backstage/plugin-azure-devops-common@0.3.0
  - @backstage/plugin-catalog-react@1.2.1-next.1

## 0.2.2-next.0

### Patch Changes

- Updated dependencies
  - @backstage/plugin-catalog-react@1.2.1-next.0
  - @backstage/core-components@0.12.0-next.0
  - @backstage/core-plugin-api@1.1.0-next.0
  - @backstage/catalog-model@1.1.3-next.0
  - @backstage/errors@1.1.3-next.0
  - @backstage/theme@0.2.16
  - @backstage/plugin-azure-devops-common@0.3.0

## 0.2.1

### Patch Changes

- Updated dependencies
  - @backstage/catalog-model@1.1.2
  - @backstage/plugin-catalog-react@1.2.0
  - @backstage/core-components@0.11.2
  - @backstage/core-plugin-api@1.0.7
  - @backstage/errors@1.1.2
  - @backstage/theme@0.2.16
  - @backstage/plugin-azure-devops-common@0.3.0

## 0.2.1-next.2

### Patch Changes

- Updated dependencies
  - @backstage/plugin-catalog-react@1.2.0-next.2
  - @backstage/catalog-model@1.1.2-next.2
  - @backstage/core-components@0.11.2-next.2
  - @backstage/core-plugin-api@1.0.7-next.2
  - @backstage/errors@1.1.2-next.2
  - @backstage/theme@0.2.16
  - @backstage/plugin-azure-devops-common@0.3.0

## 0.2.1-next.1

### Patch Changes

- Updated dependencies
  - @backstage/plugin-catalog-react@1.2.0-next.1
  - @backstage/core-components@0.11.2-next.1
  - @backstage/core-plugin-api@1.0.7-next.1
  - @backstage/catalog-model@1.1.2-next.1
  - @backstage/errors@1.1.2-next.1
  - @backstage/theme@0.2.16
  - @backstage/plugin-azure-devops-common@0.3.0

## 0.2.1-next.0

### Patch Changes

- Updated dependencies
  - @backstage/catalog-model@1.1.2-next.0
  - @backstage/core-components@0.11.2-next.0
  - @backstage/plugin-catalog-react@1.1.5-next.0
  - @backstage/core-plugin-api@1.0.7-next.0
  - @backstage/errors@1.1.2-next.0
  - @backstage/theme@0.2.16
  - @backstage/plugin-azure-devops-common@0.3.0

## 0.2.0

### Minor Changes

- 6c1c59b96e: Added README card `EntityAzureReadmeCard` for Azure Devops.

  To get the README component working you'll need to do the following two steps:

  1. First we need to add the @backstage/plugin-azure-devops package to your frontend app:

     ```bash
     # From your Backstage root directory
     yarn add --cwd packages/app @backstage/plugin-azure-devops
     ```

  2. Second we need to add the `EntityAzureReadmeCard` extension to the entity page in your app:

     ```tsx
     // In packages/app/src/components/catalog/EntityPage.tsx
     import {
       EntityAzureReadmeCard,
       isAzureDevOpsAvailable,
     } from '@backstage/plugin-azure-devops';

     // As it is a card, you can customize it the way you prefer
     // For example in the Service section

     const overviewContent = (
       <Grid container spacing={3} alignItems="stretch">
         <EntitySwitch>
           <EntitySwitch.Case if={isAzureDevOpsAvailable}>
             <Grid item md={6}>
               ...
             </Grid>
             <Grid item md={6}>
               <EntityAzureReadmeCard maxHeight={350} />
             </Grid>
           </EntitySwitch.Case>
         </EntitySwitch>
       </Grid>
     );
     ```

  **Notes:**

  - You'll need to add the `EntitySwitch.Case` above from step 2 to all the entity sections you want to see Readme in. For example if you wanted to see Readme when looking at Website entities then you would need to add this to the `websiteEntityPage` section.
  - The `if` prop is optional on the `EntitySwitch.Case`, you can remove it if you always want to see the tab even if the entity being viewed does not have the needed annotation
  - The `maxHeight` property on the `EntityAzureReadmeCard` will set the maximum screen size you would like to see, if not set it will default to 100%

### Patch Changes

- 817f3196f6: Updated React Router dependencies to be peer dependencies.
- 3f739be9d9: Minor API signatures cleanup
- 7d47def9c4: Removed dependency on `@types/jest`.
- 667d917488: Updated dependency `msw` to `^0.47.0`.
- 87ec2ba4d6: Updated dependency `msw` to `^0.46.0`.
- bf5e9030eb: Updated dependency `msw` to `^0.45.0`.
- Updated dependencies
  - @backstage/core-components@0.11.1
  - @backstage/core-plugin-api@1.0.6
  - @backstage/plugin-catalog-react@1.1.4
  - @backstage/plugin-azure-devops-common@0.3.0
  - @backstage/catalog-model@1.1.1
  - @backstage/errors@1.1.1

## 0.2.0-next.3

### Patch Changes

- 7d47def9c4: Removed dependency on `@types/jest`.
- Updated dependencies
  - @backstage/plugin-catalog-react@1.1.4-next.2
  - @backstage/catalog-model@1.1.1-next.0
  - @backstage/core-components@0.11.1-next.3
  - @backstage/core-plugin-api@1.0.6-next.3
  - @backstage/errors@1.1.1-next.0

## 0.2.0-next.2

### Patch Changes

- 667d917488: Updated dependency `msw` to `^0.47.0`.
- 87ec2ba4d6: Updated dependency `msw` to `^0.46.0`.
- Updated dependencies
  - @backstage/core-components@0.11.1-next.2
  - @backstage/core-plugin-api@1.0.6-next.2

## 0.2.0-next.1

### Patch Changes

- 817f3196f6: Updated React Router dependencies to be peer dependencies.
- Updated dependencies
  - @backstage/core-components@0.11.1-next.1
  - @backstage/core-plugin-api@1.0.6-next.1
  - @backstage/plugin-catalog-react@1.1.4-next.1

## 0.2.0-next.0

### Minor Changes

- 6c1c59b96e: Added README card `EntityAzureReadmeCard` for Azure Devops.

  To get the README component working you'll need to do the following two steps:

  1. First we need to add the @backstage/plugin-azure-devops package to your frontend app:

     ```bash
     # From your Backstage root directory
     yarn add --cwd packages/app @backstage/plugin-azure-devops
     ```

  2. Second we need to add the `EntityAzureReadmeCard` extension to the entity page in your app:

     ```tsx
     // In packages/app/src/components/catalog/EntityPage.tsx
     import {
       EntityAzureReadmeCard,
       isAzureDevOpsAvailable,
     } from '@backstage/plugin-azure-devops';

     // As it is a card, you can customize it the way you prefer
     // For example in the Service section

     const overviewContent = (
       <Grid container spacing={3} alignItems="stretch">
         <EntitySwitch>
           <EntitySwitch.Case if={isAzureDevOpsAvailable}>
             <Grid item md={6}>
               ...
             </Grid>
             <Grid item md={6}>
               <EntityAzureReadmeCard maxHeight={350} />
             </Grid>
           </EntitySwitch.Case>
         </EntitySwitch>
       </Grid>
     );
     ```

  **Notes:**

  - You'll need to add the `EntitySwitch.Case` above from step 2 to all the entity sections you want to see Readme in. For example if you wanted to see Readme when looking at Website entities then you would need to add this to the `websiteEntityPage` section.
  - The `if` prop is optional on the `EntitySwitch.Case`, you can remove it if you always want to see the tab even if the entity being viewed does not have the needed annotation
  - The `maxHeight` property on the `EntityAzureReadmeCard` will set the maximum screen size you would like to see, if not set it will default to 100%

### Patch Changes

- 3f739be9d9: Minor API signatures cleanup
- bf5e9030eb: Updated dependency `msw` to `^0.45.0`.
- Updated dependencies
  - @backstage/plugin-azure-devops-common@0.3.0-next.0
  - @backstage/core-plugin-api@1.0.6-next.0
  - @backstage/core-components@0.11.1-next.0
  - @backstage/plugin-catalog-react@1.1.4-next.0

## 0.1.24

### Patch Changes

- Updated dependencies
  - @backstage/core-components@0.11.0
  - @backstage/core-plugin-api@1.0.5
  - @backstage/plugin-catalog-react@1.1.3

## 0.1.24-next.1

### Patch Changes

- Updated dependencies
  - @backstage/plugin-catalog-react@1.1.3-next.2
  - @backstage/core-components@0.11.0-next.2

## 0.1.24-next.0

### Patch Changes

- Updated dependencies
  - @backstage/core-plugin-api@1.0.5-next.0
  - @backstage/plugin-catalog-react@1.1.3-next.0
  - @backstage/core-components@0.10.1-next.0

## 0.1.23

### Patch Changes

- a70869e775: Updated dependency `msw` to `^0.43.0`.
- 4e9a90e307: Updated dependency `luxon` to `^3.0.0`.
- 8006d0f9bf: Updated dependency `msw` to `^0.44.0`.
- e049e41048: Exporting azureDevOpsApiRef, AzureGitTagsIcon, and all hooks for the benefit of other plugins.
- Updated dependencies
  - @backstage/core-components@0.10.0
  - @backstage/catalog-model@1.1.0
  - @backstage/core-plugin-api@1.0.4
  - @backstage/plugin-catalog-react@1.1.2
  - @backstage/theme@0.2.16
  - @backstage/errors@1.1.0
  - @backstage/plugin-azure-devops-common@0.2.4

## 0.1.23-next.3

### Patch Changes

- a70869e775: Updated dependency `msw` to `^0.43.0`.
- 4e9a90e307: Updated dependency `luxon` to `^3.0.0`.
- Updated dependencies
  - @backstage/core-plugin-api@1.0.4-next.0
  - @backstage/core-components@0.10.0-next.3
  - @backstage/catalog-model@1.1.0-next.3
  - @backstage/plugin-catalog-react@1.1.2-next.3
  - @backstage/plugin-azure-devops-common@0.2.4-next.0

## 0.1.23-next.2

### Patch Changes

- Updated dependencies
  - @backstage/core-components@0.10.0-next.2
  - @backstage/catalog-model@1.1.0-next.2
  - @backstage/theme@0.2.16-next.1
  - @backstage/plugin-catalog-react@1.1.2-next.2

## 0.1.23-next.1

### Patch Changes

- Updated dependencies
  - @backstage/core-components@0.9.6-next.1
  - @backstage/catalog-model@1.1.0-next.1
  - @backstage/errors@1.1.0-next.0
  - @backstage/theme@0.2.16-next.0
  - @backstage/plugin-catalog-react@1.1.2-next.1

## 0.1.23-next.0

### Patch Changes

- e049e41048: Exporting azureDevOpsApiRef, AzureGitTagsIcon, and all hooks for the benefit of other plugins.
- Updated dependencies
  - @backstage/catalog-model@1.1.0-next.0
  - @backstage/core-components@0.9.6-next.0
  - @backstage/plugin-catalog-react@1.1.2-next.0

## 0.1.22

### Patch Changes

- 8f7b1835df: Updated dependency `msw` to `^0.41.0`.
- Updated dependencies
  - @backstage/plugin-catalog-react@1.1.1
  - @backstage/core-components@0.9.5
  - @backstage/core-plugin-api@1.0.3
  - @backstage/catalog-model@1.0.3

## 0.1.22-next.1

### Patch Changes

- 8f7b1835df: Updated dependency `msw` to `^0.41.0`.
- Updated dependencies
  - @backstage/core-components@0.9.5-next.1
  - @backstage/core-plugin-api@1.0.3-next.0
  - @backstage/catalog-model@1.0.3-next.0
  - @backstage/plugin-catalog-react@1.1.1-next.1

## 0.1.22-next.0

### Patch Changes

- Updated dependencies
  - @backstage/plugin-catalog-react@1.1.1-next.0
  - @backstage/core-components@0.9.5-next.0

## 0.1.21

### Patch Changes

- ac14fcaf38: Added entity view for Azure Git Tags, based on existing Pull Requests view
- Updated dependencies
  - @backstage/core-components@0.9.4
  - @backstage/core-plugin-api@1.0.2
  - @backstage/plugin-catalog-react@1.1.0
  - @backstage/plugin-azure-devops-common@0.2.3
  - @backstage/catalog-model@1.0.2

## 0.1.21-next.2

### Patch Changes

- ac14fcaf38: Added entity view for Azure Git Tags, based on existing Pull Requests view
- Updated dependencies
  - @backstage/core-components@0.9.4-next.1
  - @backstage/plugin-azure-devops-common@0.2.3-next.0
  - @backstage/plugin-catalog-react@1.1.0-next.2
  - @backstage/catalog-model@1.0.2-next.0
  - @backstage/core-plugin-api@1.0.2-next.1

## 0.1.21-next.1

### Patch Changes

- Updated dependencies
  - @backstage/core-components@0.9.4-next.0
  - @backstage/core-plugin-api@1.0.2-next.0
  - @backstage/plugin-catalog-react@1.1.0-next.1

## 0.1.21-next.0

### Patch Changes

- Updated dependencies
  - @backstage/plugin-catalog-react@1.1.0-next.0

## 0.1.20

### Patch Changes

- 24254fd433: build(deps): bump `@testing-library/user-event` from 13.5.0 to 14.0.0
- 230ad0826f: Bump to using `@types/node` v16
- Updated dependencies
  - @backstage/plugin-catalog-react@1.0.1
  - @backstage/catalog-model@1.0.1
  - @backstage/core-components@0.9.3
  - @backstage/core-plugin-api@1.0.1

## 0.1.20-next.1

### Patch Changes

- 24254fd433: build(deps): bump `@testing-library/user-event` from 13.5.0 to 14.0.0
- 230ad0826f: Bump to using `@types/node` v16
- Updated dependencies
  - @backstage/core-components@0.9.3-next.2
  - @backstage/core-plugin-api@1.0.1-next.0
  - @backstage/plugin-catalog-react@1.0.1-next.3

## 0.1.20-next.0

### Patch Changes

- Updated dependencies
  - @backstage/catalog-model@1.0.1-next.0
  - @backstage/plugin-catalog-react@1.0.1-next.0
  - @backstage/core-components@0.9.3-next.0

## 0.1.19

### Patch Changes

- a422d7ce5e: chore(deps): bump `@testing-library/react` from 11.2.6 to 12.1.3
- 4e6327ef7a: Updated readme
- Updated dependencies
  - @backstage/core-components@0.9.2
  - @backstage/core-plugin-api@1.0.0
  - @backstage/plugin-catalog-react@1.0.0
  - @backstage/catalog-model@1.0.0
  - @backstage/errors@1.0.0

## 0.1.18

### Patch Changes

- Updated dependencies
  - @backstage/plugin-catalog-react@0.9.0
  - @backstage/core-components@0.9.1
  - @backstage/catalog-model@0.13.0

## 0.1.18-next.0

### Patch Changes

- Updated dependencies
  - @backstage/plugin-catalog-react@0.9.0-next.0
  - @backstage/core-components@0.9.1-next.0
  - @backstage/catalog-model@0.13.0-next.0

## 0.1.17

### Patch Changes

- Updated dependencies
  - @backstage/catalog-model@0.12.0
  - @backstage/core-components@0.9.0
  - @backstage/plugin-catalog-react@0.8.0
  - @backstage/core-plugin-api@0.8.0

## 0.1.16

### Patch Changes

- Updated dependencies
  - @backstage/core-components@0.8.10
  - @backstage/plugin-catalog-react@0.7.0
  - @backstage/catalog-model@0.11.0
  - @backstage/core-plugin-api@0.7.0

## 0.1.15

### Patch Changes

- 1ed305728b: Bump `node-fetch` to version 2.6.7 and `cross-fetch` to version 3.1.5
- c77c5c7eb6: Added `backstage.role` to `package.json`
- Updated dependencies
  - @backstage/core-components@0.8.9
  - @backstage/core-plugin-api@0.6.1
  - @backstage/errors@0.2.1
  - @backstage/plugin-catalog-react@0.6.15
  - @backstage/catalog-model@0.10.0
  - @backstage/theme@0.2.15
  - @backstage/plugin-azure-devops-common@0.2.1

## 0.1.14

### Patch Changes

- Updated dependencies
  - @backstage/core-components@0.8.8
  - @backstage/plugin-catalog-react@0.6.14

## 0.1.14-next.0

### Patch Changes

- Updated dependencies
  - @backstage/core-components@0.8.8-next.0
  - @backstage/plugin-catalog-react@0.6.14-next.0

## 0.1.13

### Patch Changes

- Updated dependencies
  - @backstage/core-components@0.8.7
  - @backstage/plugin-catalog-react@0.6.13

## 0.1.13-next.0

### Patch Changes

- Updated dependencies
  - @backstage/core-components@0.8.7-next.0
  - @backstage/plugin-catalog-react@0.6.13-next.0

## 0.1.12

### Patch Changes

- 0f104ecc4d: Updated to support cases where only Azure Pipelines to see Builds. You can use this new feature by adding the `dev.azure.com/project` and `dev.azure.com/build-definition` annotations to your `catalog-info.yaml` files. The Azure DevOps plugin [README has more detailed instructions](https://github.com/backstage/backstage/tree/master/plugins/azure-devops#setup).
- Updated dependencies
  - @backstage/core-components@0.8.6

## 0.1.11

### Patch Changes

- 51fbedc445: Migrated usage of deprecated `IdentityApi` methods.
- Updated dependencies
  - @backstage/core-components@0.8.5
  - @backstage/core-plugin-api@0.6.0
  - @backstage/plugin-catalog-react@0.6.12
  - @backstage/catalog-model@0.9.10

## 0.1.11-next.0

### Patch Changes

- 51fbedc445: Migrated usage of deprecated `IdentityApi` methods.
- Updated dependencies
  - @backstage/core-components@0.8.5-next.0
  - @backstage/core-plugin-api@0.6.0-next.0
  - @backstage/plugin-catalog-react@0.6.12-next.0
  - @backstage/catalog-model@0.9.10-next.0

## 0.1.10

### Patch Changes

- a2ed2c2d69: - feat: Created PullRequestsDashboardProvider for resolving team and team member relations
  - feat: Created useUserTeamIds hook.
  - feat: Updated useFilterProcessor to provide teamIds for `AssignedToCurrentUsersTeams` and `CreatedByCurrentUsersTeams` filters.
- 5333451def: Cleaned up API exports
- Updated dependencies
  - @backstage/core-components@0.8.4
  - @backstage/core-plugin-api@0.5.0
  - @backstage/plugin-azure-devops-common@0.2.0
  - @backstage/plugin-catalog-react@0.6.11
  - @backstage/errors@0.2.0
  - @backstage/catalog-model@0.9.9

## 0.1.9

### Patch Changes

- 4ce51ab0f1: Internal refactor of the `react-use` imports to use `react-use/lib/*` instead.
- Updated dependencies
  - @backstage/core-plugin-api@0.4.1
  - @backstage/plugin-catalog-react@0.6.10
  - @backstage/core-components@0.8.3

## 0.1.8

### Patch Changes

- Updated dependencies
  - @backstage/core-plugin-api@0.4.0
  - @backstage/plugin-catalog-react@0.6.8
  - @backstage/core-components@0.8.2

## 0.1.7

### Patch Changes

- daf32e2c9b: Created some initial filters that can be used to create pull request columns:

  - All
  - AssignedToUser
  - AssignedToCurrentUser
  - AssignedToTeam
  - AssignedToTeams
  - AssignedToCurrentUsersTeams
  - CreatedByUser
  - CreatedByCurrentUser
  - CreatedByTeam
  - CreatedByTeams
  - CreatedByCurrentUsersTeams

  Example custom column creation:

  ```tsx
  const COLUMN_CONFIGS: PullRequestColumnConfig[] = [
    {
      title: 'Created by me',
      filters: [{ type: FilterType.CreatedByCurrentUser }],
    },
    {
      title: 'Created by Backstage Core',
      filters: [
        {
          type: FilterType.CreatedByTeam,
          teamName: 'Backstage Core',
        },
      ],
    },
    {
      title: 'Assigned to my teams',
      filters: [{ type: FilterType.AssignedToCurrentUsersTeams }],
    },
    {
      title: 'Other PRs',
      filters: [{ type: FilterType.All }],
      simplified: true,
    },
  ];

  <Route
    path="/azure-pull-requests"
    element={
      <AzurePullRequestsPage
        projectName="{PROJECT_NAME}"
        defaultColumnConfigs={COLUMN_CONFIGS}
      />
    }
  />;
  ```

- Updated dependencies
  - @backstage/core-plugin-api@0.3.1
  - @backstage/core-components@0.8.1
  - @backstage/plugin-azure-devops-common@0.1.3
  - @backstage/catalog-model@0.9.8
  - @backstage/plugin-catalog-react@0.6.7

## 0.1.6

### Patch Changes

- cd450844f6: Moved React dependencies to `peerDependencies` and allow both React v16 and v17 to be used.
- Updated dependencies
  - @backstage/core-components@0.8.0
  - @backstage/core-plugin-api@0.3.0
  - @backstage/plugin-catalog-react@0.6.5
  - @backstage/plugin-azure-devops-common@0.1.2

## 0.1.5

### Patch Changes

- 0749dd0307: feat: Created pull request card component and initial pull request dashboard page.
- 82cd709fdb: **Backend**

  - Created new `/dashboard-pull-requests/:projectName` endpoint
  - Created new `/all-teams` endpoint
  - Implemented pull request policy evaluation conversion

  **Frontend**

  - Refactored `PullRequestsPage` and added new properties for `projectName` and `pollingInterval`
  - Fixed spacing issue between repo link and creation date in `PullRequestCard`
  - Added missing condition to `PullRequestCardPolicy` for `RequiredReviewers`
  - Updated `useDashboardPullRequests` hook to implement long polling for pull requests

- Updated dependencies
  - @backstage/plugin-azure-devops-common@0.1.1
  - @backstage/core-components@0.7.6
  - @backstage/theme@0.2.14
  - @backstage/core-plugin-api@0.2.2

## 0.1.4

### Patch Changes

- a125278b81: Refactor out the deprecated path and icon from RouteRefs
- b5eac957f2: Added entity view for Azure Repo Pull Requests
- 2b5ccd2964: Improved Date handling for the Azure DevOps set of plugins by using strings and letting the frontend handle the conversion to DateTime
- Updated dependencies
  - @backstage/catalog-model@0.9.7
  - @backstage/plugin-catalog-react@0.6.4
  - @backstage/core-components@0.7.4
  - @backstage/core-plugin-api@0.2.0
  - @backstage/plugin-azure-devops-common@0.1.0

## 0.1.3

### Patch Changes

- b85acc8c35: refactor(`@backstage/plugin-azure-devops`): Consume types from `@backstage/plugin-azure-devops-common`.
  Stop re-exporting types from `@backstage/plugin-azure-devops-backend`.
  Added new types to `@backstage/plugin-azure-devops-common`.
- 84ace9a29c: Simplified queue time calculation in `BuildTable`.
- Updated dependencies
  - @backstage/core-components@0.7.3
  - @backstage/theme@0.2.13
  - @backstage/plugin-azure-devops-common@0.0.2
  - @backstage/core-plugin-api@0.1.13
  - @backstage/plugin-catalog-react@0.6.3

## 0.1.2

### Patch Changes

- 7359623e87: Azure DevOps frontend refactoring items from issue #7641

  - Remove backend setup documentation and linked to the Azure DevOps backend plugin for these instructions
  - Improved documentation to be easier to expand with new features in the future
  - Removed Router based on feedback from maintainers
  - Added tests for `getBuildResultComponent` and `getBuildStateComponent` from the BuildTable

- Updated dependencies
  - @backstage/theme@0.2.12
  - @backstage/errors@0.1.4
  - @backstage/core-components@0.7.2
  - @backstage/plugin-catalog-react@0.6.2
  - @backstage/catalog-model@0.9.6
  - @backstage/core-plugin-api@0.1.12

## 0.1.1

### Patch Changes

- Updated dependencies
  - @backstage/plugin-catalog-react@0.6.0
  - @backstage/core-components@0.7.0
  - @backstage/theme@0.2.11<|MERGE_RESOLUTION|>--- conflicted
+++ resolved
@@ -1,7 +1,5 @@
 # @backstage/plugin-azure-devops
 
-<<<<<<< HEAD
-=======
 ## 0.3.5-next.0
 
 ### Patch Changes
@@ -16,7 +14,6 @@
   - @backstage/plugin-azure-devops-common@0.3.0
   - @backstage/plugin-catalog-react@1.8.3-next.0
 
->>>>>>> 413caa19
 ## 0.3.3
 
 ### Patch Changes
