# @backstage/plugin-azure-devops

<<<<<<< HEAD
=======
## 0.3.6-next.3

### Patch Changes

- 406b786a2a2c: Mark package as being free of side effects, allowing more optimized Webpack builds.
- Updated dependencies
  - @backstage/catalog-model@1.4.2-next.2
  - @backstage/core-components@0.13.5-next.3
  - @backstage/core-plugin-api@1.6.0-next.3
  - @backstage/errors@1.2.2-next.0
  - @backstage/plugin-azure-devops-common@0.3.1-next.0
  - @backstage/plugin-catalog-react@1.8.4-next.3
  - @backstage/theme@0.4.2-next.0

## 0.3.6-next.2

### Patch Changes

- 8cec7664e146: Removed `@types/node` dependency
- Updated dependencies
  - @backstage/core-components@0.13.5-next.2
  - @backstage/core-plugin-api@1.6.0-next.2
  - @backstage/plugin-catalog-react@1.8.4-next.2
  - @backstage/catalog-model@1.4.2-next.1
  - @backstage/errors@1.2.1
  - @backstage/theme@0.4.1
  - @backstage/plugin-azure-devops-common@0.3.0

## 0.3.6-next.1

### Patch Changes

- Updated dependencies
  - @backstage/plugin-catalog-react@1.8.4-next.1
  - @backstage/core-components@0.13.5-next.1
  - @backstage/catalog-model@1.4.2-next.0
  - @backstage/core-plugin-api@1.6.0-next.1
  - @backstage/errors@1.2.1
  - @backstage/theme@0.4.1
  - @backstage/plugin-azure-devops-common@0.3.0

## 0.3.5-next.0

### Patch Changes

- 482bb5c0bbf8: Moved `@types/react` to be a regular dependency
- Updated dependencies
  - @backstage/core-plugin-api@1.6.0-next.0
  - @backstage/core-components@0.13.5-next.0
  - @backstage/catalog-model@1.4.1
  - @backstage/errors@1.2.1
  - @backstage/theme@0.4.1
  - @backstage/plugin-azure-devops-common@0.3.0
  - @backstage/plugin-catalog-react@1.8.3-next.0

>>>>>>> 1e3c6889
## 0.3.3

### Patch Changes

- Updated dependencies
  - @backstage/core-components@0.13.4
  - @backstage/plugin-catalog-react@1.8.1
  - @backstage/core-plugin-api@1.5.3
  - @backstage/catalog-model@1.4.1
  - @backstage/errors@1.2.1
  - @backstage/theme@0.4.1
  - @backstage/plugin-azure-devops-common@0.3.0

## 0.3.3-next.1

### Patch Changes

- Updated dependencies
  - @backstage/plugin-catalog-react@1.8.1-next.1

## 0.3.3-next.0

### Patch Changes

- Updated dependencies
  - @backstage/core-components@0.13.4-next.0
  - @backstage/core-plugin-api@1.5.3
  - @backstage/plugin-catalog-react@1.8.1-next.0
  - @backstage/catalog-model@1.4.1
  - @backstage/errors@1.2.1
  - @backstage/theme@0.4.1
  - @backstage/plugin-azure-devops-common@0.3.0

## 0.3.2

### Patch Changes

- Updated dependencies
  - @backstage/theme@0.4.1
  - @backstage/errors@1.2.1
  - @backstage/plugin-catalog-react@1.8.0
  - @backstage/core-components@0.13.3
  - @backstage/core-plugin-api@1.5.3
  - @backstage/catalog-model@1.4.1
  - @backstage/plugin-azure-devops-common@0.3.0

## 0.3.2-next.2

### Patch Changes

- Updated dependencies
  - @backstage/plugin-catalog-react@1.8.0-next.2
  - @backstage/theme@0.4.1-next.1
  - @backstage/core-plugin-api@1.5.3-next.1
  - @backstage/core-components@0.13.3-next.2
  - @backstage/catalog-model@1.4.1-next.0
  - @backstage/errors@1.2.1-next.0
  - @backstage/plugin-azure-devops-common@0.3.0

## 0.3.2-next.1

### Patch Changes

- Updated dependencies
  - @backstage/theme@0.4.1-next.0
  - @backstage/core-components@0.13.3-next.1
  - @backstage/core-plugin-api@1.5.3-next.0
  - @backstage/plugin-catalog-react@1.7.1-next.1

## 0.3.2-next.0

### Patch Changes

- Updated dependencies
  - @backstage/errors@1.2.1-next.0
  - @backstage/core-components@0.13.3-next.0
  - @backstage/catalog-model@1.4.1-next.0
  - @backstage/core-plugin-api@1.5.2
  - @backstage/theme@0.4.0
  - @backstage/plugin-azure-devops-common@0.3.0
  - @backstage/plugin-catalog-react@1.7.1-next.0

## 0.3.1

### Patch Changes

- Updated dependencies
  - @backstage/core-plugin-api@1.5.2
  - @backstage/core-components@0.13.2
  - @backstage/theme@0.4.0
  - @backstage/plugin-catalog-react@1.7.0
  - @backstage/catalog-model@1.4.0
  - @backstage/errors@1.2.0
  - @backstage/plugin-azure-devops-common@0.3.0

## 0.3.1-next.3

### Patch Changes

- Updated dependencies
  - @backstage/core-components@0.13.2-next.3
  - @backstage/catalog-model@1.4.0-next.1
  - @backstage/core-plugin-api@1.5.2-next.0
  - @backstage/errors@1.2.0-next.0
  - @backstage/theme@0.4.0-next.1
  - @backstage/plugin-azure-devops-common@0.3.0
  - @backstage/plugin-catalog-react@1.7.0-next.3

## 0.3.1-next.2

### Patch Changes

- Updated dependencies
  - @backstage/theme@0.4.0-next.1
  - @backstage/plugin-catalog-react@1.7.0-next.2
  - @backstage/core-components@0.13.2-next.2
  - @backstage/core-plugin-api@1.5.2-next.0

## 0.3.1-next.1

### Patch Changes

- Updated dependencies
  - @backstage/errors@1.2.0-next.0
  - @backstage/core-components@0.13.2-next.1
  - @backstage/plugin-catalog-react@1.7.0-next.1
  - @backstage/catalog-model@1.4.0-next.0
  - @backstage/core-plugin-api@1.5.2-next.0
  - @backstage/theme@0.4.0-next.0
  - @backstage/plugin-azure-devops-common@0.3.0

## 0.3.1-next.0

### Patch Changes

- Updated dependencies
  - @backstage/plugin-catalog-react@1.7.0-next.0
  - @backstage/theme@0.4.0-next.0
  - @backstage/core-components@0.13.2-next.0
  - @backstage/core-plugin-api@1.5.1
  - @backstage/catalog-model@1.3.0
  - @backstage/errors@1.1.5
  - @backstage/plugin-azure-devops-common@0.3.0

## 0.3.0

### Minor Changes

- 877df261085: The getBuildRuns function now checks contains multiple comma-separated builds and splits them to send multiple requests for each and concatenates the results.

### Patch Changes

- Updated dependencies
  - @backstage/theme@0.3.0
  - @backstage/plugin-catalog-react@1.6.0
  - @backstage/core-components@0.13.1
  - @backstage/catalog-model@1.3.0
  - @backstage/core-plugin-api@1.5.1
  - @backstage/errors@1.1.5
  - @backstage/plugin-azure-devops-common@0.3.0

## 0.3.0-next.2

### Minor Changes

- 877df261085: The getBuildRuns function now checks contains multiple comma-separated builds and splits them to send multiple requests for each and concatenates the results.

### Patch Changes

- Updated dependencies
  - @backstage/theme@0.3.0-next.0
  - @backstage/core-components@0.13.1-next.1
  - @backstage/plugin-catalog-react@1.6.0-next.2
  - @backstage/core-plugin-api@1.5.1

## 0.2.9-next.1

### Patch Changes

- Updated dependencies
  - @backstage/core-components@0.13.1-next.0
  - @backstage/core-plugin-api@1.5.1
  - @backstage/plugin-catalog-react@1.6.0-next.1

## 0.2.9-next.0

### Patch Changes

- Updated dependencies
  - @backstage/plugin-catalog-react@1.6.0-next.0
  - @backstage/core-components@0.13.0
  - @backstage/core-plugin-api@1.5.1
  - @backstage/catalog-model@1.3.0
  - @backstage/errors@1.1.5
  - @backstage/theme@0.2.19
  - @backstage/plugin-azure-devops-common@0.3.0

## 0.2.8

### Patch Changes

- 8e00acb28db: Small tweaks to remove warnings in the console during development (mainly focusing on techdocs)
- e0c6e8b9c3c: Update peer dependencies
- Updated dependencies
  - @backstage/core-components@0.13.0
  - @backstage/plugin-catalog-react@1.5.0
  - @backstage/theme@0.2.19
  - @backstage/core-plugin-api@1.5.1
  - @backstage/catalog-model@1.3.0
  - @backstage/errors@1.1.5
  - @backstage/plugin-azure-devops-common@0.3.0

## 0.2.8-next.3

### Patch Changes

- Updated dependencies
  - @backstage/plugin-catalog-react@1.5.0-next.3
  - @backstage/catalog-model@1.3.0-next.0
  - @backstage/core-components@0.13.0-next.3
  - @backstage/core-plugin-api@1.5.1-next.1
  - @backstage/errors@1.1.5
  - @backstage/theme@0.2.19-next.0
  - @backstage/plugin-azure-devops-common@0.3.0

## 0.2.8-next.2

### Patch Changes

- Updated dependencies
  - @backstage/core-components@0.12.6-next.2
  - @backstage/plugin-catalog-react@1.4.1-next.2
  - @backstage/core-plugin-api@1.5.1-next.1
  - @backstage/catalog-model@1.2.1
  - @backstage/errors@1.1.5
  - @backstage/theme@0.2.19-next.0
  - @backstage/plugin-azure-devops-common@0.3.0

## 0.2.8-next.1

### Patch Changes

- e0c6e8b9c3c: Update peer dependencies
- Updated dependencies
  - @backstage/core-components@0.12.6-next.1
  - @backstage/core-plugin-api@1.5.1-next.0
  - @backstage/plugin-catalog-react@1.4.1-next.1
  - @backstage/theme@0.2.19-next.0
  - @backstage/catalog-model@1.2.1
  - @backstage/errors@1.1.5
  - @backstage/plugin-azure-devops-common@0.3.0

## 0.2.8-next.0

### Patch Changes

- 8e00acb28db: Small tweaks to remove warnings in the console during development (mainly focusing on techdocs)
- Updated dependencies
  - @backstage/core-components@0.12.6-next.0
  - @backstage/plugin-catalog-react@1.4.1-next.0
  - @backstage/core-plugin-api@1.5.0
  - @backstage/catalog-model@1.2.1
  - @backstage/errors@1.1.5
  - @backstage/theme@0.2.18
  - @backstage/plugin-azure-devops-common@0.3.0

## 0.2.7

### Patch Changes

- 52b0022dab7: Updated dependency `msw` to `^1.0.0`.
- Updated dependencies
  - @backstage/core-components@0.12.5
  - @backstage/plugin-catalog-react@1.4.0
  - @backstage/errors@1.1.5
  - @backstage/core-plugin-api@1.5.0
  - @backstage/catalog-model@1.2.1
  - @backstage/theme@0.2.18
  - @backstage/plugin-azure-devops-common@0.3.0

## 0.2.7-next.2

### Patch Changes

- Updated dependencies
  - @backstage/core-components@0.12.5-next.2
  - @backstage/plugin-catalog-react@1.4.0-next.2
  - @backstage/core-plugin-api@1.5.0-next.2

## 0.2.7-next.1

### Patch Changes

- 52b0022dab7: Updated dependency `msw` to `^1.0.0`.
- Updated dependencies
  - @backstage/core-components@0.12.5-next.1
  - @backstage/errors@1.1.5-next.0
  - @backstage/core-plugin-api@1.4.1-next.1
  - @backstage/theme@0.2.18-next.0
  - @backstage/plugin-catalog-react@1.4.0-next.1
  - @backstage/catalog-model@1.2.1-next.1
  - @backstage/plugin-azure-devops-common@0.3.0

## 0.2.7-next.0

### Patch Changes

- Updated dependencies
  - @backstage/plugin-catalog-react@1.4.0-next.0
  - @backstage/core-plugin-api@1.4.1-next.0
  - @backstage/catalog-model@1.2.1-next.0
  - @backstage/core-components@0.12.5-next.0
  - @backstage/errors@1.1.4
  - @backstage/theme@0.2.17
  - @backstage/plugin-azure-devops-common@0.3.0

## 0.2.6

### Patch Changes

- 347b16ecea: Fixed `AssignedToCurrentUsersTeams` & `CreatedByCurrentUsersTeams` filter in `AzurePullRequestsPage` component.
- Updated dependencies
  - @backstage/core-components@0.12.4
  - @backstage/catalog-model@1.2.0
  - @backstage/theme@0.2.17
  - @backstage/core-plugin-api@1.4.0
  - @backstage/plugin-catalog-react@1.3.0
  - @backstage/errors@1.1.4
  - @backstage/plugin-azure-devops-common@0.3.0

## 0.2.6-next.2

### Patch Changes

- Updated dependencies
  - @backstage/catalog-model@1.2.0-next.1
  - @backstage/core-components@0.12.4-next.1
  - @backstage/core-plugin-api@1.3.0
  - @backstage/errors@1.1.4
  - @backstage/theme@0.2.16
  - @backstage/plugin-azure-devops-common@0.3.0
  - @backstage/plugin-catalog-react@1.3.0-next.2

## 0.2.6-next.1

### Patch Changes

- Updated dependencies
  - @backstage/core-components@0.12.4-next.0
  - @backstage/plugin-catalog-react@1.3.0-next.1
  - @backstage/catalog-model@1.1.6-next.0
  - @backstage/core-plugin-api@1.3.0
  - @backstage/errors@1.1.4
  - @backstage/theme@0.2.16
  - @backstage/plugin-azure-devops-common@0.3.0

## 0.2.6-next.0

### Patch Changes

- 347b16ecea: Fixed `AssignedToCurrentUsersTeams` & `CreatedByCurrentUsersTeams` filter in `AzurePullRequestsPage` component.
- Updated dependencies
  - @backstage/plugin-catalog-react@1.3.0-next.0
  - @backstage/catalog-model@1.1.6-next.0

## 0.2.5

### Patch Changes

- 80ce4e8c29: Small updates to some components to ensure theme typography properties are inherited correctly.
- Updated dependencies
  - @backstage/catalog-model@1.1.5
  - @backstage/plugin-catalog-react@1.2.4
  - @backstage/core-components@0.12.3
  - @backstage/core-plugin-api@1.3.0
  - @backstage/errors@1.1.4
  - @backstage/theme@0.2.16
  - @backstage/plugin-azure-devops-common@0.3.0

## 0.2.5-next.2

### Patch Changes

- Updated dependencies
  - @backstage/core-plugin-api@1.3.0-next.1
  - @backstage/plugin-catalog-react@1.2.4-next.2
  - @backstage/catalog-model@1.1.5-next.1
  - @backstage/core-components@0.12.3-next.2
  - @backstage/errors@1.1.4
  - @backstage/theme@0.2.16
  - @backstage/plugin-azure-devops-common@0.3.0

## 0.2.5-next.1

### Patch Changes

- Updated dependencies
  - @backstage/catalog-model@1.1.5-next.1
  - @backstage/core-components@0.12.3-next.1
  - @backstage/core-plugin-api@1.2.1-next.0
  - @backstage/errors@1.1.4
  - @backstage/theme@0.2.16
  - @backstage/plugin-azure-devops-common@0.3.0
  - @backstage/plugin-catalog-react@1.2.4-next.1

## 0.2.5-next.0

### Patch Changes

- Updated dependencies
  - @backstage/catalog-model@1.1.5-next.0
  - @backstage/plugin-catalog-react@1.2.4-next.0
  - @backstage/core-components@0.12.3-next.0
  - @backstage/core-plugin-api@1.2.0
  - @backstage/errors@1.1.4
  - @backstage/theme@0.2.16
  - @backstage/plugin-azure-devops-common@0.3.0

## 0.2.4

### Patch Changes

- Updated dependencies
  - @backstage/core-components@0.12.2
  - @backstage/plugin-catalog-react@1.2.3

## 0.2.3

### Patch Changes

- 2e701b3796: Internal refactor to use `react-router-dom` rather than `react-router`.
- 3280711113: Updated dependency `msw` to `^0.49.0`.
- Updated dependencies
  - @backstage/core-plugin-api@1.2.0
  - @backstage/core-components@0.12.1
  - @backstage/errors@1.1.4
  - @backstage/plugin-catalog-react@1.2.2
  - @backstage/catalog-model@1.1.4
  - @backstage/theme@0.2.16
  - @backstage/plugin-azure-devops-common@0.3.0

## 0.2.3-next.4

### Patch Changes

- 2e701b3796: Internal refactor to use `react-router-dom` rather than `react-router`.
- Updated dependencies
  - @backstage/core-components@0.12.1-next.4
  - @backstage/plugin-catalog-react@1.2.2-next.4
  - @backstage/catalog-model@1.1.4-next.1
  - @backstage/core-plugin-api@1.2.0-next.2
  - @backstage/errors@1.1.4-next.1
  - @backstage/theme@0.2.16
  - @backstage/plugin-azure-devops-common@0.3.0

## 0.2.3-next.3

### Patch Changes

- Updated dependencies
  - @backstage/core-components@0.12.1-next.3
  - @backstage/catalog-model@1.1.4-next.1
  - @backstage/core-plugin-api@1.2.0-next.2
  - @backstage/errors@1.1.4-next.1
  - @backstage/theme@0.2.16
  - @backstage/plugin-azure-devops-common@0.3.0
  - @backstage/plugin-catalog-react@1.2.2-next.3

## 0.2.3-next.2

### Patch Changes

- Updated dependencies
  - @backstage/core-plugin-api@1.2.0-next.2
  - @backstage/core-components@0.12.1-next.2
  - @backstage/plugin-catalog-react@1.2.2-next.2
  - @backstage/catalog-model@1.1.4-next.1
  - @backstage/errors@1.1.4-next.1
  - @backstage/theme@0.2.16
  - @backstage/plugin-azure-devops-common@0.3.0

## 0.2.3-next.1

### Patch Changes

- Updated dependencies
  - @backstage/core-components@0.12.1-next.1
  - @backstage/core-plugin-api@1.1.1-next.1
  - @backstage/plugin-catalog-react@1.2.2-next.1
  - @backstage/catalog-model@1.1.4-next.1
  - @backstage/errors@1.1.4-next.1
  - @backstage/theme@0.2.16
  - @backstage/plugin-azure-devops-common@0.3.0

## 0.2.3-next.0

### Patch Changes

- 3280711113: Updated dependency `msw` to `^0.49.0`.
- Updated dependencies
  - @backstage/core-components@0.12.1-next.0
  - @backstage/core-plugin-api@1.1.1-next.0
  - @backstage/plugin-catalog-react@1.2.2-next.0
  - @backstage/catalog-model@1.1.4-next.0
  - @backstage/errors@1.1.4-next.0
  - @backstage/theme@0.2.16
  - @backstage/plugin-azure-devops-common@0.3.0

## 0.2.2

### Patch Changes

- Updated dependencies
  - @backstage/plugin-catalog-react@1.2.1
  - @backstage/core-components@0.12.0
  - @backstage/core-plugin-api@1.1.0
  - @backstage/catalog-model@1.1.3
  - @backstage/errors@1.1.3
  - @backstage/theme@0.2.16
  - @backstage/plugin-azure-devops-common@0.3.0

## 0.2.2-next.1

### Patch Changes

- Updated dependencies
  - @backstage/core-components@0.12.0-next.1
  - @backstage/catalog-model@1.1.3-next.0
  - @backstage/core-plugin-api@1.1.0-next.0
  - @backstage/errors@1.1.3-next.0
  - @backstage/theme@0.2.16
  - @backstage/plugin-azure-devops-common@0.3.0
  - @backstage/plugin-catalog-react@1.2.1-next.1

## 0.2.2-next.0

### Patch Changes

- Updated dependencies
  - @backstage/plugin-catalog-react@1.2.1-next.0
  - @backstage/core-components@0.12.0-next.0
  - @backstage/core-plugin-api@1.1.0-next.0
  - @backstage/catalog-model@1.1.3-next.0
  - @backstage/errors@1.1.3-next.0
  - @backstage/theme@0.2.16
  - @backstage/plugin-azure-devops-common@0.3.0

## 0.2.1

### Patch Changes

- Updated dependencies
  - @backstage/catalog-model@1.1.2
  - @backstage/plugin-catalog-react@1.2.0
  - @backstage/core-components@0.11.2
  - @backstage/core-plugin-api@1.0.7
  - @backstage/errors@1.1.2
  - @backstage/theme@0.2.16
  - @backstage/plugin-azure-devops-common@0.3.0

## 0.2.1-next.2

### Patch Changes

- Updated dependencies
  - @backstage/plugin-catalog-react@1.2.0-next.2
  - @backstage/catalog-model@1.1.2-next.2
  - @backstage/core-components@0.11.2-next.2
  - @backstage/core-plugin-api@1.0.7-next.2
  - @backstage/errors@1.1.2-next.2
  - @backstage/theme@0.2.16
  - @backstage/plugin-azure-devops-common@0.3.0

## 0.2.1-next.1

### Patch Changes

- Updated dependencies
  - @backstage/plugin-catalog-react@1.2.0-next.1
  - @backstage/core-components@0.11.2-next.1
  - @backstage/core-plugin-api@1.0.7-next.1
  - @backstage/catalog-model@1.1.2-next.1
  - @backstage/errors@1.1.2-next.1
  - @backstage/theme@0.2.16
  - @backstage/plugin-azure-devops-common@0.3.0

## 0.2.1-next.0

### Patch Changes

- Updated dependencies
  - @backstage/catalog-model@1.1.2-next.0
  - @backstage/core-components@0.11.2-next.0
  - @backstage/plugin-catalog-react@1.1.5-next.0
  - @backstage/core-plugin-api@1.0.7-next.0
  - @backstage/errors@1.1.2-next.0
  - @backstage/theme@0.2.16
  - @backstage/plugin-azure-devops-common@0.3.0

## 0.2.0

### Minor Changes

- 6c1c59b96e: Added README card `EntityAzureReadmeCard` for Azure Devops.

  To get the README component working you'll need to do the following two steps:

  1. First we need to add the @backstage/plugin-azure-devops package to your frontend app:

     ```bash
     # From your Backstage root directory
     yarn add --cwd packages/app @backstage/plugin-azure-devops
     ```

  2. Second we need to add the `EntityAzureReadmeCard` extension to the entity page in your app:

     ```tsx
     // In packages/app/src/components/catalog/EntityPage.tsx
     import {
       EntityAzureReadmeCard,
       isAzureDevOpsAvailable,
     } from '@backstage/plugin-azure-devops';

     // As it is a card, you can customize it the way you prefer
     // For example in the Service section

     const overviewContent = (
       <Grid container spacing={3} alignItems="stretch">
         <EntitySwitch>
           <EntitySwitch.Case if={isAzureDevOpsAvailable}>
             <Grid item md={6}>
               ...
             </Grid>
             <Grid item md={6}>
               <EntityAzureReadmeCard maxHeight={350} />
             </Grid>
           </EntitySwitch.Case>
         </EntitySwitch>
       </Grid>
     );
     ```

  **Notes:**

  - You'll need to add the `EntitySwitch.Case` above from step 2 to all the entity sections you want to see Readme in. For example if you wanted to see Readme when looking at Website entities then you would need to add this to the `websiteEntityPage` section.
  - The `if` prop is optional on the `EntitySwitch.Case`, you can remove it if you always want to see the tab even if the entity being viewed does not have the needed annotation
  - The `maxHeight` property on the `EntityAzureReadmeCard` will set the maximum screen size you would like to see, if not set it will default to 100%

### Patch Changes

- 817f3196f6: Updated React Router dependencies to be peer dependencies.
- 3f739be9d9: Minor API signatures cleanup
- 7d47def9c4: Removed dependency on `@types/jest`.
- 667d917488: Updated dependency `msw` to `^0.47.0`.
- 87ec2ba4d6: Updated dependency `msw` to `^0.46.0`.
- bf5e9030eb: Updated dependency `msw` to `^0.45.0`.
- Updated dependencies
  - @backstage/core-components@0.11.1
  - @backstage/core-plugin-api@1.0.6
  - @backstage/plugin-catalog-react@1.1.4
  - @backstage/plugin-azure-devops-common@0.3.0
  - @backstage/catalog-model@1.1.1
  - @backstage/errors@1.1.1

## 0.2.0-next.3

### Patch Changes

- 7d47def9c4: Removed dependency on `@types/jest`.
- Updated dependencies
  - @backstage/plugin-catalog-react@1.1.4-next.2
  - @backstage/catalog-model@1.1.1-next.0
  - @backstage/core-components@0.11.1-next.3
  - @backstage/core-plugin-api@1.0.6-next.3
  - @backstage/errors@1.1.1-next.0

## 0.2.0-next.2

### Patch Changes

- 667d917488: Updated dependency `msw` to `^0.47.0`.
- 87ec2ba4d6: Updated dependency `msw` to `^0.46.0`.
- Updated dependencies
  - @backstage/core-components@0.11.1-next.2
  - @backstage/core-plugin-api@1.0.6-next.2

## 0.2.0-next.1

### Patch Changes

- 817f3196f6: Updated React Router dependencies to be peer dependencies.
- Updated dependencies
  - @backstage/core-components@0.11.1-next.1
  - @backstage/core-plugin-api@1.0.6-next.1
  - @backstage/plugin-catalog-react@1.1.4-next.1

## 0.2.0-next.0

### Minor Changes

- 6c1c59b96e: Added README card `EntityAzureReadmeCard` for Azure Devops.

  To get the README component working you'll need to do the following two steps:

  1. First we need to add the @backstage/plugin-azure-devops package to your frontend app:

     ```bash
     # From your Backstage root directory
     yarn add --cwd packages/app @backstage/plugin-azure-devops
     ```

  2. Second we need to add the `EntityAzureReadmeCard` extension to the entity page in your app:

     ```tsx
     // In packages/app/src/components/catalog/EntityPage.tsx
     import {
       EntityAzureReadmeCard,
       isAzureDevOpsAvailable,
     } from '@backstage/plugin-azure-devops';

     // As it is a card, you can customize it the way you prefer
     // For example in the Service section

     const overviewContent = (
       <Grid container spacing={3} alignItems="stretch">
         <EntitySwitch>
           <EntitySwitch.Case if={isAzureDevOpsAvailable}>
             <Grid item md={6}>
               ...
             </Grid>
             <Grid item md={6}>
               <EntityAzureReadmeCard maxHeight={350} />
             </Grid>
           </EntitySwitch.Case>
         </EntitySwitch>
       </Grid>
     );
     ```

  **Notes:**

  - You'll need to add the `EntitySwitch.Case` above from step 2 to all the entity sections you want to see Readme in. For example if you wanted to see Readme when looking at Website entities then you would need to add this to the `websiteEntityPage` section.
  - The `if` prop is optional on the `EntitySwitch.Case`, you can remove it if you always want to see the tab even if the entity being viewed does not have the needed annotation
  - The `maxHeight` property on the `EntityAzureReadmeCard` will set the maximum screen size you would like to see, if not set it will default to 100%

### Patch Changes

- 3f739be9d9: Minor API signatures cleanup
- bf5e9030eb: Updated dependency `msw` to `^0.45.0`.
- Updated dependencies
  - @backstage/plugin-azure-devops-common@0.3.0-next.0
  - @backstage/core-plugin-api@1.0.6-next.0
  - @backstage/core-components@0.11.1-next.0
  - @backstage/plugin-catalog-react@1.1.4-next.0

## 0.1.24

### Patch Changes

- Updated dependencies
  - @backstage/core-components@0.11.0
  - @backstage/core-plugin-api@1.0.5
  - @backstage/plugin-catalog-react@1.1.3

## 0.1.24-next.1

### Patch Changes

- Updated dependencies
  - @backstage/plugin-catalog-react@1.1.3-next.2
  - @backstage/core-components@0.11.0-next.2

## 0.1.24-next.0

### Patch Changes

- Updated dependencies
  - @backstage/core-plugin-api@1.0.5-next.0
  - @backstage/plugin-catalog-react@1.1.3-next.0
  - @backstage/core-components@0.10.1-next.0

## 0.1.23

### Patch Changes

- a70869e775: Updated dependency `msw` to `^0.43.0`.
- 4e9a90e307: Updated dependency `luxon` to `^3.0.0`.
- 8006d0f9bf: Updated dependency `msw` to `^0.44.0`.
- e049e41048: Exporting azureDevOpsApiRef, AzureGitTagsIcon, and all hooks for the benefit of other plugins.
- Updated dependencies
  - @backstage/core-components@0.10.0
  - @backstage/catalog-model@1.1.0
  - @backstage/core-plugin-api@1.0.4
  - @backstage/plugin-catalog-react@1.1.2
  - @backstage/theme@0.2.16
  - @backstage/errors@1.1.0
  - @backstage/plugin-azure-devops-common@0.2.4

## 0.1.23-next.3

### Patch Changes

- a70869e775: Updated dependency `msw` to `^0.43.0`.
- 4e9a90e307: Updated dependency `luxon` to `^3.0.0`.
- Updated dependencies
  - @backstage/core-plugin-api@1.0.4-next.0
  - @backstage/core-components@0.10.0-next.3
  - @backstage/catalog-model@1.1.0-next.3
  - @backstage/plugin-catalog-react@1.1.2-next.3
  - @backstage/plugin-azure-devops-common@0.2.4-next.0

## 0.1.23-next.2

### Patch Changes

- Updated dependencies
  - @backstage/core-components@0.10.0-next.2
  - @backstage/catalog-model@1.1.0-next.2
  - @backstage/theme@0.2.16-next.1
  - @backstage/plugin-catalog-react@1.1.2-next.2

## 0.1.23-next.1

### Patch Changes

- Updated dependencies
  - @backstage/core-components@0.9.6-next.1
  - @backstage/catalog-model@1.1.0-next.1
  - @backstage/errors@1.1.0-next.0
  - @backstage/theme@0.2.16-next.0
  - @backstage/plugin-catalog-react@1.1.2-next.1

## 0.1.23-next.0

### Patch Changes

- e049e41048: Exporting azureDevOpsApiRef, AzureGitTagsIcon, and all hooks for the benefit of other plugins.
- Updated dependencies
  - @backstage/catalog-model@1.1.0-next.0
  - @backstage/core-components@0.9.6-next.0
  - @backstage/plugin-catalog-react@1.1.2-next.0

## 0.1.22

### Patch Changes

- 8f7b1835df: Updated dependency `msw` to `^0.41.0`.
- Updated dependencies
  - @backstage/plugin-catalog-react@1.1.1
  - @backstage/core-components@0.9.5
  - @backstage/core-plugin-api@1.0.3
  - @backstage/catalog-model@1.0.3

## 0.1.22-next.1

### Patch Changes

- 8f7b1835df: Updated dependency `msw` to `^0.41.0`.
- Updated dependencies
  - @backstage/core-components@0.9.5-next.1
  - @backstage/core-plugin-api@1.0.3-next.0
  - @backstage/catalog-model@1.0.3-next.0
  - @backstage/plugin-catalog-react@1.1.1-next.1

## 0.1.22-next.0

### Patch Changes

- Updated dependencies
  - @backstage/plugin-catalog-react@1.1.1-next.0
  - @backstage/core-components@0.9.5-next.0

## 0.1.21

### Patch Changes

- ac14fcaf38: Added entity view for Azure Git Tags, based on existing Pull Requests view
- Updated dependencies
  - @backstage/core-components@0.9.4
  - @backstage/core-plugin-api@1.0.2
  - @backstage/plugin-catalog-react@1.1.0
  - @backstage/plugin-azure-devops-common@0.2.3
  - @backstage/catalog-model@1.0.2

## 0.1.21-next.2

### Patch Changes

- ac14fcaf38: Added entity view for Azure Git Tags, based on existing Pull Requests view
- Updated dependencies
  - @backstage/core-components@0.9.4-next.1
  - @backstage/plugin-azure-devops-common@0.2.3-next.0
  - @backstage/plugin-catalog-react@1.1.0-next.2
  - @backstage/catalog-model@1.0.2-next.0
  - @backstage/core-plugin-api@1.0.2-next.1

## 0.1.21-next.1

### Patch Changes

- Updated dependencies
  - @backstage/core-components@0.9.4-next.0
  - @backstage/core-plugin-api@1.0.2-next.0
  - @backstage/plugin-catalog-react@1.1.0-next.1

## 0.1.21-next.0

### Patch Changes

- Updated dependencies
  - @backstage/plugin-catalog-react@1.1.0-next.0

## 0.1.20

### Patch Changes

- 24254fd433: build(deps): bump `@testing-library/user-event` from 13.5.0 to 14.0.0
- 230ad0826f: Bump to using `@types/node` v16
- Updated dependencies
  - @backstage/plugin-catalog-react@1.0.1
  - @backstage/catalog-model@1.0.1
  - @backstage/core-components@0.9.3
  - @backstage/core-plugin-api@1.0.1

## 0.1.20-next.1

### Patch Changes

- 24254fd433: build(deps): bump `@testing-library/user-event` from 13.5.0 to 14.0.0
- 230ad0826f: Bump to using `@types/node` v16
- Updated dependencies
  - @backstage/core-components@0.9.3-next.2
  - @backstage/core-plugin-api@1.0.1-next.0
  - @backstage/plugin-catalog-react@1.0.1-next.3

## 0.1.20-next.0

### Patch Changes

- Updated dependencies
  - @backstage/catalog-model@1.0.1-next.0
  - @backstage/plugin-catalog-react@1.0.1-next.0
  - @backstage/core-components@0.9.3-next.0

## 0.1.19

### Patch Changes

- a422d7ce5e: chore(deps): bump `@testing-library/react` from 11.2.6 to 12.1.3
- 4e6327ef7a: Updated readme
- Updated dependencies
  - @backstage/core-components@0.9.2
  - @backstage/core-plugin-api@1.0.0
  - @backstage/plugin-catalog-react@1.0.0
  - @backstage/catalog-model@1.0.0
  - @backstage/errors@1.0.0

## 0.1.18

### Patch Changes

- Updated dependencies
  - @backstage/plugin-catalog-react@0.9.0
  - @backstage/core-components@0.9.1
  - @backstage/catalog-model@0.13.0

## 0.1.18-next.0

### Patch Changes

- Updated dependencies
  - @backstage/plugin-catalog-react@0.9.0-next.0
  - @backstage/core-components@0.9.1-next.0
  - @backstage/catalog-model@0.13.0-next.0

## 0.1.17

### Patch Changes

- Updated dependencies
  - @backstage/catalog-model@0.12.0
  - @backstage/core-components@0.9.0
  - @backstage/plugin-catalog-react@0.8.0
  - @backstage/core-plugin-api@0.8.0

## 0.1.16

### Patch Changes

- Updated dependencies
  - @backstage/core-components@0.8.10
  - @backstage/plugin-catalog-react@0.7.0
  - @backstage/catalog-model@0.11.0
  - @backstage/core-plugin-api@0.7.0

## 0.1.15

### Patch Changes

- 1ed305728b: Bump `node-fetch` to version 2.6.7 and `cross-fetch` to version 3.1.5
- c77c5c7eb6: Added `backstage.role` to `package.json`
- Updated dependencies
  - @backstage/core-components@0.8.9
  - @backstage/core-plugin-api@0.6.1
  - @backstage/errors@0.2.1
  - @backstage/plugin-catalog-react@0.6.15
  - @backstage/catalog-model@0.10.0
  - @backstage/theme@0.2.15
  - @backstage/plugin-azure-devops-common@0.2.1

## 0.1.14

### Patch Changes

- Updated dependencies
  - @backstage/core-components@0.8.8
  - @backstage/plugin-catalog-react@0.6.14

## 0.1.14-next.0

### Patch Changes

- Updated dependencies
  - @backstage/core-components@0.8.8-next.0
  - @backstage/plugin-catalog-react@0.6.14-next.0

## 0.1.13

### Patch Changes

- Updated dependencies
  - @backstage/core-components@0.8.7
  - @backstage/plugin-catalog-react@0.6.13

## 0.1.13-next.0

### Patch Changes

- Updated dependencies
  - @backstage/core-components@0.8.7-next.0
  - @backstage/plugin-catalog-react@0.6.13-next.0

## 0.1.12

### Patch Changes

- 0f104ecc4d: Updated to support cases where only Azure Pipelines to see Builds. You can use this new feature by adding the `dev.azure.com/project` and `dev.azure.com/build-definition` annotations to your `catalog-info.yaml` files. The Azure DevOps plugin [README has more detailed instructions](https://github.com/backstage/backstage/tree/master/plugins/azure-devops#setup).
- Updated dependencies
  - @backstage/core-components@0.8.6

## 0.1.11

### Patch Changes

- 51fbedc445: Migrated usage of deprecated `IdentityApi` methods.
- Updated dependencies
  - @backstage/core-components@0.8.5
  - @backstage/core-plugin-api@0.6.0
  - @backstage/plugin-catalog-react@0.6.12
  - @backstage/catalog-model@0.9.10

## 0.1.11-next.0

### Patch Changes

- 51fbedc445: Migrated usage of deprecated `IdentityApi` methods.
- Updated dependencies
  - @backstage/core-components@0.8.5-next.0
  - @backstage/core-plugin-api@0.6.0-next.0
  - @backstage/plugin-catalog-react@0.6.12-next.0
  - @backstage/catalog-model@0.9.10-next.0

## 0.1.10

### Patch Changes

- a2ed2c2d69: - feat: Created PullRequestsDashboardProvider for resolving team and team member relations
  - feat: Created useUserTeamIds hook.
  - feat: Updated useFilterProcessor to provide teamIds for `AssignedToCurrentUsersTeams` and `CreatedByCurrentUsersTeams` filters.
- 5333451def: Cleaned up API exports
- Updated dependencies
  - @backstage/core-components@0.8.4
  - @backstage/core-plugin-api@0.5.0
  - @backstage/plugin-azure-devops-common@0.2.0
  - @backstage/plugin-catalog-react@0.6.11
  - @backstage/errors@0.2.0
  - @backstage/catalog-model@0.9.9

## 0.1.9

### Patch Changes

- 4ce51ab0f1: Internal refactor of the `react-use` imports to use `react-use/lib/*` instead.
- Updated dependencies
  - @backstage/core-plugin-api@0.4.1
  - @backstage/plugin-catalog-react@0.6.10
  - @backstage/core-components@0.8.3

## 0.1.8

### Patch Changes

- Updated dependencies
  - @backstage/core-plugin-api@0.4.0
  - @backstage/plugin-catalog-react@0.6.8
  - @backstage/core-components@0.8.2

## 0.1.7

### Patch Changes

- daf32e2c9b: Created some initial filters that can be used to create pull request columns:

  - All
  - AssignedToUser
  - AssignedToCurrentUser
  - AssignedToTeam
  - AssignedToTeams
  - AssignedToCurrentUsersTeams
  - CreatedByUser
  - CreatedByCurrentUser
  - CreatedByTeam
  - CreatedByTeams
  - CreatedByCurrentUsersTeams

  Example custom column creation:

  ```tsx
  const COLUMN_CONFIGS: PullRequestColumnConfig[] = [
    {
      title: 'Created by me',
      filters: [{ type: FilterType.CreatedByCurrentUser }],
    },
    {
      title: 'Created by Backstage Core',
      filters: [
        {
          type: FilterType.CreatedByTeam,
          teamName: 'Backstage Core',
        },
      ],
    },
    {
      title: 'Assigned to my teams',
      filters: [{ type: FilterType.AssignedToCurrentUsersTeams }],
    },
    {
      title: 'Other PRs',
      filters: [{ type: FilterType.All }],
      simplified: true,
    },
  ];

  <Route
    path="/azure-pull-requests"
    element={
      <AzurePullRequestsPage
        projectName="{PROJECT_NAME}"
        defaultColumnConfigs={COLUMN_CONFIGS}
      />
    }
  />;
  ```

- Updated dependencies
  - @backstage/core-plugin-api@0.3.1
  - @backstage/core-components@0.8.1
  - @backstage/plugin-azure-devops-common@0.1.3
  - @backstage/catalog-model@0.9.8
  - @backstage/plugin-catalog-react@0.6.7

## 0.1.6

### Patch Changes

- cd450844f6: Moved React dependencies to `peerDependencies` and allow both React v16 and v17 to be used.
- Updated dependencies
  - @backstage/core-components@0.8.0
  - @backstage/core-plugin-api@0.3.0
  - @backstage/plugin-catalog-react@0.6.5
  - @backstage/plugin-azure-devops-common@0.1.2

## 0.1.5

### Patch Changes

- 0749dd0307: feat: Created pull request card component and initial pull request dashboard page.
- 82cd709fdb: **Backend**

  - Created new `/dashboard-pull-requests/:projectName` endpoint
  - Created new `/all-teams` endpoint
  - Implemented pull request policy evaluation conversion

  **Frontend**

  - Refactored `PullRequestsPage` and added new properties for `projectName` and `pollingInterval`
  - Fixed spacing issue between repo link and creation date in `PullRequestCard`
  - Added missing condition to `PullRequestCardPolicy` for `RequiredReviewers`
  - Updated `useDashboardPullRequests` hook to implement long polling for pull requests

- Updated dependencies
  - @backstage/plugin-azure-devops-common@0.1.1
  - @backstage/core-components@0.7.6
  - @backstage/theme@0.2.14
  - @backstage/core-plugin-api@0.2.2

## 0.1.4

### Patch Changes

- a125278b81: Refactor out the deprecated path and icon from RouteRefs
- b5eac957f2: Added entity view for Azure Repo Pull Requests
- 2b5ccd2964: Improved Date handling for the Azure DevOps set of plugins by using strings and letting the frontend handle the conversion to DateTime
- Updated dependencies
  - @backstage/catalog-model@0.9.7
  - @backstage/plugin-catalog-react@0.6.4
  - @backstage/core-components@0.7.4
  - @backstage/core-plugin-api@0.2.0
  - @backstage/plugin-azure-devops-common@0.1.0

## 0.1.3

### Patch Changes

- b85acc8c35: refactor(`@backstage/plugin-azure-devops`): Consume types from `@backstage/plugin-azure-devops-common`.
  Stop re-exporting types from `@backstage/plugin-azure-devops-backend`.
  Added new types to `@backstage/plugin-azure-devops-common`.
- 84ace9a29c: Simplified queue time calculation in `BuildTable`.
- Updated dependencies
  - @backstage/core-components@0.7.3
  - @backstage/theme@0.2.13
  - @backstage/plugin-azure-devops-common@0.0.2
  - @backstage/core-plugin-api@0.1.13
  - @backstage/plugin-catalog-react@0.6.3

## 0.1.2

### Patch Changes

- 7359623e87: Azure DevOps frontend refactoring items from issue #7641

  - Remove backend setup documentation and linked to the Azure DevOps backend plugin for these instructions
  - Improved documentation to be easier to expand with new features in the future
  - Removed Router based on feedback from maintainers
  - Added tests for `getBuildResultComponent` and `getBuildStateComponent` from the BuildTable

- Updated dependencies
  - @backstage/theme@0.2.12
  - @backstage/errors@0.1.4
  - @backstage/core-components@0.7.2
  - @backstage/plugin-catalog-react@0.6.2
  - @backstage/catalog-model@0.9.6
  - @backstage/core-plugin-api@0.1.12

## 0.1.1

### Patch Changes

- Updated dependencies
  - @backstage/plugin-catalog-react@0.6.0
  - @backstage/core-components@0.7.0
  - @backstage/theme@0.2.11<|MERGE_RESOLUTION|>--- conflicted
+++ resolved
@@ -1,7 +1,5 @@
 # @backstage/plugin-azure-devops
 
-<<<<<<< HEAD
-=======
 ## 0.3.6-next.3
 
 ### Patch Changes
@@ -57,7 +55,6 @@
   - @backstage/plugin-azure-devops-common@0.3.0
   - @backstage/plugin-catalog-react@1.8.3-next.0
 
->>>>>>> 1e3c6889
 ## 0.3.3
 
 ### Patch Changes
