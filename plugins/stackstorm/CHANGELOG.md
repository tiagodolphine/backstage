# @backstage/plugin-stackstorm

<<<<<<< HEAD
=======
## 0.1.6-next.3

### Patch Changes

- 406b786a2a2c: Mark package as being free of side effects, allowing more optimized Webpack builds.
- Updated dependencies
  - @backstage/core-components@0.13.5-next.3
  - @backstage/core-plugin-api@1.6.0-next.3
  - @backstage/errors@1.2.2-next.0
  - @backstage/theme@0.4.2-next.0

## 0.1.6-next.2

### Patch Changes

- 8cec7664e146: Removed `@types/node` dependency
- Updated dependencies
  - @backstage/core-components@0.13.5-next.2
  - @backstage/core-plugin-api@1.6.0-next.2
  - @backstage/errors@1.2.1
  - @backstage/theme@0.4.1

## 0.1.6-next.1

### Patch Changes

- Updated dependencies
  - @backstage/core-components@0.13.5-next.1
  - @backstage/core-plugin-api@1.6.0-next.1
  - @backstage/errors@1.2.1
  - @backstage/theme@0.4.1

## 0.1.6-next.0

### Patch Changes

- Updated dependencies
  - @backstage/core-plugin-api@1.6.0-next.0
  - @backstage/core-components@0.13.5-next.0
  - @backstage/errors@1.2.1
  - @backstage/theme@0.4.1

>>>>>>> 1e3c6889
## 0.1.5

### Patch Changes

- Updated dependencies
  - @backstage/core-components@0.13.4
  - @backstage/core-plugin-api@1.5.3
  - @backstage/errors@1.2.1
  - @backstage/theme@0.4.1

## 0.1.5-next.0

### Patch Changes

- Updated dependencies
  - @backstage/core-components@0.13.4-next.0
  - @backstage/core-plugin-api@1.5.3
  - @backstage/errors@1.2.1
  - @backstage/theme@0.4.1

## 0.1.4

### Patch Changes

- 1745959daf98: Add props to StackstormHome for Header Customization
- Updated dependencies
  - @backstage/theme@0.4.1
  - @backstage/errors@1.2.1
  - @backstage/core-components@0.13.3
  - @backstage/core-plugin-api@1.5.3

## 0.1.4-next.2

### Patch Changes

- Updated dependencies
  - @backstage/theme@0.4.1-next.1
  - @backstage/core-plugin-api@1.5.3-next.1
  - @backstage/core-components@0.13.3-next.2
  - @backstage/errors@1.2.1-next.0

## 0.1.4-next.1

### Patch Changes

- Updated dependencies
  - @backstage/theme@0.4.1-next.0
  - @backstage/core-components@0.13.3-next.1
  - @backstage/core-plugin-api@1.5.3-next.0

## 0.1.4-next.0

### Patch Changes

- 1745959daf98: Add props to StackstormHome for Header Customization
- Updated dependencies
  - @backstage/errors@1.2.1-next.0
  - @backstage/core-components@0.13.3-next.0
  - @backstage/core-plugin-api@1.5.2
  - @backstage/theme@0.4.0

## 0.1.3

### Patch Changes

- Updated dependencies
  - @backstage/core-plugin-api@1.5.2
  - @backstage/core-components@0.13.2
  - @backstage/theme@0.4.0
  - @backstage/errors@1.2.0

## 0.1.3-next.3

### Patch Changes

- Updated dependencies
  - @backstage/core-components@0.13.2-next.3
  - @backstage/core-plugin-api@1.5.2-next.0
  - @backstage/errors@1.2.0-next.0
  - @backstage/theme@0.4.0-next.1

## 0.1.3-next.2

### Patch Changes

- Updated dependencies
  - @backstage/theme@0.4.0-next.1
  - @backstage/core-components@0.13.2-next.2
  - @backstage/core-plugin-api@1.5.2-next.0

## 0.1.3-next.1

### Patch Changes

- Updated dependencies
  - @backstage/errors@1.2.0-next.0
  - @backstage/core-components@0.13.2-next.1
  - @backstage/core-plugin-api@1.5.2-next.0
  - @backstage/theme@0.4.0-next.0

## 0.1.3-next.0

### Patch Changes

- Updated dependencies
  - @backstage/theme@0.4.0-next.0
  - @backstage/core-components@0.13.2-next.0
  - @backstage/core-plugin-api@1.5.1
  - @backstage/errors@1.1.5

## 0.1.2

### Patch Changes

- Updated dependencies
  - @backstage/theme@0.3.0
  - @backstage/core-components@0.13.1
  - @backstage/core-plugin-api@1.5.1
  - @backstage/errors@1.1.5

## 0.1.2-next.1

### Patch Changes

- Updated dependencies
  - @backstage/theme@0.3.0-next.0
  - @backstage/core-components@0.13.1-next.1
  - @backstage/core-plugin-api@1.5.1

## 0.1.2-next.0

### Patch Changes

- Updated dependencies
  - @backstage/core-components@0.13.1-next.0
  - @backstage/core-plugin-api@1.5.1

## 0.1.1

### Patch Changes

- 29ba8267d69: Updated dependency `@material-ui/lab` to `4.0.0-alpha.61`.
- e0c6e8b9c3c: Update peer dependencies
- Updated dependencies
  - @backstage/core-components@0.13.0
  - @backstage/theme@0.2.19
  - @backstage/core-plugin-api@1.5.1
  - @backstage/errors@1.1.5

## 0.1.1-next.3

### Patch Changes

- Updated dependencies
  - @backstage/core-components@0.13.0-next.3
  - @backstage/core-plugin-api@1.5.1-next.1
  - @backstage/errors@1.1.5
  - @backstage/theme@0.2.19-next.0

## 0.1.1-next.2

### Patch Changes

- Updated dependencies
  - @backstage/core-components@0.12.6-next.2
  - @backstage/core-plugin-api@1.5.1-next.1
  - @backstage/errors@1.1.5
  - @backstage/theme@0.2.19-next.0

## 0.1.1-next.1

### Patch Changes

- 29ba8267d69: Updated dependency `@material-ui/lab` to `4.0.0-alpha.61`.
- e0c6e8b9c3c: Update peer dependencies
- Updated dependencies
  - @backstage/core-components@0.12.6-next.1
  - @backstage/core-plugin-api@1.5.1-next.0
  - @backstage/theme@0.2.19-next.0
  - @backstage/errors@1.1.5

## 0.1.1-next.0

### Patch Changes

- Updated dependencies
  - @backstage/core-components@0.12.6-next.0
  - @backstage/core-plugin-api@1.5.0
  - @backstage/errors@1.1.5
  - @backstage/theme@0.2.18

## 0.1.0

### Minor Changes

- f3a15259e91: Add StackStorm plugin to Backstage which is interfacing with StackStorm API. It allows users to view workflow executions, packs and actions. For installation and configuration instructions please view [README.md](https://github.com/backstage/backstage/tree/master/plugins/stackstorm/README.md)

### Patch Changes

- 52b0022dab7: Updated dependency `msw` to `^1.0.0`.
- Updated dependencies
  - @backstage/core-components@0.12.5
  - @backstage/errors@1.1.5
  - @backstage/core-plugin-api@1.5.0
  - @backstage/theme@0.2.18

## 0.1.0-next.2

### Patch Changes

- Updated dependencies
  - @backstage/core-components@0.12.5-next.2
  - @backstage/core-plugin-api@1.5.0-next.2

## 0.1.0-next.1

### Patch Changes

- 52b0022dab7: Updated dependency `msw` to `^1.0.0`.
- Updated dependencies
  - @backstage/core-components@0.12.5-next.1
  - @backstage/errors@1.1.5-next.0
  - @backstage/core-plugin-api@1.4.1-next.1
  - @backstage/theme@0.2.18-next.0

## 0.1.0-next.0

### Minor Changes

- f3a15259e9: Add StackStorm plugin to Backstage which is interfacing with StackStorm API. It allows users to view workflow executions, packs and actions. For installation and configuration instructions please view [README.md](https://github.com/backstage/backstage/tree/master/plugins/stackstorm/README.md)

### Patch Changes

- Updated dependencies
  - @backstage/core-plugin-api@1.4.1-next.0
  - @backstage/core-components@0.12.5-next.0
  - @backstage/errors@1.1.4
  - @backstage/theme@0.2.17<|MERGE_RESOLUTION|>--- conflicted
+++ resolved
@@ -1,7 +1,5 @@
 # @backstage/plugin-stackstorm
 
-<<<<<<< HEAD
-=======
 ## 0.1.6-next.3
 
 ### Patch Changes
@@ -44,7 +42,6 @@
   - @backstage/errors@1.2.1
   - @backstage/theme@0.4.1
 
->>>>>>> 1e3c6889
 ## 0.1.5
 
 ### Patch Changes
