--- conflicted
+++ resolved
@@ -1,7 +1,5 @@
 # @backstage/plugin-cloudbuild
 
-<<<<<<< HEAD
-=======
 ## 0.3.24-next.3
 
 ### Patch Changes
@@ -50,7 +48,6 @@
   - @backstage/theme@0.4.1
   - @backstage/plugin-catalog-react@1.8.3-next.0
 
->>>>>>> 1e3c6889
 ## 0.3.21
 
 ### Patch Changes
