--- conflicted
+++ resolved
@@ -1,7 +1,5 @@
 # @backstage/plugin-techdocs-module-addons-contrib
 
-<<<<<<< HEAD
-=======
 ## 1.1.0-next.2
 
 ### Patch Changes
@@ -43,7 +41,6 @@
   - @backstage/theme@0.4.1
   - @backstage/plugin-techdocs-react@1.1.10-next.0
 
->>>>>>> f4e1ea3c
 ## 1.0.16
 
 ### Patch Changes
