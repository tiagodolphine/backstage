# @backstage/plugin-techdocs-module-addons-contrib

<<<<<<< HEAD
=======
## 1.1.0-next.3

### Patch Changes

- 406b786a2a2c: Mark package as being free of side effects, allowing more optimized Webpack builds.
- Updated dependencies
  - @backstage/core-components@0.13.5-next.3
  - @backstage/core-plugin-api@1.6.0-next.3
  - @backstage/integration@1.7.0-next.3
  - @backstage/integration-react@1.1.19-next.3
  - @backstage/plugin-techdocs-react@1.1.10-next.3
  - @backstage/theme@0.4.2-next.0

## 1.1.0-next.2

### Patch Changes

- 8cec7664e146: Removed `@types/node` dependency
- Updated dependencies
  - @backstage/integration-react@1.1.19-next.2
  - @backstage/core-components@0.13.5-next.2
  - @backstage/core-plugin-api@1.6.0-next.2
  - @backstage/plugin-techdocs-react@1.1.10-next.2
  - @backstage/integration@1.7.0-next.2
  - @backstage/theme@0.4.1

## 1.1.0-next.1

### Minor Changes

- 86c19906fe4b: Enable zoom icon for techdocs images inside lightbox

### Patch Changes

- Updated dependencies
  - @backstage/core-components@0.13.5-next.1
  - @backstage/integration@1.7.0-next.1
  - @backstage/integration-react@1.1.19-next.1
  - @backstage/plugin-techdocs-react@1.1.10-next.1
  - @backstage/core-plugin-api@1.6.0-next.1
  - @backstage/theme@0.4.1

## 1.0.18-next.0

### Patch Changes

- Updated dependencies
  - @backstage/integration-react@1.1.18-next.0
  - @backstage/integration@1.7.0-next.0
  - @backstage/core-plugin-api@1.6.0-next.0
  - @backstage/core-components@0.13.5-next.0
  - @backstage/theme@0.4.1
  - @backstage/plugin-techdocs-react@1.1.10-next.0

>>>>>>> 1e3c6889
## 1.0.16

### Patch Changes

- Updated dependencies
  - @backstage/integration-react@1.1.16
  - @backstage/integration@1.6.0
  - @backstage/core-components@0.13.4
  - @backstage/core-plugin-api@1.5.3
  - @backstage/theme@0.4.1
  - @backstage/plugin-techdocs-react@1.1.9

## 1.0.16-next.1

### Patch Changes

- Updated dependencies
  - @backstage/integration-react@1.1.16-next.1
  - @backstage/integration@1.5.1
  - @backstage/core-components@0.13.4-next.0
  - @backstage/core-plugin-api@1.5.3
  - @backstage/theme@0.4.1
  - @backstage/plugin-techdocs-react@1.1.9-next.0

## 1.0.16-next.0

### Patch Changes

- Updated dependencies
  - @backstage/core-components@0.13.4-next.0
  - @backstage/core-plugin-api@1.5.3
  - @backstage/integration@1.5.1
  - @backstage/integration-react@1.1.16-next.0
  - @backstage/theme@0.4.1
  - @backstage/plugin-techdocs-react@1.1.9-next.0

## 1.0.15

### Patch Changes

- Updated dependencies
  - @backstage/theme@0.4.1
  - @backstage/core-components@0.13.3
  - @backstage/core-plugin-api@1.5.3
  - @backstage/integration@1.5.1
  - @backstage/integration-react@1.1.15
  - @backstage/plugin-techdocs-react@1.1.8

## 1.0.15-next.2

### Patch Changes

- Updated dependencies
  - @backstage/theme@0.4.1-next.1
  - @backstage/core-plugin-api@1.5.3-next.1
  - @backstage/core-components@0.13.3-next.2
  - @backstage/integration@1.5.1-next.0
  - @backstage/integration-react@1.1.15-next.2
  - @backstage/plugin-techdocs-react@1.1.8-next.2

## 1.0.15-next.1

### Patch Changes

- Updated dependencies
  - @backstage/theme@0.4.1-next.0
  - @backstage/core-components@0.13.3-next.1
  - @backstage/core-plugin-api@1.5.3-next.0
  - @backstage/integration-react@1.1.15-next.1
  - @backstage/plugin-techdocs-react@1.1.8-next.1

## 1.0.15-next.0

### Patch Changes

- Updated dependencies
  - @backstage/core-components@0.13.3-next.0
  - @backstage/core-plugin-api@1.5.2
  - @backstage/integration@1.5.1-next.0
  - @backstage/integration-react@1.1.15-next.0
  - @backstage/theme@0.4.0
  - @backstage/plugin-techdocs-react@1.1.8-next.0

## 1.0.14

### Patch Changes

- Updated dependencies
  - @backstage/core-plugin-api@1.5.2
  - @backstage/core-components@0.13.2
  - @backstage/theme@0.4.0
  - @backstage/integration@1.5.0
  - @backstage/plugin-techdocs-react@1.1.7
  - @backstage/integration-react@1.1.14

## 1.0.14-next.3

### Patch Changes

- Updated dependencies
  - @backstage/core-components@0.13.2-next.3
  - @backstage/core-plugin-api@1.5.2-next.0
  - @backstage/integration@1.5.0-next.0
  - @backstage/integration-react@1.1.14-next.3
  - @backstage/theme@0.4.0-next.1
  - @backstage/plugin-techdocs-react@1.1.7-next.3

## 1.0.14-next.2

### Patch Changes

- Updated dependencies
  - @backstage/theme@0.4.0-next.1
  - @backstage/core-components@0.13.2-next.2
  - @backstage/integration-react@1.1.14-next.2
  - @backstage/plugin-techdocs-react@1.1.7-next.2
  - @backstage/core-plugin-api@1.5.2-next.0

## 1.0.14-next.1

### Patch Changes

- Updated dependencies
  - @backstage/integration@1.5.0-next.0
  - @backstage/core-components@0.13.2-next.1
  - @backstage/core-plugin-api@1.5.2-next.0
  - @backstage/integration-react@1.1.14-next.1
  - @backstage/plugin-techdocs-react@1.1.7-next.1
  - @backstage/theme@0.4.0-next.0

## 1.0.14-next.0

### Patch Changes

- Updated dependencies
  - @backstage/theme@0.4.0-next.0
  - @backstage/plugin-techdocs-react@1.1.7-next.0
  - @backstage/integration@1.4.5
  - @backstage/core-components@0.13.2-next.0
  - @backstage/core-plugin-api@1.5.1
  - @backstage/integration-react@1.1.14-next.0

## 1.0.13

### Patch Changes

- 6afc7f052ca: Show cursor pointer when hovering on lightbox
- Updated dependencies
  - @backstage/theme@0.3.0
  - @backstage/integration@1.4.5
  - @backstage/core-components@0.13.1
  - @backstage/integration-react@1.1.13
  - @backstage/plugin-techdocs-react@1.1.6
  - @backstage/core-plugin-api@1.5.1

## 1.0.13-next.2

### Patch Changes

- Updated dependencies
  - @backstage/theme@0.3.0-next.0
  - @backstage/core-components@0.13.1-next.1
  - @backstage/integration-react@1.1.13-next.2
  - @backstage/plugin-techdocs-react@1.1.6-next.1
  - @backstage/core-plugin-api@1.5.1

## 1.0.13-next.1

### Patch Changes

- Updated dependencies
  - @backstage/core-components@0.13.1-next.0
  - @backstage/core-plugin-api@1.5.1
  - @backstage/integration-react@1.1.13-next.1
  - @backstage/plugin-techdocs-react@1.1.6-next.0

## 1.0.13-next.0

### Patch Changes

- Updated dependencies
  - @backstage/integration@1.4.5-next.0
  - @backstage/integration-react@1.1.13-next.0
  - @backstage/core-components@0.13.0
  - @backstage/core-plugin-api@1.5.1
  - @backstage/theme@0.2.19
  - @backstage/plugin-techdocs-react@1.1.5

## 1.0.12

### Patch Changes

- c657d0a610e: Bump `photoswipe` dependency to `^5.3.7`.
- 8e00acb28db: Small tweaks to remove warnings in the console during development (mainly focusing on techdocs)
- e0c6e8b9c3c: Update peer dependencies
- Updated dependencies
  - @backstage/core-components@0.13.0
  - @backstage/plugin-techdocs-react@1.1.5
  - @backstage/integration-react@1.1.12
  - @backstage/theme@0.2.19
  - @backstage/core-plugin-api@1.5.1
  - @backstage/integration@1.4.4

## 1.0.12-next.3

### Patch Changes

- Updated dependencies
  - @backstage/core-components@0.13.0-next.3
  - @backstage/core-plugin-api@1.5.1-next.1
  - @backstage/integration@1.4.4-next.0
  - @backstage/integration-react@1.1.12-next.3
  - @backstage/theme@0.2.19-next.0
  - @backstage/plugin-techdocs-react@1.1.5-next.3

## 1.0.12-next.2

### Patch Changes

- c657d0a610e: Bump `photoswipe` dependency to `^5.3.7`.
- Updated dependencies
  - @backstage/core-components@0.12.6-next.2
  - @backstage/core-plugin-api@1.5.1-next.1
  - @backstage/integration@1.4.4-next.0
  - @backstage/integration-react@1.1.12-next.2
  - @backstage/theme@0.2.19-next.0
  - @backstage/plugin-techdocs-react@1.1.5-next.2

## 1.0.12-next.1

### Patch Changes

- e0c6e8b9c3c: Update peer dependencies
- Updated dependencies
  - @backstage/core-components@0.12.6-next.1
  - @backstage/integration-react@1.1.12-next.1
  - @backstage/core-plugin-api@1.5.1-next.0
  - @backstage/plugin-techdocs-react@1.1.5-next.1
  - @backstage/integration@1.4.4-next.0
  - @backstage/theme@0.2.19-next.0

## 1.0.12-next.0

### Patch Changes

- 8e00acb28db: Small tweaks to remove warnings in the console during development (mainly focusing on techdocs)
- Updated dependencies
  - @backstage/core-components@0.12.6-next.0
  - @backstage/plugin-techdocs-react@1.1.5-next.0
  - @backstage/integration-react@1.1.12-next.0
  - @backstage/core-plugin-api@1.5.0
  - @backstage/integration@1.4.3
  - @backstage/theme@0.2.18

## 1.0.11

### Patch Changes

- 52b0022dab7: Updated dependency `msw` to `^1.0.0`.
- 37cf85fb85c: Fixed bug in IssueLink component where the URL was not generated properly when the repository was located inside a Gitlab subgroup
- Updated dependencies
  - @backstage/core-components@0.12.5
  - @backstage/plugin-techdocs-react@1.1.4
  - @backstage/core-plugin-api@1.5.0
  - @backstage/integration-react@1.1.11
  - @backstage/integration@1.4.3
  - @backstage/theme@0.2.18

## 1.0.11-next.2

### Patch Changes

- Updated dependencies
  - @backstage/core-components@0.12.5-next.2
  - @backstage/plugin-techdocs-react@1.1.4-next.2
  - @backstage/core-plugin-api@1.5.0-next.2
  - @backstage/integration-react@1.1.11-next.2
  - @backstage/integration@1.4.3-next.0

## 1.0.11-next.1

### Patch Changes

- 52b0022dab7: Updated dependency `msw` to `^1.0.0`.
- 37cf85fb85c: Fixed bug in IssueLink component where the URL was not generated properly when the repository was located inside a Gitlab subgroup
- Updated dependencies
  - @backstage/core-components@0.12.5-next.1
  - @backstage/plugin-techdocs-react@1.1.4-next.1
  - @backstage/core-plugin-api@1.4.1-next.1
  - @backstage/integration-react@1.1.11-next.1
  - @backstage/integration@1.4.3-next.0
  - @backstage/theme@0.2.18-next.0

## 1.0.11-next.0

### Patch Changes

- Updated dependencies
  - @backstage/core-plugin-api@1.4.1-next.0
  - @backstage/plugin-techdocs-react@1.1.4-next.0
  - @backstage/core-components@0.12.5-next.0
  - @backstage/integration@1.4.2
  - @backstage/integration-react@1.1.11-next.0
  - @backstage/theme@0.2.17

## 1.0.10

### Patch Changes

- d950d3e217: Depend on `@material-ui/core` version `^4.12.2` like all other in-repo packages
- 4660b63947: Create a TechDocs `<LightBox/>` addon that allows users to open images in a light-box on documentation pages, they can navigate between images if there are several on one page.

  Here's an example on how to use it in a Backstage app:

  ```diff
  import {
    DefaultTechDocsHome,
    TechDocsIndexPage,
    TechDocsReaderPage,
  } from '@backstage/plugin-techdocs';
  import { TechDocsAddons } from '@backstage/plugin-techdocs-react/alpha';
  +import { LightBox } from '@backstage/plugin-techdocs-module-addons-contrib';

  const AppRoutes = () => {
    <FlatRoutes>
      // other plugin routes
      <Route path="/docs" element={<TechDocsIndexPage />}>
        <DefaultTechDocsHome />
      </Route>
      <Route
        path="/docs/:namespace/:kind/:name/*"
        element={<TechDocsReaderPage />}
      >
        <TechDocsAddons>
  +       <LightBox />
        </TechDocsAddons>
      </Route>
    </FlatRoutes>;
  };
  ```

- Updated dependencies
  - @backstage/core-components@0.12.4
  - @backstage/theme@0.2.17
  - @backstage/core-plugin-api@1.4.0
  - @backstage/integration@1.4.2
  - @backstage/integration-react@1.1.10
  - @backstage/plugin-techdocs-react@1.1.3

## 1.0.10-next.2

### Patch Changes

- Updated dependencies
  - @backstage/core-components@0.12.4-next.1
  - @backstage/core-plugin-api@1.3.0
  - @backstage/integration@1.4.2
  - @backstage/integration-react@1.1.10-next.1
  - @backstage/theme@0.2.16
  - @backstage/plugin-techdocs-react@1.1.3-next.2

## 1.0.10-next.1

### Patch Changes

- d950d3e217: Depend on `@material-ui/core` version `^4.12.2` like all other in-repo packages
- Updated dependencies
  - @backstage/core-components@0.12.4-next.0
  - @backstage/core-plugin-api@1.3.0
  - @backstage/integration@1.4.2
  - @backstage/integration-react@1.1.10-next.0
  - @backstage/theme@0.2.16
  - @backstage/plugin-techdocs-react@1.1.3-next.1

## 1.0.10-next.0

### Patch Changes

- Updated dependencies
  - @backstage/plugin-techdocs-react@1.1.3-next.0
  - @backstage/integration-react@1.1.9

## 1.0.9

### Patch Changes

- Updated dependencies
  - @backstage/core-components@0.12.3
  - @backstage/core-plugin-api@1.3.0
  - @backstage/plugin-techdocs-react@1.1.2
  - @backstage/integration@1.4.2
  - @backstage/integration-react@1.1.9
  - @backstage/theme@0.2.16

## 1.0.9-next.2

### Patch Changes

- Updated dependencies
  - @backstage/core-plugin-api@1.3.0-next.1
  - @backstage/plugin-techdocs-react@1.1.2-next.2
  - @backstage/core-components@0.12.3-next.2
  - @backstage/integration@1.4.2-next.0
  - @backstage/integration-react@1.1.9-next.2
  - @backstage/theme@0.2.16

## 1.0.9-next.1

### Patch Changes

- Updated dependencies
  - @backstage/core-components@0.12.3-next.1
  - @backstage/core-plugin-api@1.2.1-next.0
  - @backstage/integration@1.4.2-next.0
  - @backstage/integration-react@1.1.9-next.1
  - @backstage/theme@0.2.16
  - @backstage/plugin-techdocs-react@1.1.2-next.1

## 1.0.9-next.0

### Patch Changes

- Updated dependencies
  - @backstage/core-components@0.12.3-next.0
  - @backstage/plugin-techdocs-react@1.1.2-next.0
  - @backstage/core-plugin-api@1.2.0
  - @backstage/integration@1.4.1
  - @backstage/integration-react@1.1.9-next.0
  - @backstage/theme@0.2.16

## 1.0.8

### Patch Changes

- Updated dependencies
  - @backstage/core-components@0.12.2
  - @backstage/integration-react@1.1.8
  - @backstage/plugin-techdocs-react@1.1.1

## 1.0.7

### Patch Changes

- 3280711113: Updated dependency `msw` to `^0.49.0`.
- 5fb6d5e92e: Updated dependency `@react-hookz/web` to `^19.0.0`.
- 146378c146: Updated dependency `@react-hookz/web` to `^20.0.0`.
- 8536e7c281: Use `app.title` from `app-config.yaml` when creating new Documentation Feedback issue. `Backstage` is the default value.
- Updated dependencies
  - @backstage/plugin-techdocs-react@1.1.0
  - @backstage/core-plugin-api@1.2.0
  - @backstage/core-components@0.12.1
  - @backstage/integration-react@1.1.7
  - @backstage/integration@1.4.1
  - @backstage/theme@0.2.16

## 1.0.7-next.4

### Patch Changes

- Updated dependencies
  - @backstage/core-components@0.12.1-next.4
  - @backstage/core-plugin-api@1.2.0-next.2
  - @backstage/integration@1.4.1-next.1
  - @backstage/integration-react@1.1.7-next.4
  - @backstage/theme@0.2.16
  - @backstage/plugin-techdocs-react@1.0.7-next.4

## 1.0.7-next.3

### Patch Changes

- Updated dependencies
  - @backstage/core-components@0.12.1-next.3
  - @backstage/core-plugin-api@1.2.0-next.2
  - @backstage/integration@1.4.1-next.1
  - @backstage/integration-react@1.1.7-next.3
  - @backstage/theme@0.2.16
  - @backstage/plugin-techdocs-react@1.0.7-next.3

## 1.0.7-next.2

### Patch Changes

- 5fb6d5e92e: Updated dependency `@react-hookz/web` to `^19.0.0`.
- 146378c146: Updated dependency `@react-hookz/web` to `^20.0.0`.
- Updated dependencies
  - @backstage/core-plugin-api@1.2.0-next.2
  - @backstage/core-components@0.12.1-next.2
  - @backstage/integration-react@1.1.7-next.2
  - @backstage/plugin-techdocs-react@1.0.7-next.2
  - @backstage/integration@1.4.1-next.1
  - @backstage/theme@0.2.16

## 1.0.7-next.1

### Patch Changes

- Updated dependencies
  - @backstage/core-components@0.12.1-next.1
  - @backstage/core-plugin-api@1.1.1-next.1
  - @backstage/integration-react@1.1.7-next.1
  - @backstage/plugin-techdocs-react@1.0.7-next.1
  - @backstage/integration@1.4.1-next.1
  - @backstage/theme@0.2.16

## 1.0.7-next.0

### Patch Changes

- 3280711113: Updated dependency `msw` to `^0.49.0`.
- 8536e7c281: Use `app.title` from `app-config.yaml` when creating new Documentation Feedback issue. `Backstage` is the default value.
- Updated dependencies
  - @backstage/plugin-techdocs-react@1.0.7-next.0
  - @backstage/core-components@0.12.1-next.0
  - @backstage/core-plugin-api@1.1.1-next.0
  - @backstage/integration-react@1.1.7-next.0
  - @backstage/integration@1.4.1-next.0
  - @backstage/theme@0.2.16

## 1.0.6

### Patch Changes

- c1784a4980: Replaces in-code uses of `GitHub` with `Github` and deprecates old versions.
- Updated dependencies
  - @backstage/core-components@0.12.0
  - @backstage/core-plugin-api@1.1.0
  - @backstage/integration@1.4.0
  - @backstage/plugin-techdocs-react@1.0.6
  - @backstage/integration-react@1.1.6
  - @backstage/theme@0.2.16

## 1.0.6-next.1

### Patch Changes

- Updated dependencies
  - @backstage/core-components@0.12.0-next.1
  - @backstage/core-plugin-api@1.1.0-next.0
  - @backstage/integration@1.4.0-next.0
  - @backstage/integration-react@1.1.6-next.1
  - @backstage/theme@0.2.16
  - @backstage/plugin-techdocs-react@1.0.6-next.1

## 1.0.6-next.0

### Patch Changes

- c1784a4980: Replaces in-code uses of `GitHub` with `Github` and deprecates old versions.
- Updated dependencies
  - @backstage/core-components@0.12.0-next.0
  - @backstage/core-plugin-api@1.1.0-next.0
  - @backstage/integration@1.4.0-next.0
  - @backstage/integration-react@1.1.6-next.0
  - @backstage/plugin-techdocs-react@1.0.6-next.0
  - @backstage/theme@0.2.16

## 1.0.5

### Patch Changes

- Updated dependencies
  - @backstage/core-components@0.11.2
  - @backstage/plugin-techdocs-react@1.0.5
  - @backstage/integration-react@1.1.5
  - @backstage/core-plugin-api@1.0.7
  - @backstage/integration@1.3.2
  - @backstage/theme@0.2.16

## 1.0.5-next.2

### Patch Changes

- Updated dependencies
  - @backstage/core-components@0.11.2-next.2
  - @backstage/core-plugin-api@1.0.7-next.2
  - @backstage/integration@1.3.2-next.2
  - @backstage/integration-react@1.1.5-next.2
  - @backstage/theme@0.2.16
  - @backstage/plugin-techdocs-react@1.0.5-next.2

## 1.0.5-next.1

### Patch Changes

- Updated dependencies
  - @backstage/core-components@0.11.2-next.1
  - @backstage/core-plugin-api@1.0.7-next.1
  - @backstage/integration@1.3.2-next.1
  - @backstage/integration-react@1.1.5-next.1
  - @backstage/theme@0.2.16
  - @backstage/plugin-techdocs-react@1.0.5-next.1

## 1.0.5-next.0

### Patch Changes

- Updated dependencies
  - @backstage/core-components@0.11.2-next.0
  - @backstage/plugin-techdocs-react@1.0.5-next.0
  - @backstage/integration-react@1.1.5-next.0
  - @backstage/core-plugin-api@1.0.7-next.0
  - @backstage/integration@1.3.2-next.0
  - @backstage/theme@0.2.16

## 1.0.4

### Patch Changes

- eadf56bbbf: Bump `git-url-parse` version to `^13.0.0`
- 3f739be9d9: Minor API signatures cleanup
- 7d47def9c4: Removed dependency on `@types/jest`.
- 667d917488: Updated dependency `msw` to `^0.47.0`.
- 87ec2ba4d6: Updated dependency `msw` to `^0.46.0`.
- bf5e9030eb: Updated dependency `msw` to `^0.45.0`.
- Updated dependencies
  - @backstage/core-components@0.11.1
  - @backstage/core-plugin-api@1.0.6
  - @backstage/plugin-techdocs-react@1.0.4
  - @backstage/integration@1.3.1
  - @backstage/integration-react@1.1.4

## 1.0.4-next.2

### Patch Changes

- 7d47def9c4: Removed dependency on `@types/jest`.
- Updated dependencies
  - @backstage/core-components@0.11.1-next.3
  - @backstage/core-plugin-api@1.0.6-next.3
  - @backstage/integration@1.3.1-next.2
  - @backstage/integration-react@1.1.4-next.2
  - @backstage/plugin-techdocs-react@1.0.4-next.2

## 1.0.4-next.1

### Patch Changes

- eadf56bbbf: Bump `git-url-parse` version to `^13.0.0`
- 667d917488: Updated dependency `msw` to `^0.47.0`.
- 87ec2ba4d6: Updated dependency `msw` to `^0.46.0`.
- Updated dependencies
  - @backstage/integration@1.3.1-next.1
  - @backstage/core-components@0.11.1-next.2
  - @backstage/core-plugin-api@1.0.6-next.2
  - @backstage/integration-react@1.1.4-next.1

## 1.0.4-next.0

### Patch Changes

- 3f739be9d9: Minor API signatures cleanup
- bf5e9030eb: Updated dependency `msw` to `^0.45.0`.
- Updated dependencies
  - @backstage/core-plugin-api@1.0.6-next.0
  - @backstage/core-components@0.11.1-next.0
  - @backstage/integration-react@1.1.4-next.0
  - @backstage/integration@1.3.1-next.0
  - @backstage/plugin-techdocs-react@1.0.4-next.0

## 1.0.3

### Patch Changes

- ad35364e97: feat(techdocs): add edit button support for bitbucketServer
- Updated dependencies
  - @backstage/integration@1.3.0
  - @backstage/core-components@0.11.0
  - @backstage/core-plugin-api@1.0.5
  - @backstage/plugin-techdocs-react@1.0.3
  - @backstage/integration-react@1.1.3

## 1.0.3-next.2

### Patch Changes

- Updated dependencies
  - @backstage/core-components@0.11.0-next.2
  - @backstage/integration-react@1.1.3-next.1
  - @backstage/plugin-techdocs-react@1.0.3-next.2

## 1.0.3-next.1

### Patch Changes

- ad35364e97: feat(techdocs): add edit button support for bitbucketServer
- Updated dependencies
  - @backstage/core-components@0.10.1-next.1
  - @backstage/integration@1.3.0-next.1
  - @backstage/plugin-techdocs-react@1.0.3-next.1

## 1.0.3-next.0

### Patch Changes

- Updated dependencies
  - @backstage/integration@1.3.0-next.0
  - @backstage/core-plugin-api@1.0.5-next.0
  - @backstage/integration-react@1.1.3-next.0
  - @backstage/core-components@0.10.1-next.0
  - @backstage/plugin-techdocs-react@1.0.3-next.0

## 1.0.2

### Patch Changes

- a70869e775: Updated dependency `msw` to `^0.43.0`.
- 693990d4fe: Updated dependency `@react-hookz/web` to `^15.0.0`.
- 8006d0f9bf: Updated dependency `msw` to `^0.44.0`.
- e2d7b76f43: Upgrade git-url-parse to 12.0.0.

  Motivation for upgrade is transitively upgrading parse-url which is vulnerable
  to several CVEs detected by Snyk.

  - SNYK-JS-PARSEURL-2935944
  - SNYK-JS-PARSEURL-2935947
  - SNYK-JS-PARSEURL-2936249

- Updated dependencies
  - @backstage/core-components@0.10.0
  - @backstage/plugin-techdocs-react@1.0.2
  - @backstage/core-plugin-api@1.0.4
  - @backstage/integration@1.2.2
  - @backstage/integration-react@1.1.2
  - @backstage/theme@0.2.16

## 1.0.2-next.3

### Patch Changes

- a70869e775: Updated dependency `msw` to `^0.43.0`.
- 693990d4fe: Updated dependency `@react-hookz/web` to `^15.0.0`.
- Updated dependencies
  - @backstage/core-plugin-api@1.0.4-next.0
  - @backstage/core-components@0.10.0-next.3
  - @backstage/integration-react@1.1.2-next.3
  - @backstage/integration@1.2.2-next.3
  - @backstage/plugin-techdocs-react@1.0.2-next.2

## 1.0.2-next.2

### Patch Changes

- e2d7b76f43: Upgrade git-url-parse to 12.0.0.

  Motivation for upgrade is transitively upgrading parse-url which is vulnerable
  to several CVEs detected by Snyk.

  - SNYK-JS-PARSEURL-2935944
  - SNYK-JS-PARSEURL-2935947
  - SNYK-JS-PARSEURL-2936249

- Updated dependencies
  - @backstage/core-components@0.10.0-next.2
  - @backstage/theme@0.2.16-next.1
  - @backstage/integration@1.2.2-next.2
  - @backstage/integration-react@1.1.2-next.2
  - @backstage/plugin-techdocs-react@1.0.2-next.1

## 1.0.2-next.1

### Patch Changes

- Updated dependencies
  - @backstage/core-components@0.9.6-next.1
  - @backstage/theme@0.2.16-next.0
  - @backstage/integration@1.2.2-next.1
  - @backstage/integration-react@1.1.2-next.1

## 1.0.2-next.0

### Patch Changes

- Updated dependencies
  - @backstage/core-components@0.9.6-next.0
  - @backstage/plugin-techdocs-react@1.0.2-next.0
  - @backstage/integration@1.2.2-next.0
  - @backstage/integration-react@1.1.2-next.0

## 1.0.1

### Patch Changes

- 8f7b1835df: Updated dependency `msw` to `^0.41.0`.
- 6968b65ba1: Updated dependency `@react-hookz/web` to `^14.0.0`.
- Updated dependencies
  - @backstage/core-components@0.9.5
  - @backstage/integration@1.2.1
  - @backstage/core-plugin-api@1.0.3
  - @backstage/integration-react@1.1.1
  - @backstage/plugin-techdocs-react@1.0.1

## 1.0.1-next.1

### Patch Changes

- 8f7b1835df: Updated dependency `msw` to `^0.41.0`.
- Updated dependencies
  - @backstage/core-components@0.9.5-next.1
  - @backstage/core-plugin-api@1.0.3-next.0
  - @backstage/integration-react@1.1.1-next.1
  - @backstage/integration@1.2.1-next.1
  - @backstage/plugin-techdocs-react@1.0.1-next.1

## 1.0.1-next.0

### Patch Changes

- 6968b65ba1: Updated dependency `@react-hookz/web` to `^14.0.0`.
- Updated dependencies
  - @backstage/core-components@0.9.5-next.0
  - @backstage/integration@1.2.1-next.0
  - @backstage/plugin-techdocs-react@1.0.1-next.0
  - @backstage/integration-react@1.1.1-next.0

## 1.0.0

### Major Changes

- 0ad901569f: The TechDocs Addon framework is now generally available.

### Minor Changes

- 5f4dbd2b52: A package for contributed TechDocs addons.

  In this release it will introduce the ReportIssue addon, which lets you select text and open a GitHub/Gitlab issue.

### Patch Changes

- 10d86dedc0: Improved inline/type documentation for the <ReportIssue /> addon.
- 52419be116: Create a TechDocs `<TextSize/>` addon that allows users to set a font size in the browser's local storage for the text of documentation pages.

  Here's an example on how to use it in a Backstage app:

  ```diff
  import {
    DefaultTechDocsHome,
    TechDocsIndexPage,
    TechDocsReaderPage,
  } from '@backstage/plugin-techdocs';
  import { TechDocsAddons } from '@backstage/plugin-techdocs-react/alpha';
  +import { TextSize } from '@backstage/plugin-techdocs-module-addons-contrib';

  const AppRoutes = () => {
    <FlatRoutes>
      // other plugin routes
      <Route path="/docs" element={<TechDocsIndexPage />}>
        <DefaultTechDocsHome />
      </Route>
      <Route
        path="/docs/:namespace/:kind/:name/*"
        element={<TechDocsReaderPage />}
      >
        <TechDocsAddons>
  +       <TextSize />
        </TechDocsAddons>
      </Route>
    </FlatRoutes>;
  };
  ```

- 075a9a067b: Updated the return type of `createTechDocsAddonExtension` to better reflect the fact that passing children to Addon components is not a valid use-case.
- c25e880e36: Introducing the Expandable Navigation addon, which lets you expand and collapse the TechDocs main navigation and store your preference in local storage.
- Updated dependencies
  - @backstage/core-components@0.9.4
  - @backstage/integration@1.2.0
  - @backstage/core-plugin-api@1.0.2
  - @backstage/integration-react@1.1.0
  - @backstage/plugin-techdocs-react@1.0.0

## 0.1.0-next.2

### Patch Changes

- 52419be116: Create a TechDocs `<TextSize/>` addon that allows users to set a font size in the browser's local storage for the text of documentation pages.

  Here's an example on how to use it in a Backstage app:

  ```diff
  import {
    DefaultTechDocsHome,
    TechDocsIndexPage,
    TechDocsReaderPage,
  } from '@backstage/plugin-techdocs';
  import { TechDocsAddons } from '@backstage/plugin-techdocs-react/alpha';
  +import { TextSize } from '@backstage/plugin-techdocs-module-addons-contrib';

  const AppRoutes = () => {
    <FlatRoutes>
      // other plugin routes
      <Route path="/docs" element={<TechDocsIndexPage />}>
        <DefaultTechDocsHome />
      </Route>
      <Route
        path="/docs/:namespace/:kind/:name/*"
        element={<TechDocsReaderPage />}
      >
        <TechDocsAddons>
  +       <TextSize />
        </TechDocsAddons>
      </Route>
    </FlatRoutes>;
  };
  ```

- Updated dependencies
  - @backstage/core-components@0.9.4-next.1
  - @backstage/plugin-techdocs-react@0.1.1-next.2
  - @backstage/core-plugin-api@1.0.2-next.1
  - @backstage/integration@1.2.0-next.1
  - @backstage/integration-react@1.1.0-next.2

## 0.1.0-next.1

### Patch Changes

- Updated dependencies
  - @backstage/core-components@0.9.4-next.0
  - @backstage/core-plugin-api@1.0.2-next.0
  - @backstage/plugin-techdocs-react@0.1.1-next.1
  - @backstage/integration-react@1.1.0-next.1

## 0.1.0-next.0

### Minor Changes

- 5f4dbd2b52: A package for contributed TechDocs addons.

  In this release it will introduce the ReportIssue addon, which lets you select text and open a GitHub/Gitlab issue.

### Patch Changes

- 075a9a067b: Updated the return type of `createTechDocsAddonExtension` to better reflect the fact that passing children to Addon components is not a valid use-case.
- Updated dependencies
  - @backstage/integration@1.2.0-next.0
  - @backstage/integration-react@1.1.0-next.0
  - @backstage/plugin-techdocs-react@0.1.1-next.0<|MERGE_RESOLUTION|>--- conflicted
+++ resolved
@@ -1,7 +1,5 @@
 # @backstage/plugin-techdocs-module-addons-contrib
 
-<<<<<<< HEAD
-=======
 ## 1.1.0-next.3
 
 ### Patch Changes
@@ -56,7 +54,6 @@
   - @backstage/theme@0.4.1
   - @backstage/plugin-techdocs-react@1.1.10-next.0
 
->>>>>>> 1e3c6889
 ## 1.0.16
 
 ### Patch Changes
