--- conflicted
+++ resolved
@@ -1,7 +1,5 @@
 # @backstage/plugin-devtools-common
 
-<<<<<<< HEAD
-=======
 ## 0.1.4-next.2
 
 ### Patch Changes
@@ -28,7 +26,6 @@
   - @backstage/plugin-permission-common@0.7.8-next.0
   - @backstage/types@1.1.0
 
->>>>>>> 1e3c6889
 ## 0.1.3
 
 ### Patch Changes
