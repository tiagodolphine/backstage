{
  "name": "@backstage/plugin-events-node",
  "description": "The plugin-events-node module for @backstage/plugin-events-backend",
<<<<<<< HEAD
  "version": "0.2.9",
=======
  "version": "0.2.12-next.3",
>>>>>>> 1e3c6889
  "main": "src/index.ts",
  "types": "src/index.ts",
  "license": "Apache-2.0",
  "publishConfig": {
    "access": "public"
  },
  "exports": {
    ".": "./src/index.ts",
    "./alpha": "./src/alpha.ts",
    "./package.json": "./package.json"
  },
  "typesVersions": {
    "*": {
      "alpha": [
        "src/alpha.ts"
      ],
      "package.json": [
        "package.json"
      ]
    }
  },
  "backstage": {
    "role": "node-library"
  },
  "homepage": "https://backstage.io",
  "repository": {
    "type": "git",
    "url": "https://github.com/backstage/backstage",
    "directory": "plugins/events-node"
  },
  "scripts": {
    "start": "backstage-cli package start",
    "build": "backstage-cli package build",
    "lint": "backstage-cli package lint",
    "test": "backstage-cli package test",
    "clean": "backstage-cli package clean",
    "prepack": "backstage-cli package prepack",
    "postpack": "backstage-cli package postpack"
  },
  "dependencies": {
    "@backstage/backend-plugin-api": "workspace:^"
  },
  "devDependencies": {
    "@backstage/cli": "workspace:^"
  },
  "files": [
    "dist"
  ]
}<|MERGE_RESOLUTION|>--- conflicted
+++ resolved
@@ -1,11 +1,7 @@
 {
   "name": "@backstage/plugin-events-node",
   "description": "The plugin-events-node module for @backstage/plugin-events-backend",
-<<<<<<< HEAD
-  "version": "0.2.9",
-=======
   "version": "0.2.12-next.3",
->>>>>>> 1e3c6889
   "main": "src/index.ts",
   "types": "src/index.ts",
   "license": "Apache-2.0",
