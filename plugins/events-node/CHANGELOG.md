--- conflicted
+++ resolved
@@ -1,7 +1,5 @@
 # @backstage/plugin-events-node
 
-<<<<<<< HEAD
-=======
 ## 0.2.12-next.3
 
 ### Patch Changes
@@ -30,7 +28,6 @@
 - Updated dependencies
   - @backstage/backend-plugin-api@0.6.2-next.0
 
->>>>>>> 1e3c6889
 ## 0.2.9
 
 ### Patch Changes
