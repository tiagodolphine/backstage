# @backstage/plugin-user-settings

<<<<<<< HEAD
=======
## 0.7.9-next.3

### Patch Changes

- 406b786a2a2c: Mark package as being free of side effects, allowing more optimized Webpack builds.
- Updated dependencies
  - @backstage/core-app-api@1.10.0-next.3
  - @backstage/core-components@0.13.5-next.3
  - @backstage/core-plugin-api@1.6.0-next.3
  - @backstage/errors@1.2.2-next.0
  - @backstage/plugin-catalog-react@1.8.4-next.3
  - @backstage/theme@0.4.2-next.0
  - @backstage/types@1.1.1-next.0

## 0.7.9-next.2

### Patch Changes

- e03f3ee2be94: changed auto theme tooltip title to camel case
- 8cec7664e146: Removed `@types/node` dependency
- 6e30769cc627: Introduced experimental support for internationalization.
- Updated dependencies
  - @backstage/core-components@0.13.5-next.2
  - @backstage/core-plugin-api@1.6.0-next.2
  - @backstage/core-app-api@1.10.0-next.2
  - @backstage/plugin-catalog-react@1.8.4-next.2
  - @backstage/errors@1.2.1
  - @backstage/theme@0.4.1
  - @backstage/types@1.1.0

## 0.7.9-next.1

### Patch Changes

- ce77b23423cb: conditionally rendering the user email in user profile card
- Updated dependencies
  - @backstage/plugin-catalog-react@1.8.4-next.1
  - @backstage/core-components@0.13.5-next.1
  - @backstage/core-app-api@1.10.0-next.1
  - @backstage/core-plugin-api@1.6.0-next.1
  - @backstage/errors@1.2.1
  - @backstage/theme@0.4.1
  - @backstage/types@1.1.0

## 0.7.8-next.0

### Patch Changes

- Updated dependencies
  - @backstage/core-app-api@1.10.0-next.0
  - @backstage/core-plugin-api@1.6.0-next.0
  - @backstage/core-components@0.13.5-next.0
  - @backstage/errors@1.2.1
  - @backstage/theme@0.4.1
  - @backstage/types@1.1.0
  - @backstage/plugin-catalog-react@1.8.3-next.0

>>>>>>> 1e3c6889
## 0.7.6

### Patch Changes

- Updated dependencies
  - @backstage/core-app-api@1.9.1
  - @backstage/core-components@0.13.4
  - @backstage/plugin-catalog-react@1.8.1
  - @backstage/core-plugin-api@1.5.3
  - @backstage/errors@1.2.1
  - @backstage/theme@0.4.1
  - @backstage/types@1.1.0

## 0.7.6-next.1

### Patch Changes

- Updated dependencies
  - @backstage/plugin-catalog-react@1.8.1-next.1

## 0.7.6-next.0

### Patch Changes

- Updated dependencies
  - @backstage/core-app-api@1.9.1-next.0
  - @backstage/core-components@0.13.4-next.0
  - @backstage/core-plugin-api@1.5.3
  - @backstage/plugin-catalog-react@1.8.1-next.0
  - @backstage/errors@1.2.1
  - @backstage/theme@0.4.1
  - @backstage/types@1.1.0

## 0.7.5

### Patch Changes

- 8174cf4c0edf: Fixing MUI / Material UI references
- Updated dependencies
  - @backstage/theme@0.4.1
  - @backstage/errors@1.2.1
  - @backstage/plugin-catalog-react@1.8.0
  - @backstage/core-components@0.13.3
  - @backstage/core-app-api@1.9.0
  - @backstage/core-plugin-api@1.5.3
  - @backstage/types@1.1.0

## 0.7.5-next.2

### Patch Changes

- 8174cf4c0edf: Fixing MUI / Material UI references
- Updated dependencies
  - @backstage/plugin-catalog-react@1.8.0-next.2
  - @backstage/theme@0.4.1-next.1
  - @backstage/core-plugin-api@1.5.3-next.1
  - @backstage/core-components@0.13.3-next.2
  - @backstage/core-app-api@1.8.2-next.1
  - @backstage/errors@1.2.1-next.0
  - @backstage/types@1.1.0

## 0.7.5-next.1

### Patch Changes

- Updated dependencies
  - @backstage/theme@0.4.1-next.0
  - @backstage/core-components@0.13.3-next.1
  - @backstage/core-plugin-api@1.5.3-next.0
  - @backstage/plugin-catalog-react@1.7.1-next.1
  - @backstage/core-app-api@1.8.2-next.0

## 0.7.5-next.0

### Patch Changes

- Updated dependencies
  - @backstage/errors@1.2.1-next.0
  - @backstage/core-components@0.13.3-next.0
  - @backstage/core-app-api@1.8.1
  - @backstage/core-plugin-api@1.5.2
  - @backstage/theme@0.4.0
  - @backstage/types@1.1.0
  - @backstage/plugin-catalog-react@1.7.1-next.0

## 0.7.4

### Patch Changes

- 7a8441b9a323: Reflect the updated sign on status for a provider after signing out.
- 5362a7c58eaa: Improved the user experience of the feature flags list. It now sorts the enabled flags to the top of the list to increase the visibilities of the toggled flags.
- Updated dependencies
  - @backstage/core-app-api@1.8.1
  - @backstage/core-plugin-api@1.5.2
  - @backstage/core-components@0.13.2
  - @backstage/types@1.1.0
  - @backstage/theme@0.4.0
  - @backstage/plugin-catalog-react@1.7.0
  - @backstage/errors@1.2.0

## 0.7.4-next.3

### Patch Changes

- Updated dependencies
  - @backstage/core-components@0.13.2-next.3
  - @backstage/core-app-api@1.8.1-next.0
  - @backstage/core-plugin-api@1.5.2-next.0
  - @backstage/errors@1.2.0-next.0
  - @backstage/theme@0.4.0-next.1
  - @backstage/types@1.0.2
  - @backstage/plugin-catalog-react@1.7.0-next.3

## 0.7.4-next.2

### Patch Changes

- Updated dependencies
  - @backstage/theme@0.4.0-next.1
  - @backstage/plugin-catalog-react@1.7.0-next.2
  - @backstage/core-components@0.13.2-next.2
  - @backstage/core-app-api@1.8.1-next.0
  - @backstage/core-plugin-api@1.5.2-next.0

## 0.7.4-next.1

### Patch Changes

- 5362a7c58eaa: Improved the user experience of the feature flags list. It now sorts the enabled flags to the top of the list to increase the visibilities of the toggled flags.
- Updated dependencies
  - @backstage/errors@1.2.0-next.0
  - @backstage/core-components@0.13.2-next.1
  - @backstage/plugin-catalog-react@1.7.0-next.1
  - @backstage/core-app-api@1.8.1-next.0
  - @backstage/core-plugin-api@1.5.2-next.0
  - @backstage/theme@0.4.0-next.0
  - @backstage/types@1.0.2

## 0.7.4-next.0

### Patch Changes

- 7a8441b9a323: Reflect the updated sign on status for a provider after signing out.
- Updated dependencies
  - @backstage/plugin-catalog-react@1.7.0-next.0
  - @backstage/theme@0.4.0-next.0
  - @backstage/core-app-api@1.8.0
  - @backstage/core-components@0.13.2-next.0
  - @backstage/core-plugin-api@1.5.1
  - @backstage/errors@1.1.5
  - @backstage/types@1.0.2

## 0.7.3

### Patch Changes

- 473db605a4f: Fix config schema definition.
- Updated dependencies
  - @backstage/theme@0.3.0
  - @backstage/plugin-catalog-react@1.6.0
  - @backstage/core-app-api@1.8.0
  - @backstage/core-components@0.13.1
  - @backstage/core-plugin-api@1.5.1
  - @backstage/errors@1.1.5
  - @backstage/types@1.0.2

## 0.7.3-next.2

### Patch Changes

- Updated dependencies
  - @backstage/theme@0.3.0-next.0
  - @backstage/core-components@0.13.1-next.1
  - @backstage/plugin-catalog-react@1.6.0-next.2
  - @backstage/core-app-api@1.8.0-next.1
  - @backstage/core-plugin-api@1.5.1

## 0.7.3-next.1

### Patch Changes

- Updated dependencies
  - @backstage/core-app-api@1.8.0-next.1
  - @backstage/core-components@0.13.1-next.0
  - @backstage/core-plugin-api@1.5.1
  - @backstage/plugin-catalog-react@1.6.0-next.1

## 0.7.3-next.0

### Patch Changes

- Updated dependencies
  - @backstage/plugin-catalog-react@1.6.0-next.0
  - @backstage/core-app-api@1.7.1-next.0
  - @backstage/core-components@0.13.0
  - @backstage/core-plugin-api@1.5.1
  - @backstage/errors@1.1.5
  - @backstage/theme@0.2.19
  - @backstage/types@1.0.2

## 0.7.2

### Patch Changes

- 8e00acb28db: Small tweaks to remove warnings in the console during development (mainly focusing on techdocs)
- e0c6e8b9c3c: Update peer dependencies
- Updated dependencies
  - @backstage/core-components@0.13.0
  - @backstage/plugin-catalog-react@1.5.0
  - @backstage/core-app-api@1.7.0
  - @backstage/theme@0.2.19
  - @backstage/core-plugin-api@1.5.1
  - @backstage/errors@1.1.5
  - @backstage/types@1.0.2

## 0.7.2-next.3

### Patch Changes

- Updated dependencies
  - @backstage/plugin-catalog-react@1.5.0-next.3
  - @backstage/core-app-api@1.7.0-next.3
  - @backstage/core-components@0.13.0-next.3
  - @backstage/core-plugin-api@1.5.1-next.1
  - @backstage/errors@1.1.5
  - @backstage/theme@0.2.19-next.0
  - @backstage/types@1.0.2

## 0.7.2-next.2

### Patch Changes

- Updated dependencies
  - @backstage/core-components@0.12.6-next.2
  - @backstage/plugin-catalog-react@1.4.1-next.2
  - @backstage/core-plugin-api@1.5.1-next.1
  - @backstage/core-app-api@1.7.0-next.2
  - @backstage/errors@1.1.5
  - @backstage/theme@0.2.19-next.0
  - @backstage/types@1.0.2

## 0.7.2-next.1

### Patch Changes

- e0c6e8b9c3c: Update peer dependencies
- Updated dependencies
  - @backstage/core-components@0.12.6-next.1
  - @backstage/core-app-api@1.7.0-next.1
  - @backstage/core-plugin-api@1.5.1-next.0
  - @backstage/plugin-catalog-react@1.4.1-next.1
  - @backstage/theme@0.2.19-next.0
  - @backstage/errors@1.1.5
  - @backstage/types@1.0.2

## 0.7.2-next.0

### Patch Changes

- 8e00acb28db: Small tweaks to remove warnings in the console during development (mainly focusing on techdocs)
- Updated dependencies
  - @backstage/core-components@0.12.6-next.0
  - @backstage/core-app-api@1.7.0-next.0
  - @backstage/plugin-catalog-react@1.4.1-next.0
  - @backstage/core-plugin-api@1.5.0
  - @backstage/errors@1.1.5
  - @backstage/theme@0.2.18
  - @backstage/types@1.0.2

## 0.7.1

### Patch Changes

- 52b0022dab7: Updated dependency `msw` to `^1.0.0`.
- Updated dependencies
  - @backstage/core-components@0.12.5
  - @backstage/plugin-catalog-react@1.4.0
  - @backstage/errors@1.1.5
  - @backstage/core-plugin-api@1.5.0
  - @backstage/core-app-api@1.6.0
  - @backstage/theme@0.2.18
  - @backstage/types@1.0.2

## 0.7.1-next.2

### Patch Changes

- Updated dependencies
  - @backstage/core-components@0.12.5-next.2
  - @backstage/plugin-catalog-react@1.4.0-next.2
  - @backstage/core-app-api@1.6.0-next.2
  - @backstage/core-plugin-api@1.5.0-next.2

## 0.7.1-next.1

### Patch Changes

- 52b0022dab7: Updated dependency `msw` to `^1.0.0`.
- Updated dependencies
  - @backstage/core-components@0.12.5-next.1
  - @backstage/errors@1.1.5-next.0
  - @backstage/core-app-api@1.5.1-next.1
  - @backstage/core-plugin-api@1.4.1-next.1
  - @backstage/theme@0.2.18-next.0
  - @backstage/plugin-catalog-react@1.4.0-next.1
  - @backstage/types@1.0.2

## 0.7.1-next.0

### Patch Changes

- Updated dependencies
  - @backstage/plugin-catalog-react@1.4.0-next.0
  - @backstage/core-plugin-api@1.4.1-next.0
  - @backstage/core-app-api@1.5.1-next.0
  - @backstage/core-components@0.12.5-next.0
  - @backstage/errors@1.1.4
  - @backstage/theme@0.2.17
  - @backstage/types@1.0.2

## 0.7.0

### Minor Changes

- db10b6ef65: Added a Bitbucket Server Auth Provider and added its API to the app defaults

### Patch Changes

- c4940b6322: Added a message to advise a page reload when toggling feature flags
- Updated dependencies
  - @backstage/core-components@0.12.4
  - @backstage/theme@0.2.17
  - @backstage/core-app-api@1.5.0
  - @backstage/core-plugin-api@1.4.0
  - @backstage/plugin-catalog-react@1.3.0
  - @backstage/errors@1.1.4
  - @backstage/types@1.0.2

## 0.6.3-next.2

### Patch Changes

- Updated dependencies
  - @backstage/core-components@0.12.4-next.1
  - @backstage/core-app-api@1.4.1-next.0
  - @backstage/core-plugin-api@1.3.0
  - @backstage/errors@1.1.4
  - @backstage/theme@0.2.16
  - @backstage/types@1.0.2
  - @backstage/plugin-catalog-react@1.3.0-next.2

## 0.6.3-next.1

### Patch Changes

- Updated dependencies
  - @backstage/core-app-api@1.4.1-next.0
  - @backstage/core-components@0.12.4-next.0
  - @backstage/plugin-catalog-react@1.3.0-next.1
  - @backstage/core-plugin-api@1.3.0
  - @backstage/errors@1.1.4
  - @backstage/theme@0.2.16
  - @backstage/types@1.0.2

## 0.6.3-next.0

### Patch Changes

- c4940b6322: Added a message to advise a page reload when toggling feature flags
- Updated dependencies
  - @backstage/plugin-catalog-react@1.3.0-next.0

## 0.6.2

### Patch Changes

- a942f70435: Minor update to the `UserSettingsIdentityCard` to have clickable entity refs
- d61f622db8: Refactor for the feature flag filter functionality
- 80ce4e8c29: Small updates to some components to ensure theme typography properties are inherited correctly.
- bca8e8b393: Feature flags now accept a description property.
- Updated dependencies
  - @backstage/plugin-catalog-react@1.2.4
  - @backstage/core-components@0.12.3
  - @backstage/core-plugin-api@1.3.0
  - @backstage/core-app-api@1.4.0
  - @backstage/errors@1.1.4
  - @backstage/theme@0.2.16
  - @backstage/types@1.0.2

## 0.6.2-next.2

### Patch Changes

- d61f622db8: Refactor for the feature flag filter functionality
- bca8e8b393: Feature flags now accept a description property.
- Updated dependencies
  - @backstage/core-plugin-api@1.3.0-next.1
  - @backstage/core-app-api@1.4.0-next.1
  - @backstage/core-components@0.12.3-next.2
  - @backstage/errors@1.1.4
  - @backstage/theme@0.2.16
  - @backstage/types@1.0.2

## 0.6.2-next.1

### Patch Changes

- Updated dependencies
  - @backstage/core-app-api@1.3.1-next.0
  - @backstage/core-components@0.12.3-next.1
  - @backstage/core-plugin-api@1.2.1-next.0
  - @backstage/errors@1.1.4
  - @backstage/theme@0.2.16
  - @backstage/types@1.0.2

## 0.6.2-next.0

### Patch Changes

- Updated dependencies
  - @backstage/core-components@0.12.3-next.0
  - @backstage/core-app-api@1.3.0
  - @backstage/core-plugin-api@1.2.0
  - @backstage/errors@1.1.4
  - @backstage/theme@0.2.16
  - @backstage/types@1.0.2

## 0.6.1

### Patch Changes

- Updated dependencies
  - @backstage/core-components@0.12.2

## 0.6.0

### Minor Changes

- 29bdda5442: Added the ability to fully customize settings page. Deprecated UserSettingsTab in favour of SettingsLayout.Route

### Patch Changes

- 2e701b3796: Internal refactor to use `react-router-dom` rather than `react-router`.
- 3280711113: Updated dependency `msw` to `^0.49.0`.
- 19356df560: Updated dependency `zen-observable` to `^0.9.0`.
- c3fa90e184: Updated dependency `zen-observable` to `^0.10.0`.
- Updated dependencies
  - @backstage/core-plugin-api@1.2.0
  - @backstage/core-components@0.12.1
  - @backstage/core-app-api@1.3.0
  - @backstage/errors@1.1.4
  - @backstage/types@1.0.2
  - @backstage/theme@0.2.16

## 0.6.0-next.4

### Patch Changes

- 2e701b3796: Internal refactor to use `react-router-dom` rather than `react-router`.
- Updated dependencies
  - @backstage/core-app-api@1.3.0-next.4
  - @backstage/core-components@0.12.1-next.4
  - @backstage/core-plugin-api@1.2.0-next.2
  - @backstage/errors@1.1.4-next.1
  - @backstage/theme@0.2.16
  - @backstage/types@1.0.2-next.1

## 0.6.0-next.3

### Patch Changes

- Updated dependencies
  - @backstage/core-app-api@1.2.1-next.3
  - @backstage/core-components@0.12.1-next.3
  - @backstage/core-plugin-api@1.2.0-next.2
  - @backstage/errors@1.1.4-next.1
  - @backstage/theme@0.2.16
  - @backstage/types@1.0.2-next.1

## 0.6.0-next.2

### Patch Changes

- Updated dependencies
  - @backstage/core-plugin-api@1.2.0-next.2
  - @backstage/core-app-api@1.2.1-next.2
  - @backstage/core-components@0.12.1-next.2
  - @backstage/errors@1.1.4-next.1
  - @backstage/theme@0.2.16
  - @backstage/types@1.0.2-next.1

## 0.6.0-next.1

### Patch Changes

- c3fa90e184: Updated dependency `zen-observable` to `^0.10.0`.
- Updated dependencies
  - @backstage/core-app-api@1.2.1-next.1
  - @backstage/core-components@0.12.1-next.1
  - @backstage/core-plugin-api@1.1.1-next.1
  - @backstage/types@1.0.2-next.1
  - @backstage/errors@1.1.4-next.1
  - @backstage/theme@0.2.16

## 0.6.0-next.0

### Minor Changes

- 29bdda5442: Added the ability to fully customize settings page. Deprecated UserSettingsTab in favour of SettingsLayout.Route

### Patch Changes

- 3280711113: Updated dependency `msw` to `^0.49.0`.
- 19356df560: Updated dependency `zen-observable` to `^0.9.0`.
- Updated dependencies
  - @backstage/core-components@0.12.1-next.0
  - @backstage/core-app-api@1.2.1-next.0
  - @backstage/core-plugin-api@1.1.1-next.0
  - @backstage/types@1.0.2-next.0
  - @backstage/errors@1.1.4-next.0
  - @backstage/theme@0.2.16

## 0.5.1

### Patch Changes

- Updated dependencies
  - @backstage/core-components@0.12.0
  - @backstage/core-app-api@1.2.0
  - @backstage/core-plugin-api@1.1.0
  - @backstage/types@1.0.1
  - @backstage/errors@1.1.3
  - @backstage/theme@0.2.16

## 0.5.1-next.1

### Patch Changes

- Updated dependencies
  - @backstage/core-components@0.12.0-next.1
  - @backstage/core-app-api@1.2.0-next.0
  - @backstage/core-plugin-api@1.1.0-next.0
  - @backstage/errors@1.1.3-next.0
  - @backstage/theme@0.2.16
  - @backstage/types@1.0.1-next.0

## 0.5.1-next.0

### Patch Changes

- Updated dependencies
  - @backstage/core-components@0.12.0-next.0
  - @backstage/core-app-api@1.2.0-next.0
  - @backstage/core-plugin-api@1.1.0-next.0
  - @backstage/types@1.0.1-next.0
  - @backstage/errors@1.1.3-next.0
  - @backstage/theme@0.2.16

## 0.5.0

### Minor Changes

- 5543e86660: **BREAKING**: The `apiRef` passed to `ProviderSettingsItem` now needs to
  implement `ProfileInfoApi & SessionApi`, rather than just the latter. This is
  unlikely to have an effect on most users though, since the builtin auth
  providers generally implement both.

  Fixed settings page showing providers as logged out when the user is using more
  than one provider, and displayed some additional login information.

### Patch Changes

- 06d61d1266: Handle errors that may occur when the user logs out
- 44c9a95dcf: Prevent `.set()` to execute a request to the StorageClient if the user is `guest`
- 174f02a00a: Update installation instructions
- Updated dependencies
  - @backstage/core-components@0.11.2
  - @backstage/core-app-api@1.1.1
  - @backstage/core-plugin-api@1.0.7
  - @backstage/errors@1.1.2
  - @backstage/theme@0.2.16
  - @backstage/types@1.0.0

## 0.5.0-next.2

### Patch Changes

- Updated dependencies
  - @backstage/core-app-api@1.1.1-next.2
  - @backstage/core-components@0.11.2-next.2
  - @backstage/core-plugin-api@1.0.7-next.2
  - @backstage/errors@1.1.2-next.2
  - @backstage/theme@0.2.16
  - @backstage/types@1.0.0

## 0.5.0-next.1

### Patch Changes

- 06d61d1266: Handle errors that may occur when the user logs out
- 44c9a95dcf: Prevent `.set()` to execute a request to the StorageClient if the user is `guest`
- 174f02a00a: Update installation instructions
- Updated dependencies
  - @backstage/core-app-api@1.1.1-next.1
  - @backstage/core-components@0.11.2-next.1
  - @backstage/core-plugin-api@1.0.7-next.1
  - @backstage/errors@1.1.2-next.1
  - @backstage/theme@0.2.16
  - @backstage/types@1.0.0

## 0.5.0-next.0

### Minor Changes

- 5543e86660: **BREAKING**: The `apiRef` passed to `ProviderSettingsItem` now needs to
  implement `ProfileInfoApi & SessionApi`, rather than just the latter. This is
  unlikely to have an effect on most users though, since the builtin auth
  providers generally implement both.

  Fixed settings page showing providers as logged out when the user is using more
  than one provider, and displayed some additional login information.

### Patch Changes

- Updated dependencies
  - @backstage/core-components@0.11.2-next.0
  - @backstage/core-app-api@1.1.1-next.0
  - @backstage/core-plugin-api@1.0.7-next.0
  - @backstage/errors@1.1.2-next.0
  - @backstage/theme@0.2.16
  - @backstage/types@1.0.0

## 0.4.8

### Patch Changes

- 817f3196f6: Updated React Router dependencies to be peer dependencies.
- 3f739be9d9: Minor API signatures cleanup
- 7d47def9c4: Removed dependency on `@types/jest`.
- d669d89206: Minor API signatures cleanup
- 667d917488: Updated dependency `msw` to `^0.47.0`.
- 87ec2ba4d6: Updated dependency `msw` to `^0.46.0`.
- bf5e9030eb: Updated dependency `msw` to `^0.45.0`.
- 8448b53dd6: Added a `UserSettingsStorage` implementation of the `StorageApi` for use as
  drop-in replacement for the `WebStorage`, in conjunction with the newly created
  `@backstage/plugin-user-settings-backend`.
- Updated dependencies
  - @backstage/core-app-api@1.1.0
  - @backstage/core-components@0.11.1
  - @backstage/core-plugin-api@1.0.6
  - @backstage/errors@1.1.1

## 0.4.8-next.3

### Patch Changes

- 7d47def9c4: Removed dependency on `@types/jest`.
- Updated dependencies
  - @backstage/core-components@0.11.1-next.3
  - @backstage/core-plugin-api@1.0.6-next.3

## 0.4.8-next.2

### Patch Changes

- 667d917488: Updated dependency `msw` to `^0.47.0`.
- 87ec2ba4d6: Updated dependency `msw` to `^0.46.0`.
- Updated dependencies
  - @backstage/core-components@0.11.1-next.2
  - @backstage/core-plugin-api@1.0.6-next.2

## 0.4.8-next.1

### Patch Changes

- 817f3196f6: Updated React Router dependencies to be peer dependencies.
- d669d89206: Minor API signatures cleanup
- Updated dependencies
  - @backstage/core-components@0.11.1-next.1
  - @backstage/core-plugin-api@1.0.6-next.1

## 0.4.8-next.0

### Patch Changes

- 3f739be9d9: Minor API signatures cleanup
- bf5e9030eb: Updated dependency `msw` to `^0.45.0`.
- Updated dependencies
  - @backstage/core-plugin-api@1.0.6-next.0
  - @backstage/core-components@0.11.1-next.0

## 0.4.7

### Patch Changes

- Updated dependencies
  - @backstage/core-components@0.11.0
  - @backstage/core-plugin-api@1.0.5

## 0.4.7-next.1

### Patch Changes

- Updated dependencies
  - @backstage/core-components@0.11.0-next.2

## 0.4.7-next.0

### Patch Changes

- Updated dependencies
  - @backstage/core-plugin-api@1.0.5-next.0
  - @backstage/core-components@0.10.1-next.0

## 0.4.6

### Patch Changes

- a70869e775: Updated dependency `msw` to `^0.43.0`.
- 8006d0f9bf: Updated dependency `msw` to `^0.44.0`.
- Updated dependencies
  - @backstage/core-components@0.10.0
  - @backstage/core-plugin-api@1.0.4
  - @backstage/theme@0.2.16

## 0.4.6-next.3

### Patch Changes

- a70869e775: Updated dependency `msw` to `^0.43.0`.
- Updated dependencies
  - @backstage/core-plugin-api@1.0.4-next.0
  - @backstage/core-components@0.10.0-next.3

## 0.4.6-next.2

### Patch Changes

- Updated dependencies
  - @backstage/core-components@0.10.0-next.2
  - @backstage/theme@0.2.16-next.1

## 0.4.6-next.1

### Patch Changes

- Updated dependencies
  - @backstage/core-components@0.9.6-next.1
  - @backstage/theme@0.2.16-next.0

## 0.4.6-next.0

### Patch Changes

- Updated dependencies
  - @backstage/core-components@0.9.6-next.0

## 0.4.5

### Patch Changes

- 9d2d6a0cea: Added new `<UserSettingsIdentityCard />` to show the result of the `identityApi.getBackstageIdentity()` call to help debug ownership issues. The new card has been added to the user settings page.
- 8f7b1835df: Updated dependency `msw` to `^0.41.0`.
- bff65e6958: Updated sidebar-related logic to use `<SidebarPinStateProvider>` + `useSidebarPinState()` and/or `<SidebarOpenStateProvider>` + `useSidebarOpenState()` from `@backstage/core-components`.
- Updated dependencies
  - @backstage/core-components@0.9.5
  - @backstage/core-plugin-api@1.0.3

## 0.4.5-next.1

### Patch Changes

- 8f7b1835df: Updated dependency `msw` to `^0.41.0`.
- bff65e6958: Updated sidebar-related logic to use `<SidebarPinStateProvider>` + `useSidebarPinState()` and/or `<SidebarOpenStateProvider>` + `useSidebarOpenState()` from `@backstage/core-components`.
- Updated dependencies
  - @backstage/core-components@0.9.5-next.1
  - @backstage/core-plugin-api@1.0.3-next.0

## 0.4.5-next.0

### Patch Changes

- Updated dependencies
  - @backstage/core-components@0.9.5-next.0

## 0.4.4

### Patch Changes

- ed075219aa: Added alternative text to profile picture
- Updated dependencies
  - @backstage/core-components@0.9.4
  - @backstage/core-plugin-api@1.0.2

## 0.4.4-next.0

### Patch Changes

- ed075219aa: Added alternative text to profile picture
- Updated dependencies
  - @backstage/core-components@0.9.4-next.0
  - @backstage/core-plugin-api@1.0.2-next.0

## 0.4.3

### Patch Changes

- 24254fd433: build(deps): bump `@testing-library/user-event` from 13.5.0 to 14.0.0
- cf647f6a72: Wired up the OneLogin provider to be visible in the Settings UI when configured correctly.

  Previously it wasn't visible at all.

- af508a895e: Dynamically layout User Settings theme toggle container
- 230ad0826f: Bump to using `@types/node` v16
- 016c574b51: Added the ability to render extra setting tabs
- Updated dependencies
  - @backstage/core-components@0.9.3
  - @backstage/core-plugin-api@1.0.1

## 0.4.3-next.1

### Patch Changes

- 24254fd433: build(deps): bump `@testing-library/user-event` from 13.5.0 to 14.0.0
- af508a895e: Dynamically layout User Settings theme toggle container
- 230ad0826f: Bump to using `@types/node` v16
- 016c574b51: Added the ability to render extra setting tabs
- Updated dependencies
  - @backstage/core-components@0.9.3-next.2
  - @backstage/core-plugin-api@1.0.1-next.0

## 0.4.3-next.0

### Patch Changes

- cf647f6a72: Wired up the OneLogin provider to be visible in the Settings UI when configured correctly.

  Previously it wasn't visible at all.

- Updated dependencies
  - @backstage/core-components@0.9.3-next.0

## 0.4.2

### Patch Changes

- a422d7ce5e: chore(deps): bump `@testing-library/react` from 11.2.6 to 12.1.3
- Updated dependencies
  - @backstage/core-components@0.9.2
  - @backstage/core-plugin-api@1.0.0

## 0.4.1

### Patch Changes

- Updated dependencies
  - @backstage/core-components@0.9.1

## 0.4.1-next.0

### Patch Changes

- Updated dependencies
  - @backstage/core-components@0.9.1-next.0

## 0.4.0

### Minor Changes

- af5eaa87f4: **BREAKING**: Removed deprecated `auth0AuthApiRef`, `oauth2ApiRef`, `samlAuthApiRef` and `oidcAuthApiRef` as these APIs are too generic to be useful. Instructions for how to migrate can be found at [https://backstage.io/docs/api/deprecations#generic-auth-api-refs](https://backstage.io/docs/api/deprecations#generic-auth-api-refs).

### Patch Changes

- Updated dependencies
  - @backstage/core-components@0.9.0
  - @backstage/core-plugin-api@0.8.0

## 0.3.21

### Patch Changes

- Updated dependencies
  - @backstage/core-components@0.8.10
  - @backstage/core-plugin-api@0.7.0

## 0.3.20

### Patch Changes

- 1ed305728b: Bump `node-fetch` to version 2.6.7 and `cross-fetch` to version 3.1.5
- c77c5c7eb6: Added `backstage.role` to `package.json`
- 12dd25c2a1: Updated example code for registering feature flags in the `EmptyFlags` component
- Updated dependencies
  - @backstage/core-components@0.8.9
  - @backstage/core-plugin-api@0.6.1
  - @backstage/theme@0.2.15

## 0.3.19

### Patch Changes

- Updated dependencies
  - @backstage/core-components@0.8.8

## 0.3.19-next.0

### Patch Changes

- Updated dependencies
  - @backstage/core-components@0.8.8-next.0

## 0.3.18

### Patch Changes

- Updated dependencies
  - @backstage/core-components@0.8.7

## 0.3.18-next.0

### Patch Changes

- Updated dependencies
  - @backstage/core-components@0.8.7-next.0

## 0.3.17

### Patch Changes

- 7ba416be78: **@backstage/plugin-user-settings:** Hide Header on mobile screens to improve the UI & give more space to the content. Furthermore, the "Pin Sidebar" setting is removed on mobile screens, as the mobile sidebar is always pinned to the bottom.

  **Other plugins:** Smaller style adjustments across plugins to improve the UI on mobile devices.

- Updated dependencies
  - @backstage/core-components@0.8.5
  - @backstage/core-plugin-api@0.6.0

## 0.3.17-next.0

### Patch Changes

- 7ba416be78: **@backstage/plugin-user-settings:** Hide Header on mobile screens to improve the UI & give more space to the content. Furthermore, the "Pin Sidebar" setting is removed on mobile screens, as the mobile sidebar is always pinned to the bottom.

  **Other plugins:** Smaller style adjustments across plugins to improve the UI on mobile devices.

- Updated dependencies
  - @backstage/core-components@0.8.5-next.0
  - @backstage/core-plugin-api@0.6.0-next.0

## 0.3.16

### Patch Changes

- Updated dependencies
  - @backstage/core-components@0.8.4
  - @backstage/core-plugin-api@0.5.0

## 0.3.15

### Patch Changes

- 4ce51ab0f1: Internal refactor of the `react-use` imports to use `react-use/lib/*` instead.
- Updated dependencies
  - @backstage/core-plugin-api@0.4.1
  - @backstage/core-components@0.8.3

## 0.3.14

### Patch Changes

- 2a374057f5: Fix undefined identity bug in UserSettingsProfileCard caused by using deprecated methods of the IdentityApi
- Updated dependencies
  - @backstage/core-plugin-api@0.4.0
  - @backstage/core-components@0.8.2

## 0.3.13

### Patch Changes

- cd450844f6: Moved React dependencies to `peerDependencies` and allow both React v16 and v17 to be used.
- Updated dependencies
  - @backstage/core-components@0.8.0
  - @backstage/core-plugin-api@0.3.0

## 0.3.12

### Patch Changes

- 9a1c8e92eb: The theme switcher now renders the title of themes instead of their variant
- Updated dependencies
  - @backstage/core-components@0.7.6
  - @backstage/theme@0.2.14
  - @backstage/core-plugin-api@0.2.2

## 0.3.11

### Patch Changes

- a125278b81: Refactor out the deprecated path and icon from RouteRefs
- 274a4fc633: Add Props Icon for Sidebar Item SidebarSearchField and Settings
- Updated dependencies
  - @backstage/core-components@0.7.4
  - @backstage/core-plugin-api@0.2.0

## 0.3.10

### Patch Changes

- 63602a1753: Align grid height
- 202f322927: Atlassian auth provider

  - AtlassianAuth added to core-app-api
  - Atlassian provider added to plugin-auth-backend
  - Updated user-settings with Atlassian connection

- Updated dependencies
  - @backstage/core-components@0.7.1
  - @backstage/core-plugin-api@0.1.11

## 0.3.9

### Patch Changes

- Updated dependencies
  - @backstage/core-components@0.7.0
  - @backstage/theme@0.2.11

## 0.3.8

### Patch Changes

- 4c3eea7788: Bitbucket Cloud authentication - based on the existing GitHub authentication + changes around BB apis and updated scope.

  - BitbucketAuth added to core-app-api.
  - Bitbucket provider added to plugin-auth-backend.
  - Cosmetic entry for Bitbucket connection in user-settings Authentication Providers tab.

- ca0559444c: Avoid usage of `.to*Case()`, preferring `.toLocale*Case('en-US')` instead.
- 81a41ec249: Added a `name` key to all extensions in order to improve Analytics API metadata.
- Updated dependencies
  - @backstage/core-components@0.6.1
  - @backstage/core-plugin-api@0.1.10

## 0.3.7

### Patch Changes

- 79ebee7a6b: Add "data-testid" for e2e tests and fix techdocs entity not found error.
- Updated dependencies
  - @backstage/core-plugin-api@0.1.9
  - @backstage/core-components@0.6.0

## 0.3.6

### Patch Changes

- 038b9763d1: Add search to FeatureFlags
- Updated dependencies
  - @backstage/core-components@0.5.0

## 0.3.5

### Patch Changes

- 6082b9178c: Fix import for `createPlugin` in example snippet
- 9f1362dcc1: Upgrade `@material-ui/lab` to `4.0.0-alpha.57`.
- Updated dependencies
  - @backstage/core-components@0.4.2
  - @backstage/core-plugin-api@0.1.8

## 0.3.4

### Patch Changes

- Updated dependencies
  - @backstage/core-components@0.4.0

## 0.3.3

### Patch Changes

- Updated dependencies
  - @backstage/core-components@0.3.0
  - @backstage/core-plugin-api@0.1.5

## 0.3.2

### Patch Changes

- 9d40fcb1e: - Bumping `material-ui/core` version to at least `4.12.2` as they made some breaking changes in later versions which broke `Pagination` of the `Table`.
  - Switching out `material-table` to `@material-table/core` for support for the later versions of `material-ui/core`
  - This causes a minor API change to `@backstage/core-components` as the interface for `Table` re-exports the `prop` from the underlying `Table` components.
  - `onChangeRowsPerPage` has been renamed to `onRowsPerPageChange`
  - `onChangePage` has been renamed to `onPageChange`
  - Migration guide is here: https://material-table-core.com/docs/breaking-changes
- Updated dependencies
  - @backstage/core-components@0.2.0
  - @backstage/core-plugin-api@0.1.4
  - @backstage/theme@0.2.9

## 0.3.1

### Patch Changes

- b5953c1df: Aligns switch left and allows clicking on rows
- Updated dependencies
  - @backstage/core-components@0.1.6

## 0.3.0

### Minor Changes

- 71afed7f3: Exported and renamed components from the `@backstage/plugin-user-settings` plugin , to be able to use it in the consumer side and customize the `SettingPage`

## 0.2.12

### Patch Changes

- 48c9fcd33: Migrated to use the new `@backstage/core-*` packages rather than `@backstage/core`.
- Updated dependencies
  - @backstage/core-plugin-api@0.1.3

## 0.2.11

### Patch Changes

- 42a2d2ebc: Fix a bug that prevented changing themes on the user settings page when the theme `id` didn't match exactly the theme `variant`.
- Updated dependencies
  - @backstage/core@0.7.13

## 0.2.10

### Patch Changes

- 062bbf90f: chore: bump `@testing-library/user-event` from 12.8.3 to 13.1.8
- 675a569a9: chore: bump `react-use` dependency in all packages
- Updated dependencies [062bbf90f]
- Updated dependencies [889d89b6e]
- Updated dependencies [3f988cb63]
- Updated dependencies [675a569a9]
  - @backstage/core@0.7.9

## 0.2.9

### Patch Changes

- dd7fa21e2: Adds Auth0 to the default Authentication Providers settings page

## 0.2.8

### Patch Changes

- 147b4c5b1: Avoid using `ApiRef` descriptions in the UI.
- Updated dependencies [8686eb38c]
- Updated dependencies [9ca0e4009]
- Updated dependencies [34ff49b0f]
  - @backstage/core@0.7.2

## 0.2.7

### Patch Changes

- Updated dependencies [40c0fdbaa]
- Updated dependencies [2a271d89e]
- Updated dependencies [bece09057]
- Updated dependencies [169f48deb]
- Updated dependencies [8a1566719]
- Updated dependencies [4c049a1a1]
  - @backstage/core@0.7.0

## 0.2.6

### Patch Changes

- d872f662d: Use routed tabs to link to every settings page.
- Updated dependencies [fd3f2a8c0]
- Updated dependencies [f4c2bcf54]
- Updated dependencies [07e226872]
- Updated dependencies [f62e7abe5]
- Updated dependencies [96f378d10]
- Updated dependencies [688b73110]
  - @backstage/core@0.6.2

## 0.2.5

### Patch Changes

- bc5082a00: Migrate to new composability API, exporting the plugin as `userSettingsPlugin` and the page as `UserSettingsPage`.
- de98c32ed: Keep the Pin Sidebar setting visible on small screens.
- Updated dependencies [12ece98cd]
- Updated dependencies [d82246867]
- Updated dependencies [c810082ae]
- Updated dependencies [5fa3bdb55]
- Updated dependencies [21e624ba9]
- Updated dependencies [da9f53c60]
- Updated dependencies [32c95605f]
- Updated dependencies [54c7d02f7]
  - @backstage/core@0.6.0
  - @backstage/theme@0.2.3

## 0.2.4

### Patch Changes

- Updated dependencies [efd6ef753]
- Updated dependencies [a187b8ad0]
  - @backstage/core@0.5.0

## 0.2.3

### Patch Changes

- Updated dependencies [2527628e1]
- Updated dependencies [1c69d4716]
- Updated dependencies [1665ae8bb]
- Updated dependencies [04f26f88d]
- Updated dependencies [ff243ce96]
  - @backstage/core@0.4.0
  - @backstage/theme@0.2.2

## 0.2.2

### Patch Changes

- 1722cb53c: Added configuration schema
- Updated dependencies [1722cb53c]
  - @backstage/core@0.3.1

## 0.2.1

### Patch Changes

- 5a2705de2: Export `AuthProviders`, `DefaultProviderSettings` and `ProviderSettingsItem`.
- Updated dependencies [7b37d65fd]
- Updated dependencies [4aca74e08]
- Updated dependencies [e8f69ba93]
- Updated dependencies [0c0798f08]
- Updated dependencies [0c0798f08]
- Updated dependencies [199237d2f]
- Updated dependencies [6627b626f]
- Updated dependencies [4577e377b]
  - @backstage/core@0.3.0
  - @backstage/theme@0.2.1

## 0.2.0

### Minor Changes

- 4fc1d440e: Add settings button to sidebar

### Patch Changes

- Updated dependencies [819a70229]
- Updated dependencies [ae5983387]
- Updated dependencies [0d4459c08]
- Updated dependencies [482b6313d]
- Updated dependencies [1c60f716e]
- Updated dependencies [144c66d50]
- Updated dependencies [b79017fd3]
- Updated dependencies [6d97d2d6f]
- Updated dependencies [93a3fa3ae]
- Updated dependencies [782f3b354]
- Updated dependencies [2713f28f4]
- Updated dependencies [406015b0d]
- Updated dependencies [82759d3e4]
- Updated dependencies [ac8d5d5c7]
- Updated dependencies [ebca83d48]
- Updated dependencies [aca79334f]
- Updated dependencies [c0d5242a0]
- Updated dependencies [3beb5c9fc]
- Updated dependencies [754e31db5]
- Updated dependencies [1611c6dbc]
  - @backstage/core@0.2.0
  - @backstage/theme@0.2.0<|MERGE_RESOLUTION|>--- conflicted
+++ resolved
@@ -1,7 +1,5 @@
 # @backstage/plugin-user-settings
 
-<<<<<<< HEAD
-=======
 ## 0.7.9-next.3
 
 ### Patch Changes
@@ -59,7 +57,6 @@
   - @backstage/types@1.1.0
   - @backstage/plugin-catalog-react@1.8.3-next.0
 
->>>>>>> 1e3c6889
 ## 0.7.6
 
 ### Patch Changes
