--- conflicted
+++ resolved
@@ -1,11 +1,7 @@
 {
   "name": "@backstage/plugin-user-settings",
   "description": "A Backstage plugin that provides a settings page",
-<<<<<<< HEAD
-  "version": "0.7.6",
-=======
   "version": "0.7.8-next.0",
->>>>>>> 413caa19
   "main": "src/index.ts",
   "types": "src/index.ts",
   "license": "Apache-2.0",
