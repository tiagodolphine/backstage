--- conflicted
+++ resolved
@@ -1,7 +1,5 @@
 # @backstage/plugin-catalog-import
 
-<<<<<<< HEAD
-=======
 ## 0.9.14-next.3
 
 ### Patch Changes
@@ -67,7 +65,6 @@
   - @backstage/plugin-catalog-common@1.0.15
   - @backstage/plugin-catalog-react@1.8.3-next.0
 
->>>>>>> 1e3c6889
 ## 0.9.11
 
 ### Patch Changes
