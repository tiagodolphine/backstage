{
  "name": "@backstage/plugin-catalog-import",
  "description": "A Backstage plugin the helps you import entities into your catalog",
<<<<<<< HEAD
  "version": "0.9.11",
=======
  "version": "0.9.14-next.2",
>>>>>>> f4e1ea3c
  "main": "src/index.ts",
  "types": "src/index.ts",
  "license": "Apache-2.0",
  "publishConfig": {
    "access": "public",
    "main": "dist/index.esm.js",
    "types": "dist/index.d.ts"
  },
  "backstage": {
    "role": "frontend-plugin"
  },
  "homepage": "https://backstage.io",
  "repository": {
    "type": "git",
    "url": "https://github.com/backstage/backstage",
    "directory": "plugins/catalog-import"
  },
  "keywords": [
    "backstage"
  ],
  "sideEffects": false,
  "scripts": {
    "build": "backstage-cli package build",
    "start": "backstage-cli package start",
    "lint": "backstage-cli package lint",
    "test": "backstage-cli package test",
    "prepack": "backstage-cli package prepack",
    "postpack": "backstage-cli package postpack",
    "clean": "backstage-cli package clean"
  },
  "dependencies": {
    "@backstage/catalog-client": "workspace:^",
    "@backstage/catalog-model": "workspace:^",
    "@backstage/config": "workspace:^",
    "@backstage/core-components": "workspace:^",
    "@backstage/core-plugin-api": "workspace:^",
    "@backstage/errors": "workspace:^",
    "@backstage/integration": "workspace:^",
    "@backstage/integration-react": "workspace:^",
    "@backstage/plugin-catalog-common": "workspace:^",
    "@backstage/plugin-catalog-react": "workspace:^",
    "@material-ui/core": "^4.12.2",
    "@material-ui/icons": "^4.9.1",
    "@material-ui/lab": "4.0.0-alpha.61",
    "@octokit/rest": "^19.0.3",
    "@types/react": "^16.13.1 || ^17.0.0",
    "git-url-parse": "^13.0.0",
    "js-base64": "^3.6.0",
    "lodash": "^4.17.21",
    "react-hook-form": "^7.12.2",
    "react-use": "^17.2.4",
    "yaml": "^2.0.0"
  },
  "peerDependencies": {
    "react": "^16.13.1 || ^17.0.0",
    "react-dom": "^16.13.1 || ^17.0.0",
    "react-router-dom": "6.0.0-beta.0 || ^6.3.0"
  },
  "devDependencies": {
    "@backstage/cli": "workspace:^",
    "@backstage/core-app-api": "workspace:^",
    "@backstage/dev-utils": "workspace:^",
    "@backstage/test-utils": "workspace:^",
    "@testing-library/dom": "^8.0.0",
    "@testing-library/jest-dom": "^5.10.1",
    "@testing-library/react": "^12.1.3",
    "@testing-library/react-hooks": "^8.0.0",
    "@testing-library/user-event": "^14.0.0",
    "msw": "^1.0.0"
  },
  "files": [
    "dist",
    "config.d.ts"
  ],
  "configSchema": "config.d.ts"
}<|MERGE_RESOLUTION|>--- conflicted
+++ resolved
@@ -1,11 +1,7 @@
 {
   "name": "@backstage/plugin-catalog-import",
   "description": "A Backstage plugin the helps you import entities into your catalog",
-<<<<<<< HEAD
-  "version": "0.9.11",
-=======
   "version": "0.9.14-next.2",
->>>>>>> f4e1ea3c
   "main": "src/index.ts",
   "types": "src/index.ts",
   "license": "Apache-2.0",
