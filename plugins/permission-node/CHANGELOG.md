# @backstage/plugin-permission-node

<<<<<<< HEAD
=======
## 0.7.14-next.3

### Patch Changes

- a8a614ba0d07: Minor `package.json` update.
- Updated dependencies
  - @backstage/config@1.1.0-next.2
  - @backstage/errors@1.2.2-next.0
  - @backstage/plugin-permission-common@0.7.8-next.2
  - @backstage/backend-plugin-api@0.6.3-next.3
  - @backstage/backend-common@0.19.5-next.3
  - @backstage/plugin-auth-node@0.3.0-next.3

## 0.7.14-next.2

### Patch Changes

- Updated dependencies
  - @backstage/config@1.1.0-next.1
  - @backstage/backend-common@0.19.5-next.2
  - @backstage/plugin-auth-node@0.3.0-next.2
  - @backstage/backend-plugin-api@0.6.3-next.2
  - @backstage/plugin-permission-common@0.7.8-next.1
  - @backstage/errors@1.2.1

## 0.7.14-next.1

### Patch Changes

- Updated dependencies
  - @backstage/config@1.1.0-next.0
  - @backstage/backend-common@0.19.5-next.1
  - @backstage/backend-plugin-api@0.6.3-next.1
  - @backstage/plugin-auth-node@0.3.0-next.1
  - @backstage/plugin-permission-common@0.7.8-next.0
  - @backstage/errors@1.2.1

## 0.7.13-next.0

### Patch Changes

- Updated dependencies
  - @backstage/plugin-auth-node@0.3.0-next.0
  - @backstage/backend-common@0.19.4-next.0
  - @backstage/backend-plugin-api@0.6.2-next.0
  - @backstage/config@1.0.8
  - @backstage/errors@1.2.1
  - @backstage/plugin-permission-common@0.7.7

>>>>>>> 1e3c6889
## 0.7.11

### Patch Changes

- Updated dependencies
  - @backstage/backend-common@0.19.2
  - @backstage/backend-plugin-api@0.6.0
  - @backstage/plugin-auth-node@0.2.17
  - @backstage/config@1.0.8
  - @backstage/errors@1.2.1
  - @backstage/plugin-permission-common@0.7.7

## 0.7.11-next.2

### Patch Changes

- Updated dependencies
  - @backstage/backend-plugin-api@0.6.0-next.2
  - @backstage/backend-common@0.19.2-next.2
  - @backstage/plugin-auth-node@0.2.17-next.2

## 0.7.11-next.1

### Patch Changes

- Updated dependencies
  - @backstage/backend-common@0.19.2-next.1
  - @backstage/plugin-auth-node@0.2.17-next.1
  - @backstage/backend-plugin-api@0.6.0-next.1
  - @backstage/config@1.0.8
  - @backstage/errors@1.2.1
  - @backstage/plugin-permission-common@0.7.7

## 0.7.11-next.0

### Patch Changes

- Updated dependencies
  - @backstage/backend-common@0.19.2-next.0
  - @backstage/backend-plugin-api@0.5.5-next.0
  - @backstage/config@1.0.8
  - @backstage/errors@1.2.1
  - @backstage/plugin-auth-node@0.2.17-next.0
  - @backstage/plugin-permission-common@0.7.7

## 0.7.10

### Patch Changes

- Updated dependencies
  - @backstage/errors@1.2.1
  - @backstage/backend-common@0.19.1
  - @backstage/backend-plugin-api@0.5.4
  - @backstage/config@1.0.8
  - @backstage/plugin-auth-node@0.2.16
  - @backstage/plugin-permission-common@0.7.7

## 0.7.10-next.0

### Patch Changes

- Updated dependencies
  - @backstage/errors@1.2.1-next.0
  - @backstage/backend-common@0.19.1-next.0
  - @backstage/backend-plugin-api@0.5.4-next.0
  - @backstage/config@1.0.8
  - @backstage/plugin-auth-node@0.2.16-next.0
  - @backstage/plugin-permission-common@0.7.7-next.0

## 0.7.9

### Patch Changes

- Updated dependencies
  - @backstage/backend-common@0.19.0
  - @backstage/errors@1.2.0
  - @backstage/backend-plugin-api@0.5.3
  - @backstage/plugin-auth-node@0.2.15
  - @backstage/config@1.0.8
  - @backstage/plugin-permission-common@0.7.6

## 0.7.9-next.2

### Patch Changes

- Updated dependencies
  - @backstage/backend-common@0.19.0-next.2
  - @backstage/backend-plugin-api@0.5.3-next.2
  - @backstage/config@1.0.7
  - @backstage/errors@1.2.0-next.0
  - @backstage/plugin-auth-node@0.2.15-next.2
  - @backstage/plugin-permission-common@0.7.6-next.0

## 0.7.9-next.1

### Patch Changes

- Updated dependencies
  - @backstage/backend-common@0.19.0-next.1
  - @backstage/errors@1.2.0-next.0
  - @backstage/backend-plugin-api@0.5.3-next.1
  - @backstage/plugin-auth-node@0.2.15-next.1
  - @backstage/plugin-permission-common@0.7.6-next.0
  - @backstage/config@1.0.7

## 0.7.9-next.0

### Patch Changes

- Updated dependencies
  - @backstage/backend-common@0.18.6-next.0
  - @backstage/config@1.0.7
  - @backstage/backend-plugin-api@0.5.3-next.0
  - @backstage/errors@1.1.5
  - @backstage/plugin-auth-node@0.2.15-next.0
  - @backstage/plugin-permission-common@0.7.5

## 0.7.8

### Patch Changes

- a788e715cfc: `createPermissionIntegrationRouter` now accepts rules and permissions for multiple resource types. Example:

  ```typescript
  createPermissionIntegrationRouter({
    resources: [
      {
        resourceType: 'resourceType-1',
        permissions: permissionsResourceType1,
        rules: rulesResourceType1,
      },
      {
        resourceType: 'resourceType-2',
        permissions: permissionsResourceType2,
        rules: rulesResourceType2,
      },
    ],
  });
  ```

- Updated dependencies
  - @backstage/backend-common@0.18.5
  - @backstage/plugin-auth-node@0.2.14
  - @backstage/backend-plugin-api@0.5.2
  - @backstage/config@1.0.7
  - @backstage/errors@1.1.5
  - @backstage/plugin-permission-common@0.7.5

## 0.7.8-next.1

### Patch Changes

- Updated dependencies
  - @backstage/backend-common@0.18.5-next.1
  - @backstage/plugin-auth-node@0.2.14-next.1
  - @backstage/backend-plugin-api@0.5.2-next.1
  - @backstage/config@1.0.7

## 0.7.8-next.0

### Patch Changes

- a788e715cfc: `createPermissionIntegrationRouter` now accepts rules and permissions for multiple resource types. Example:

  ```typescript
  createPermissionIntegrationRouter({
    resources: [
      {
        resourceType: 'resourceType-1',
        permissions: permissionsResourceType1,
        rules: rulesResourceType1,
      },
      {
        resourceType: 'resourceType-2',
        permissions: permissionsResourceType2,
        rules: rulesResourceType2,
      },
    ],
  });
  ```

- Updated dependencies
  - @backstage/backend-common@0.18.5-next.0
  - @backstage/plugin-auth-node@0.2.14-next.0
  - @backstage/backend-plugin-api@0.5.2-next.0
  - @backstage/config@1.0.7
  - @backstage/errors@1.1.5
  - @backstage/plugin-permission-common@0.7.5

## 0.7.7

### Patch Changes

- 788f0f5a152: Introduced alpha export of the `policyExtensionPoint` for use in the new backend system.
- 71fd0966d10: Added createConditionAuthorizer utility function, which takes some permission conditions and returns a function that returns a definitive authorization result given a decision and a resource.
- 1e4f5e91b8e: Bump `zod` and `zod-to-json-schema` dependencies.
- Updated dependencies
  - @backstage/backend-common@0.18.4
  - @backstage/plugin-permission-common@0.7.5
  - @backstage/plugin-auth-node@0.2.13
  - @backstage/backend-plugin-api@0.5.1
  - @backstage/config@1.0.7
  - @backstage/errors@1.1.5

## 0.7.7-next.2

### Patch Changes

- 788f0f5a152: Introduced alpha export of the `policyExtensionPoint` for use in the new backend system.
- Updated dependencies
  - @backstage/backend-common@0.18.4-next.2
  - @backstage/backend-plugin-api@0.5.1-next.2
  - @backstage/config@1.0.7
  - @backstage/errors@1.1.5
  - @backstage/plugin-auth-node@0.2.13-next.2
  - @backstage/plugin-permission-common@0.7.5-next.0

## 0.7.7-next.1

### Patch Changes

- 71fd0966d10: Added createConditionAuthorizer utility function, which takes some permission conditions and returns a function that returns a definitive authorization result given a decision and a resource.
- 1e4f5e91b8e: Bump `zod` and `zod-to-json-schema` dependencies.
- Updated dependencies
  - @backstage/plugin-permission-common@0.7.5-next.0
  - @backstage/backend-common@0.18.4-next.1
  - @backstage/config@1.0.7
  - @backstage/errors@1.1.5
  - @backstage/plugin-auth-node@0.2.13-next.1

## 0.7.7-next.0

### Patch Changes

- Updated dependencies
  - @backstage/backend-common@0.18.4-next.0
  - @backstage/config@1.0.7
  - @backstage/errors@1.1.5
  - @backstage/plugin-auth-node@0.2.13-next.0
  - @backstage/plugin-permission-common@0.7.4

## 0.7.6

### Patch Changes

- 27a103ca07b: Changed the `createPermissionIntegrationRouter` API to allow `getResources`, `resourceType` and `rules` to be optional
- 37e9215c793: Update the service-to-service auth docs URL in error message.
  ``
- 52b0022dab7: Updated dependency `msw` to `^1.0.0`.
- Updated dependencies
  - @backstage/plugin-auth-node@0.2.12
  - @backstage/backend-common@0.18.3
  - @backstage/errors@1.1.5
  - @backstage/plugin-permission-common@0.7.4
  - @backstage/config@1.0.7

## 0.7.6-next.2

### Patch Changes

- Updated dependencies
  - @backstage/plugin-auth-node@0.2.12-next.2
  - @backstage/backend-common@0.18.3-next.2
  - @backstage/config@1.0.7-next.0

## 0.7.6-next.1

### Patch Changes

- 27a103ca07b: Changed the `createPermissionIntegrationRouter` API to allow `getResources`, `resourceType` and `rules` to be optional
- 37e9215c793: Update the service-to-service auth docs URL in error message.
  ``
- 52b0022dab7: Updated dependency `msw` to `^1.0.0`.
- Updated dependencies
  - @backstage/errors@1.1.5-next.0
  - @backstage/backend-common@0.18.3-next.1
  - @backstage/plugin-auth-node@0.2.12-next.1
  - @backstage/plugin-permission-common@0.7.4-next.0
  - @backstage/config@1.0.7-next.0

## 0.7.6-next.0

### Patch Changes

- Updated dependencies
  - @backstage/backend-common@0.18.3-next.0
  - @backstage/config@1.0.6
  - @backstage/errors@1.1.4
  - @backstage/plugin-auth-node@0.2.12-next.0
  - @backstage/plugin-permission-common@0.7.3

## 0.7.5

### Patch Changes

- Updated dependencies
  - @backstage/backend-common@0.18.2
  - @backstage/config@1.0.6
  - @backstage/errors@1.1.4
  - @backstage/plugin-auth-node@0.2.11
  - @backstage/plugin-permission-common@0.7.3

## 0.7.5-next.2

### Patch Changes

- Updated dependencies
  - @backstage/backend-common@0.18.2-next.2
  - @backstage/plugin-auth-node@0.2.11-next.2
  - @backstage/config@1.0.6
  - @backstage/errors@1.1.4
  - @backstage/plugin-permission-common@0.7.3

## 0.7.5-next.1

### Patch Changes

- Updated dependencies
  - @backstage/backend-common@0.18.2-next.1
  - @backstage/config@1.0.6
  - @backstage/errors@1.1.4
  - @backstage/plugin-auth-node@0.2.11-next.1
  - @backstage/plugin-permission-common@0.7.3

## 0.7.5-next.0

### Patch Changes

- Updated dependencies
  - @backstage/backend-common@0.18.2-next.0
  - @backstage/plugin-auth-node@0.2.11-next.0

## 0.7.3

### Patch Changes

- Updated dependencies
  - @backstage/backend-common@0.18.0
  - @backstage/config@1.0.6
  - @backstage/errors@1.1.4
  - @backstage/plugin-auth-node@0.2.9
  - @backstage/plugin-permission-common@0.7.3

## 0.7.3-next.1

### Patch Changes

- Updated dependencies
  - @backstage/backend-common@0.18.0-next.1
  - @backstage/plugin-auth-node@0.2.9-next.1
  - @backstage/config@1.0.6-next.0
  - @backstage/errors@1.1.4
  - @backstage/plugin-permission-common@0.7.3-next.0

## 0.7.3-next.0

### Patch Changes

- Updated dependencies
  - @backstage/backend-common@0.18.0-next.0
  - @backstage/config@1.0.6-next.0
  - @backstage/errors@1.1.4
  - @backstage/plugin-auth-node@0.2.9-next.0
  - @backstage/plugin-permission-common@0.7.3-next.0

## 0.7.2

### Patch Changes

- b05dcd5530: Move the `zod` dependency to a version that does not collide with other libraries
- 3280711113: Updated dependency `msw` to `^0.49.0`.
- Updated dependencies
  - @backstage/backend-common@0.17.0
  - @backstage/plugin-permission-common@0.7.2
  - @backstage/errors@1.1.4
  - @backstage/plugin-auth-node@0.2.8
  - @backstage/config@1.0.5

## 0.7.2-next.3

### Patch Changes

- b05dcd5530: Move the `zod` dependency to a version that does not collide with other libraries
- Updated dependencies
  - @backstage/plugin-permission-common@0.7.2-next.2
  - @backstage/backend-common@0.17.0-next.3
  - @backstage/config@1.0.5-next.1
  - @backstage/errors@1.1.4-next.1
  - @backstage/plugin-auth-node@0.2.8-next.3

## 0.7.2-next.2

### Patch Changes

- Updated dependencies
  - @backstage/backend-common@0.17.0-next.2
  - @backstage/plugin-auth-node@0.2.8-next.2
  - @backstage/config@1.0.5-next.1
  - @backstage/errors@1.1.4-next.1
  - @backstage/plugin-permission-common@0.7.2-next.1

## 0.7.2-next.1

### Patch Changes

- Updated dependencies
  - @backstage/backend-common@0.17.0-next.1
  - @backstage/plugin-auth-node@0.2.8-next.1
  - @backstage/config@1.0.5-next.1
  - @backstage/errors@1.1.4-next.1
  - @backstage/plugin-permission-common@0.7.2-next.1

## 0.7.2-next.0

### Patch Changes

- 3280711113: Updated dependency `msw` to `^0.49.0`.
- Updated dependencies
  - @backstage/backend-common@0.16.1-next.0
  - @backstage/plugin-auth-node@0.2.8-next.0
  - @backstage/plugin-permission-common@0.7.2-next.0
  - @backstage/config@1.0.5-next.0
  - @backstage/errors@1.1.4-next.0

## 0.7.1

### Patch Changes

- Updated dependencies
  - @backstage/backend-common@0.16.0
  - @backstage/plugin-auth-node@0.2.7
  - @backstage/plugin-permission-common@0.7.1
  - @backstage/config@1.0.4
  - @backstage/errors@1.1.3

## 0.7.1-next.1

### Patch Changes

- Updated dependencies
  - @backstage/backend-common@0.16.0-next.1
  - @backstage/plugin-auth-node@0.2.7-next.1
  - @backstage/config@1.0.4-next.0
  - @backstage/errors@1.1.3-next.0
  - @backstage/plugin-permission-common@0.7.1-next.0

## 0.7.1-next.0

### Patch Changes

- Updated dependencies
  - @backstage/backend-common@0.16.0-next.0
  - @backstage/plugin-auth-node@0.2.7-next.0
  - @backstage/plugin-permission-common@0.7.1-next.0
  - @backstage/config@1.0.4-next.0
  - @backstage/errors@1.1.3-next.0

## 0.7.0

### Minor Changes

- 46b4a72cee: **BREAKING**: When defining permission rules, it's now necessary to provide a [ZodSchema](https://github.com/colinhacks/zod) that specifies the parameters the rule expects. This has been added to help better describe the parameters in the response of the metadata endpoint and to validate the parameters before a rule is executed.

  To help with this, we have also made a change to the API of permission rules. Before, the permission rules `toQuery` and `apply` signature expected parameters to be separate arguments, like so...

  ```ts
  createPermissionRule({
    apply: (resource, foo, bar) => true,
    toQuery: (foo, bar) => {},
  });
  ```

  The API has now changed to expect the parameters as a single object

  ```ts
  createPermissionRule({
    paramSchema: z.object({
      foo: z.string().describe('Foo value to match'),
      bar: z.string().describe('Bar value to match'),
    }),
    apply: (resource, { foo, bar }) => true,
    toQuery: ({ foo, bar }) => {},
  });
  ```

  One final change made is to limit the possible values for a parameter to primitives and arrays of primitives.

### Patch Changes

- 9335ad115e: Exported types for the .metadata endpoint of the permission router
- Updated dependencies
  - @backstage/backend-common@0.15.2
  - @backstage/plugin-auth-node@0.2.6
  - @backstage/plugin-permission-common@0.7.0
  - @backstage/config@1.0.3
  - @backstage/errors@1.1.2

## 0.7.0-next.2

### Minor Changes

- 46b4a72cee: **BREAKING**: When defining permission rules, it's now necessary to provide a [ZodSchema](https://github.com/colinhacks/zod) that specifies the parameters the rule expects. This has been added to help better describe the parameters in the response of the metadata endpoint and to validate the parameters before a rule is executed.

  To help with this, we have also made a change to the API of permission rules. Before, the permission rules `toQuery` and `apply` signature expected parameters to be separate arguments, like so...

  ```ts
  createPermissionRule({
    apply: (resource, foo, bar) => true,
    toQuery: (foo, bar) => {},
  });
  ```

  The API has now changed to expect the parameters as a single object

  ```ts
  createPermissionRule({
    paramSchema: z.object({
      foo: z.string().describe('Foo value to match'),
      bar: z.string().describe('Bar value to match'),
    }),
    apply: (resource, { foo, bar }) => true,
    toQuery: ({ foo, bar }) => {},
  });
  ```

  One final change made is to limit the possible values for a parameter to primitives and arrays of primitives.

### Patch Changes

- Updated dependencies
  - @backstage/backend-common@0.15.2-next.2
  - @backstage/plugin-permission-common@0.7.0-next.2
  - @backstage/plugin-auth-node@0.2.6-next.2
  - @backstage/config@1.0.3-next.2
  - @backstage/errors@1.1.2-next.2

## 0.6.6-next.1

### Patch Changes

- Updated dependencies
  - @backstage/backend-common@0.15.2-next.1
  - @backstage/config@1.0.3-next.1
  - @backstage/errors@1.1.2-next.1
  - @backstage/plugin-auth-node@0.2.6-next.1
  - @backstage/plugin-permission-common@0.6.5-next.1

## 0.6.6-next.0

### Patch Changes

- Updated dependencies
  - @backstage/backend-common@0.15.2-next.0
  - @backstage/plugin-auth-node@0.2.6-next.0
  - @backstage/config@1.0.3-next.0
  - @backstage/errors@1.1.2-next.0
  - @backstage/plugin-permission-common@0.6.5-next.0

## 0.6.5

### Patch Changes

- 9212439d15: Minor update to tests
- 667d917488: Updated dependency `msw` to `^0.47.0`.
- 87ec2ba4d6: Updated dependency `msw` to `^0.46.0`.
- bf5e9030eb: Updated dependency `msw` to `^0.45.0`.
- Updated dependencies
  - @backstage/backend-common@0.15.1
  - @backstage/plugin-auth-node@0.2.5
  - @backstage/config@1.0.2
  - @backstage/errors@1.1.1
  - @backstage/plugin-permission-common@0.6.4

## 0.6.5-next.3

### Patch Changes

- Updated dependencies
  - @backstage/config@1.0.2-next.0
  - @backstage/errors@1.1.1-next.0
  - @backstage/plugin-permission-common@0.6.4-next.2
  - @backstage/backend-common@0.15.1-next.3
  - @backstage/plugin-auth-node@0.2.5-next.3

## 0.6.5-next.2

### Patch Changes

- 667d917488: Updated dependency `msw` to `^0.47.0`.
- 87ec2ba4d6: Updated dependency `msw` to `^0.46.0`.
- Updated dependencies
  - @backstage/backend-common@0.15.1-next.2
  - @backstage/plugin-auth-node@0.2.5-next.2
  - @backstage/plugin-permission-common@0.6.4-next.1

## 0.6.5-next.1

### Patch Changes

- 9212439d15: Minor update to tests
- Updated dependencies
  - @backstage/plugin-auth-node@0.2.5-next.1
  - @backstage/backend-common@0.15.1-next.1

## 0.6.5-next.0

### Patch Changes

- bf5e9030eb: Updated dependency `msw` to `^0.45.0`.
- Updated dependencies
  - @backstage/backend-common@0.15.1-next.0
  - @backstage/plugin-auth-node@0.2.5-next.0
  - @backstage/plugin-permission-common@0.6.4-next.0

## 0.6.4

### Patch Changes

- Updated dependencies
  - @backstage/backend-common@0.15.0
  - @backstage/plugin-auth-node@0.2.4

## 0.6.4-next.0

### Patch Changes

- Updated dependencies
  - @backstage/backend-common@0.15.0-next.0
  - @backstage/plugin-auth-node@0.2.4-next.0

## 0.6.3

### Patch Changes

- a70869e775: Updated dependency `msw` to `^0.43.0`.
- 8006d0f9bf: Updated dependency `msw` to `^0.44.0`.
- Updated dependencies
  - @backstage/backend-common@0.14.1
  - @backstage/plugin-auth-node@0.2.3
  - @backstage/plugin-permission-common@0.6.3
  - @backstage/errors@1.1.0

## 0.6.3-next.2

### Patch Changes

- a70869e775: Updated dependency `msw` to `^0.43.0`.
- Updated dependencies
  - @backstage/backend-common@0.14.1-next.3
  - @backstage/plugin-auth-node@0.2.3-next.2
  - @backstage/plugin-permission-common@0.6.3-next.1

## 0.6.3-next.1

### Patch Changes

- Updated dependencies
  - @backstage/backend-common@0.14.1-next.1
  - @backstage/errors@1.1.0-next.0
  - @backstage/plugin-auth-node@0.2.3-next.1
  - @backstage/plugin-permission-common@0.6.3-next.0

## 0.6.3-next.0

### Patch Changes

- Updated dependencies
  - @backstage/backend-common@0.14.1-next.0
  - @backstage/plugin-auth-node@0.2.3-next.0

## 0.6.2

### Patch Changes

- 58426f9c0f: Added a new endpoint for aggregating permission metadata from a plugin backend: `/.well-known/backstage/permissions/metadata`

  By default, the metadata endpoint will return information about the permission rules supported by the plugin. Plugin authors can also provide an optional `permissions` parameter to `createPermissionIntegrationRouter`. If provided, these `Permission` objects will be included in the metadata returned by this endpoint. The `permissions` parameter will eventually be required in a future breaking change.

- 8f7b1835df: Updated dependency `msw` to `^0.41.0`.
- Updated dependencies
  - @backstage/backend-common@0.14.0
  - @backstage/plugin-auth-node@0.2.2
  - @backstage/plugin-permission-common@0.6.2

## 0.6.2-next.2

### Patch Changes

- Updated dependencies
  - @backstage/backend-common@0.14.0-next.2
  - @backstage/plugin-auth-node@0.2.2-next.2

## 0.6.2-next.1

### Patch Changes

- 8f7b1835df: Updated dependency `msw` to `^0.41.0`.
- Updated dependencies
  - @backstage/backend-common@0.13.6-next.1
  - @backstage/plugin-auth-node@0.2.2-next.1
  - @backstage/plugin-permission-common@0.6.2-next.0

## 0.6.2-next.0

### Patch Changes

- Updated dependencies
  - @backstage/backend-common@0.13.6-next.0
  - @backstage/plugin-auth-node@0.2.2-next.0

## 0.6.1

### Patch Changes

- Updated dependencies
  - @backstage/backend-common@0.13.3
  - @backstage/config@1.0.1
  - @backstage/plugin-auth-node@0.2.1
  - @backstage/plugin-permission-common@0.6.1

## 0.6.1-next.1

### Patch Changes

- Updated dependencies
  - @backstage/backend-common@0.13.3-next.2
  - @backstage/config@1.0.1-next.0
  - @backstage/plugin-auth-node@0.2.1-next.1
  - @backstage/plugin-permission-common@0.6.1-next.0

## 0.6.1-next.0

### Patch Changes

- Updated dependencies
  - @backstage/backend-common@0.13.3-next.0
  - @backstage/plugin-auth-node@0.2.1-next.0

## 0.6.0

### Minor Changes

- 8012ac46a0: **BREAKING**: Stronger typing in `PermissionPolicy` 🎉.

  Previously, it was entirely the responsibility of the `PermissionPolicy` author to only return `CONDITIONAL` decisions for permissions that are associated with a resource, and to return the correct kind of `PermissionCondition` instances inside the decision. Now, the policy authoring helpers provided in this package now ensure that the decision and permission match.

  **For policy authors**: rename and adjust api of `createConditionExports`. Previously, the function returned a factory for creating conditional decisions named `createPolicyDecision`, which had a couple of drawbacks:

  1. The function always creates a _conditional_ policy decision, but this was not reflected in the name.
  2. Conditional decisions should only ever be returned from `PermissionPolicy#handle` for resource permissions, but there was nothing in the API that encoded this constraint.

  This change addresses the drawbacks above by making the following changes for policy authors:

  - The `createPolicyDecision` method has been renamed to `createConditionalDecision`.
  - Along with conditions, the method now accepts a permission, which must be a `ResourcePermission`. This is expected to be the handled permission in `PermissionPolicy#handle`, whose type must first be narrowed using methods like `isPermission` and `isResourcePermission`:

  ```typescript
  class TestPermissionPolicy implements PermissionPolicy {
    async handle(
      request: PolicyQuery<Permission>,
      _user?: BackstageIdentityResponse,
    ): Promise<PolicyDecision> {
      if (
        // Narrow type of `request.permission` to `ResourcePermission<'catalog-entity'>
        isResourcePermission(request.permission, RESOURCE_TYPE_CATALOG_ENTITY)
      ) {
        return createCatalogConditionalDecision(
          request.permission,
          catalogConditions.isEntityOwner(
            _user?.identity.ownershipEntityRefs ?? [],
          ),
        );
      }

      return {
        result: AuthorizeResult.ALLOW,
      };
  ```

  **BREAKING**: when creating `PermissionRule`s, provide a `resourceType`.

  ```diff
  export const isEntityOwner = createCatalogPermissionRule({
    name: 'IS_ENTITY_OWNER',
    description: 'Allow entities owned by the current user',
  +  resourceType: RESOURCE_TYPE_CATALOG_ENTITY,
    apply: (resource: Entity, claims: string[]) => {
      if (!resource.relations) {
        return false;
      }

      return resource.relations
        .filter(relation => relation.type === RELATION_OWNED_BY)
        .some(relation => claims.includes(relation.targetRef));
    },
    toQuery: (claims: string[]) => ({
      key: 'relations.ownedBy',
      values: claims,
    }),
  });
  ```

- c98d271466: **BREAKING:**

  - Rename `PolicyAuthorizeQuery` to `PolicyQuery`
  - Remove `PolicyDecision`, `DefinitivePolicyDecision`, and `ConditionalPolicyDecision`. These types are now exported from `@backstage/plugin-permission-common`

- 322b69e46a: **BREAKING:** `ServerPermissionClient` now implements `PermissionEvaluator`, which moves out the capabilities for evaluating conditional decisions from `authorize()` to `authorizeConditional()` method.

### Patch Changes

- 90754d4fa9: Removed [strict](https://github.com/colinhacks/zod#strict) validation from `PermissionCriteria` schemas to support backward-compatible changes.
- 8012ac46a0: Fix signature of permission rule in test suites
- Updated dependencies
  - @backstage/plugin-permission-common@0.6.0
  - @backstage/plugin-auth-node@0.2.0
  - @backstage/backend-common@0.13.2

## 0.6.0-next.2

### Minor Changes

- 322b69e46a: **BREAKING:** `ServerPermissionClient` now implements `PermissionEvaluator`, which moves out the capabilities for evaluating conditional decisions from `authorize()` to `authorizeConditional()` method.

### Patch Changes

- Updated dependencies
  - @backstage/plugin-permission-common@0.6.0-next.1
  - @backstage/backend-common@0.13.2-next.2

## 0.6.0-next.1

### Minor Changes

- 8012ac46a0: **BREAKING**: Stronger typing in `PermissionPolicy` 🎉.

  Previously, it was entirely the responsibility of the `PermissionPolicy` author to only return `CONDITIONAL` decisions for permissions that are associated with a resource, and to return the correct kind of `PermissionCondition` instances inside the decision. Now, the policy authoring helpers provided in this package now ensure that the decision and permission match.

  **For policy authors**: rename and adjust api of `createConditionExports`. Previously, the function returned a factory for creating conditional decisions named `createPolicyDecision`, which had a couple of drawbacks:

  1. The function always creates a _conditional_ policy decision, but this was not reflected in the name.
  2. Conditional decisions should only ever be returned from `PermissionPolicy#handle` for resource permissions, but there was nothing in the API that encoded this constraint.

  This change addresses the drawbacks above by making the following changes for policy authors:

  - The `createPolicyDecision` method has been renamed to `createConditionalDecision`.
  - Along with conditions, the method now accepts a permission, which must be a `ResourcePermission`. This is expected to be the handled permission in `PermissionPolicy#handle`, whose type must first be narrowed using methods like `isPermission` and `isResourcePermission`:

  ```typescript
  class TestPermissionPolicy implements PermissionPolicy {
    async handle(
      request: PolicyQuery<Permission>,
      _user?: BackstageIdentityResponse,
    ): Promise<PolicyDecision> {
      if (
        // Narrow type of `request.permission` to `ResourcePermission<'catalog-entity'>
        isResourcePermission(request.permission, RESOURCE_TYPE_CATALOG_ENTITY)
      ) {
        return createCatalogConditionalDecision(
          request.permission,
          catalogConditions.isEntityOwner(
            _user?.identity.ownershipEntityRefs ?? [],
          ),
        );
      }

      return {
        result: AuthorizeResult.ALLOW,
      };
  ```

  **BREAKING**: when creating `PermissionRule`s, provide a `resourceType`.

  ```diff
  export const isEntityOwner = createCatalogPermissionRule({
    name: 'IS_ENTITY_OWNER',
    description: 'Allow entities owned by the current user',
  +  resourceType: RESOURCE_TYPE_CATALOG_ENTITY,
    apply: (resource: Entity, claims: string[]) => {
      if (!resource.relations) {
        return false;
      }

      return resource.relations
        .filter(relation => relation.type === RELATION_OWNED_BY)
        .some(relation => claims.includes(relation.targetRef));
    },
    toQuery: (claims: string[]) => ({
      key: 'relations.ownedBy',
      values: claims,
    }),
  });
  ```

- c98d271466: **BREAKING:**

  - Rename `PolicyAuthorizeQuery` to `PolicyQuery`
  - Remove `PolicyDecision`, `DefinitivePolicyDecision`, and `ConditionalPolicyDecision`. These types are now exported from `@backstage/plugin-permission-common`

### Patch Changes

- 8012ac46a0: Fix signature of permission rule in test suites
- Updated dependencies
  - @backstage/plugin-permission-common@0.6.0-next.0
  - @backstage/backend-common@0.13.2-next.1

## 0.5.6-next.0

### Patch Changes

- Updated dependencies
  - @backstage/plugin-auth-node@0.2.0-next.0
  - @backstage/backend-common@0.13.2-next.0

## 0.5.5

### Patch Changes

- Updated dependencies
  - @backstage/backend-common@0.13.1
  - @backstage/config@1.0.0
  - @backstage/errors@1.0.0
  - @backstage/plugin-permission-common@0.5.3
  - @backstage/plugin-auth-node@0.1.6

## 0.5.4

### Patch Changes

- Updated dependencies
  - @backstage/backend-common@0.13.0
  - @backstage/plugin-auth-node@0.1.5

## 0.5.4-next.0

### Patch Changes

- Updated dependencies
  - @backstage/backend-common@0.13.0-next.0
  - @backstage/plugin-auth-node@0.1.5-next.0

## 0.5.3

### Patch Changes

- 580f4e1df8: Export some utility functions for parsing PermissionCriteria

  `isAndCriteria`, `isOrCriteria`, `isNotCriteria` are now exported.

- Updated dependencies
  - @backstage/backend-common@0.12.0
  - @backstage/plugin-permission-common@0.5.2
  - @backstage/plugin-auth-node@0.1.4

## 0.5.2

### Patch Changes

- 0816f8237a: Improved error message shown when permissions are enabled without backend-to-backend authentication.
- Updated dependencies
  - @backstage/backend-common@0.11.0
  - @backstage/plugin-auth-node@0.1.3

## 0.5.1

### Patch Changes

- Fix for the previous release with missing type declarations.
- Updated dependencies
  - @backstage/backend-common@0.10.9
  - @backstage/config@0.1.15
  - @backstage/errors@0.2.2
  - @backstage/plugin-auth-node@0.1.2
  - @backstage/plugin-permission-common@0.5.1

## 0.5.0

### Minor Changes

- 8c646beb24: **BREAKING** `PermissionCriteria` now requires at least one condition in `anyOf` and `allOf` arrays. This addresses some ambiguous behavior outlined in #9280.

### Patch Changes

- c77c5c7eb6: Added `backstage.role` to `package.json`
- Updated dependencies
  - @backstage/backend-common@0.10.8
  - @backstage/errors@0.2.1
  - @backstage/plugin-auth-node@0.1.1
  - @backstage/plugin-permission-common@0.5.0
  - @backstage/config@0.1.14

## 0.4.3

### Patch Changes

- Updated dependencies
  - @backstage/backend-common@0.10.7
  - @backstage/plugin-auth-node@0.1.0

## 0.4.3-next.0

### Patch Changes

- Updated dependencies
  - @backstage/plugin-auth-backend@0.10.0-next.0
  - @backstage/backend-common@0.10.7-next.0

## 0.4.2

### Patch Changes

- Updated dependencies
  - @backstage/plugin-auth-backend@0.9.0
  - @backstage/backend-common@0.10.6

## 0.4.2-next.1

### Patch Changes

- Updated dependencies
  - @backstage/plugin-auth-backend@0.9.0-next.1
  - @backstage/backend-common@0.10.6-next.0

## 0.4.2-next.0

### Patch Changes

- Updated dependencies
  - @backstage/plugin-auth-backend@0.9.0-next.0

## 0.4.1

### Patch Changes

- Updated dependencies
  - @backstage/plugin-auth-backend@0.8.0
  - @backstage/backend-common@0.10.5

## 0.4.0

### Minor Changes

- 0ae4f4cc82: **BREAKING**: `PolicyAuthorizeRequest` type has been renamed to `PolicyAuthorizeQuery`.
  **BREAKING**: Update to use renamed request and response types from @backstage/plugin-permission-common.

### Patch Changes

- Updated dependencies
  - @backstage/plugin-auth-backend@0.7.0
  - @backstage/plugin-permission-common@0.4.0
  - @backstage/backend-common@0.10.4
  - @backstage/config@0.1.13

## 0.4.0-next.0

### Minor Changes

- 0ae4f4cc82: **BREAKING**: `PolicyAuthorizeRequest` type has been renamed to `PolicyAuthorizeQuery`.
  **BREAKING**: Update to use renamed request and response types from @backstage/plugin-permission-common.

### Patch Changes

- Updated dependencies
  - @backstage/plugin-auth-backend@0.7.0-next.0
  - @backstage/plugin-permission-common@0.4.0-next.0
  - @backstage/backend-common@0.10.4-next.0
  - @backstage/config@0.1.13-next.0

## 0.3.0

### Minor Changes

- 419ca637c0: Optimizations to the integration between the permission backend and plugin-backends using createPermissionIntegrationRouter:

  - The permission backend already supported batched requests to authorize, but would make calls to plugin backend to apply conditions serially. Now, after applying the policy for each authorization request, the permission backend makes a single batched /apply-conditions request to each plugin backend referenced in policy decisions.
  - The `getResource` method accepted by `createPermissionIntegrationRouter` has been replaced with `getResources`, to allow consumers to make batch requests to upstream data stores. When /apply-conditions is called with a batch of requests, all required resources are requested in a single invocation of `getResources`.

  Plugin owners consuming `createPermissionIntegrationRouter` should replace the `getResource` method in the options with a `getResources` method, accepting an array of resourceRefs, and returning an array of the corresponding resources.

### Patch Changes

- 9db1b86f32: Add helpers for creating PermissionRules with inferred types
- Updated dependencies
  - @backstage/config@0.1.12
  - @backstage/backend-common@0.10.3
  - @backstage/plugin-auth-backend@0.6.2
  - @backstage/errors@0.2.0
  - @backstage/plugin-permission-common@0.3.1

## 0.2.3

### Patch Changes

- Updated dependencies
  - @backstage/plugin-auth-backend@0.6.0
  - @backstage/backend-common@0.10.1

## 0.2.2

### Patch Changes

- 2f8a9b665f: Add `ServerPermissionClient`, which implements `PermissionAuthorizer` from @backstage/plugin-permission-common. This implementation skips authorization entirely when the supplied token is a valid backend-to-backend token, thereby allowing backend-to-backend systems to communicate without authorization.

  The `ServerPermissionClient` should always be used over the standard `PermissionClient` in plugin backends.

- Updated dependencies
  - @backstage/backend-common@0.10.0
  - @backstage/plugin-auth-backend@0.5.2
  - @backstage/plugin-permission-common@0.3.0

## 0.2.1

### Patch Changes

- dcd1a0c3f4: Minor improvement to the API reports, by not unpacking arguments directly
- a036b65c2f: Updated to use the new `BackstageIdentityResponse` type from `@backstage/plugin-auth-backend`.

  The `BackstageIdentityResponse` type is backwards compatible with the `BackstageIdentity`, and provides an additional `identity` field with the claims of the user.

- Updated dependencies
  - @backstage/plugin-auth-backend@0.5.0

## 0.2.0

### Minor Changes

- e7851efa9e: Rename and adjust permission policy return type to reduce nesting
- 450ca92330: Change route used for integration between the authorization framework and other plugin backends to use the /.well-known prefix.

### Patch Changes

- Updated dependencies
  - @backstage/plugin-auth-backend@0.4.10

## 0.1.0

### Minor Changes

- 44b46644d9: New package containing common permission and authorization utilities for backend plugins. For more information, see the [authorization PRFC](https://github.com/backstage/backstage/pull/7761).

### Patch Changes

- Updated dependencies
  - @backstage/plugin-auth-backend@0.4.9
  - @backstage/plugin-permission-common@0.2.0<|MERGE_RESOLUTION|>--- conflicted
+++ resolved
@@ -1,7 +1,5 @@
 # @backstage/plugin-permission-node
 
-<<<<<<< HEAD
-=======
 ## 0.7.14-next.3
 
 ### Patch Changes
@@ -51,7 +49,6 @@
   - @backstage/errors@1.2.1
   - @backstage/plugin-permission-common@0.7.7
 
->>>>>>> 1e3c6889
 ## 0.7.11
 
 ### Patch Changes
