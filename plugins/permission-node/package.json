--- conflicted
+++ resolved
@@ -1,11 +1,7 @@
 {
   "name": "@backstage/plugin-permission-node",
   "description": "Common permission and authorization utilities for backend plugins",
-<<<<<<< HEAD
-  "version": "0.7.11",
-=======
   "version": "0.7.14-next.3",
->>>>>>> 1e3c6889
   "main": "src/index.ts",
   "types": "src/index.ts",
   "license": "Apache-2.0",
