# @backstage/plugin-todo-backend

<<<<<<< HEAD
=======
## 0.3.0-next.3

### Minor Changes

- 71114ac50e02: **BREAKING**: The export for the new backend system has been moved to be the `default` export.

  For example, if you are currently importing the plugin using the following pattern:

  ```ts
  import { examplePlugin } from '@backstage/plugin-example-backend';

  backend.add(examplePlugin);
  ```

  It should be migrated to this:

  ```ts
  backend.add(import('@backstage/plugin-example-backend'));
  ```

### Patch Changes

- Updated dependencies
  - @backstage/catalog-client@1.4.4-next.2
  - @backstage/catalog-model@1.4.2-next.2
  - @backstage/config@1.1.0-next.2
  - @backstage/errors@1.2.2-next.0
  - @backstage/integration@1.7.0-next.3
  - @backstage/backend-plugin-api@0.6.3-next.3
  - @backstage/backend-common@0.19.5-next.3
  - @backstage/backend-openapi-utils@0.0.4-next.0
  - @backstage/plugin-catalog-node@1.4.4-next.3

## 0.2.3-next.2

### Patch Changes

- Updated dependencies
  - @backstage/config@1.1.0-next.1
  - @backstage/backend-common@0.19.5-next.2
  - @backstage/plugin-catalog-node@1.4.4-next.2
  - @backstage/integration@1.7.0-next.2
  - @backstage/backend-plugin-api@0.6.3-next.2
  - @backstage/catalog-model@1.4.2-next.1
  - @backstage/backend-openapi-utils@0.0.3
  - @backstage/catalog-client@1.4.4-next.1
  - @backstage/errors@1.2.1

## 0.2.3-next.1

### Patch Changes

- Updated dependencies
  - @backstage/config@1.1.0-next.0
  - @backstage/integration@1.7.0-next.1
  - @backstage/backend-common@0.19.5-next.1
  - @backstage/backend-plugin-api@0.6.3-next.1
  - @backstage/catalog-model@1.4.2-next.0
  - @backstage/plugin-catalog-node@1.4.4-next.1
  - @backstage/catalog-client@1.4.4-next.0
  - @backstage/backend-openapi-utils@0.0.3
  - @backstage/errors@1.2.1

## 0.2.2-next.0

### Patch Changes

- Updated dependencies
  - @backstage/backend-common@0.19.4-next.0
  - @backstage/integration@1.7.0-next.0
  - @backstage/backend-openapi-utils@0.0.3
  - @backstage/backend-plugin-api@0.6.2-next.0
  - @backstage/catalog-client@1.4.3
  - @backstage/catalog-model@1.4.1
  - @backstage/config@1.0.8
  - @backstage/errors@1.2.1
  - @backstage/plugin-catalog-node@1.4.3-next.0

>>>>>>> 1e3c6889
## 0.2.0

### Minor Changes

- ebeb77586975: Now performs request validation based on OpenAPI schema through `@backstage/backend-openapi-utils`. Error responses for invalid input, like `"a"` instead of a number, may have changed.

### Patch Changes

- 629cbd194a87: Use `coreServices.rootConfig` instead of `coreService.config`
- ad3fb5401729: Fixed a bug where filter queries from the frontend would always fail validation.
- Updated dependencies
  - @backstage/backend-common@0.19.2
  - @backstage/backend-plugin-api@0.6.0
  - @backstage/backend-openapi-utils@0.0.3
  - @backstage/plugin-catalog-node@1.4.1
  - @backstage/integration@1.6.0
  - @backstage/catalog-client@1.4.3
  - @backstage/catalog-model@1.4.1
  - @backstage/config@1.0.8
  - @backstage/errors@1.2.1

## 0.2.0-next.2

### Patch Changes

- Updated dependencies
  - @backstage/backend-plugin-api@0.6.0-next.2
  - @backstage/backend-common@0.19.2-next.2
  - @backstage/plugin-catalog-node@1.4.1-next.2

## 0.2.0-next.1

### Patch Changes

- 629cbd194a87: Use `coreServices.rootConfig` instead of `coreService.config`
- Updated dependencies
  - @backstage/backend-common@0.19.2-next.1
  - @backstage/backend-openapi-utils@0.0.3-next.1
  - @backstage/plugin-catalog-node@1.4.1-next.1
  - @backstage/backend-plugin-api@0.6.0-next.1
  - @backstage/integration@1.5.1
  - @backstage/catalog-client@1.4.3
  - @backstage/catalog-model@1.4.1
  - @backstage/config@1.0.8
  - @backstage/errors@1.2.1

## 0.2.0-next.0

### Minor Changes

- ebeb77586975: Now performs request validation based on OpenAPI schema through `@backstage/backend-openapi-utils`. Error responses for invalid input, like `"a"` instead of a number, may have changed.

### Patch Changes

- Updated dependencies
  - @backstage/backend-openapi-utils@0.0.3-next.0
  - @backstage/backend-common@0.19.2-next.0
  - @backstage/backend-plugin-api@0.5.5-next.0
  - @backstage/catalog-client@1.4.3
  - @backstage/catalog-model@1.4.1
  - @backstage/config@1.0.8
  - @backstage/errors@1.2.1
  - @backstage/integration@1.5.1
  - @backstage/plugin-catalog-node@1.4.1-next.0

## 0.1.44

### Patch Changes

- Updated dependencies
  - @backstage/errors@1.2.1
  - @backstage/backend-common@0.19.1
  - @backstage/plugin-catalog-node@1.4.0
  - @backstage/backend-plugin-api@0.5.4
  - @backstage/catalog-client@1.4.3
  - @backstage/catalog-model@1.4.1
  - @backstage/config@1.0.8
  - @backstage/integration@1.5.1

## 0.1.44-next.0

### Patch Changes

- Updated dependencies
  - @backstage/errors@1.2.1-next.0
  - @backstage/backend-common@0.19.1-next.0
  - @backstage/plugin-catalog-node@1.4.0-next.0
  - @backstage/backend-plugin-api@0.5.4-next.0
  - @backstage/catalog-client@1.4.3-next.0
  - @backstage/catalog-model@1.4.1-next.0
  - @backstage/config@1.0.8
  - @backstage/integration@1.5.1-next.0

## 0.1.43

### Patch Changes

- Updated dependencies
  - @backstage/backend-common@0.19.0
  - @backstage/catalog-client@1.4.2
  - @backstage/integration@1.5.0
  - @backstage/catalog-model@1.4.0
  - @backstage/errors@1.2.0
  - @backstage/backend-plugin-api@0.5.3
  - @backstage/plugin-catalog-node@1.3.7
  - @backstage/config@1.0.8

## 0.1.43-next.2

### Patch Changes

- Updated dependencies
  - @backstage/backend-common@0.19.0-next.2
  - @backstage/catalog-model@1.4.0-next.1
  - @backstage/backend-plugin-api@0.5.3-next.2
  - @backstage/catalog-client@1.4.2-next.2
  - @backstage/config@1.0.7
  - @backstage/errors@1.2.0-next.0
  - @backstage/integration@1.5.0-next.0
  - @backstage/plugin-catalog-node@1.3.7-next.2

## 0.1.43-next.1

### Patch Changes

- Updated dependencies
  - @backstage/backend-common@0.19.0-next.1
  - @backstage/integration@1.5.0-next.0
  - @backstage/errors@1.2.0-next.0
  - @backstage/backend-plugin-api@0.5.3-next.1
  - @backstage/catalog-model@1.4.0-next.0
  - @backstage/plugin-catalog-node@1.3.7-next.1
  - @backstage/catalog-client@1.4.2-next.1
  - @backstage/config@1.0.7

## 0.1.43-next.0

### Patch Changes

- Updated dependencies
  - @backstage/catalog-client@1.4.2-next.0
  - @backstage/plugin-catalog-node@1.3.7-next.0
  - @backstage/backend-common@0.18.6-next.0
  - @backstage/integration@1.4.5
  - @backstage/config@1.0.7
  - @backstage/backend-plugin-api@0.5.3-next.0
  - @backstage/catalog-model@1.3.0
  - @backstage/errors@1.1.5

## 0.1.42

### Patch Changes

- 901f1ada325: Added OpenAPI schema
- Updated dependencies
  - @backstage/backend-common@0.18.5
  - @backstage/integration@1.4.5
  - @backstage/plugin-catalog-node@1.3.6
  - @backstage/backend-plugin-api@0.5.2
  - @backstage/catalog-client@1.4.1
  - @backstage/catalog-model@1.3.0
  - @backstage/config@1.0.7
  - @backstage/errors@1.1.5

## 0.1.42-next.1

### Patch Changes

- Updated dependencies
  - @backstage/backend-common@0.18.5-next.1
  - @backstage/plugin-catalog-node@1.3.6-next.1
  - @backstage/backend-plugin-api@0.5.2-next.1
  - @backstage/config@1.0.7

## 0.1.42-next.0

### Patch Changes

- Updated dependencies
  - @backstage/backend-common@0.18.5-next.0
  - @backstage/integration@1.4.5-next.0
  - @backstage/plugin-catalog-node@1.3.6-next.0
  - @backstage/backend-plugin-api@0.5.2-next.0
  - @backstage/catalog-client@1.4.1
  - @backstage/catalog-model@1.3.0
  - @backstage/config@1.0.7
  - @backstage/errors@1.1.5

## 0.1.41

### Patch Changes

- Updated dependencies
  - @backstage/backend-common@0.18.4
  - @backstage/catalog-client@1.4.1
  - @backstage/catalog-model@1.3.0
  - @backstage/integration@1.4.4
  - @backstage/plugin-catalog-node@1.3.5
  - @backstage/backend-plugin-api@0.5.1
  - @backstage/config@1.0.7
  - @backstage/errors@1.1.5

## 0.1.41-next.3

### Patch Changes

- Updated dependencies
  - @backstage/catalog-model@1.3.0-next.0
  - @backstage/backend-common@0.18.4-next.2
  - @backstage/backend-plugin-api@0.5.1-next.2
  - @backstage/catalog-client@1.4.1-next.1
  - @backstage/config@1.0.7
  - @backstage/errors@1.1.5
  - @backstage/integration@1.4.4-next.0
  - @backstage/plugin-catalog-node@1.3.5-next.3

## 0.1.41-next.2

### Patch Changes

- Updated dependencies
  - @backstage/backend-common@0.18.4-next.2
  - @backstage/catalog-client@1.4.1-next.0
  - @backstage/backend-plugin-api@0.5.1-next.2
  - @backstage/catalog-model@1.2.1
  - @backstage/config@1.0.7
  - @backstage/errors@1.1.5
  - @backstage/integration@1.4.4-next.0
  - @backstage/plugin-catalog-node@1.3.5-next.2

## 0.1.41-next.1

### Patch Changes

- Updated dependencies
  - @backstage/integration@1.4.4-next.0
  - @backstage/backend-common@0.18.4-next.1
  - @backstage/backend-plugin-api@0.5.1-next.1
  - @backstage/catalog-client@1.4.0
  - @backstage/catalog-model@1.2.1
  - @backstage/config@1.0.7
  - @backstage/errors@1.1.5
  - @backstage/plugin-catalog-node@1.3.5-next.1

## 0.1.41-next.0

### Patch Changes

- Updated dependencies
  - @backstage/backend-common@0.18.4-next.0
  - @backstage/config@1.0.7
  - @backstage/integration@1.4.3
  - @backstage/backend-plugin-api@0.5.1-next.0
  - @backstage/catalog-client@1.4.0
  - @backstage/catalog-model@1.2.1
  - @backstage/errors@1.1.5
  - @backstage/plugin-catalog-node@1.3.5-next.0

## 0.1.40

### Patch Changes

- 4120513412a: todo-backend is now exposed as a plugin which uses the new plugin system
- 52b0022dab7: Updated dependency `msw` to `^1.0.0`.
- Updated dependencies
  - @backstage/catalog-client@1.4.0
  - @backstage/backend-common@0.18.3
  - @backstage/errors@1.1.5
  - @backstage/plugin-catalog-node@1.3.4
  - @backstage/backend-plugin-api@0.5.0
  - @backstage/catalog-model@1.2.1
  - @backstage/integration@1.4.3
  - @backstage/config@1.0.7

## 0.1.40-next.2

### Patch Changes

- Updated dependencies
  - @backstage/backend-common@0.18.3-next.2
  - @backstage/backend-plugin-api@0.4.1-next.2
  - @backstage/plugin-catalog-node@1.3.4-next.2
  - @backstage/config@1.0.7-next.0
  - @backstage/integration@1.4.3-next.0

## 0.1.40-next.1

### Patch Changes

- 52b0022dab7: Updated dependency `msw` to `^1.0.0`.
- Updated dependencies
  - @backstage/errors@1.1.5-next.0
  - @backstage/backend-common@0.18.3-next.1
  - @backstage/catalog-client@1.4.0-next.1
  - @backstage/integration@1.4.3-next.0
  - @backstage/backend-plugin-api@0.4.1-next.1
  - @backstage/config@1.0.7-next.0
  - @backstage/catalog-model@1.2.1-next.1
  - @backstage/plugin-catalog-node@1.3.4-next.1

## 0.1.40-next.0

### Patch Changes

- 4120513412: todo-backend is now exposed as a plugin which uses the new plugin system
- Updated dependencies
  - @backstage/catalog-client@1.4.0-next.0
  - @backstage/backend-plugin-api@0.4.1-next.0
  - @backstage/backend-common@0.18.3-next.0
  - @backstage/catalog-model@1.2.1-next.0
  - @backstage/plugin-catalog-node@1.3.4-next.0
  - @backstage/config@1.0.6
  - @backstage/errors@1.1.4
  - @backstage/integration@1.4.2

## 0.1.39

### Patch Changes

- Updated dependencies
  - @backstage/backend-common@0.18.2
  - @backstage/catalog-model@1.2.0
  - @backstage/catalog-client@1.3.1
  - @backstage/config@1.0.6
  - @backstage/errors@1.1.4
  - @backstage/integration@1.4.2

## 0.1.39-next.2

### Patch Changes

- Updated dependencies
  - @backstage/backend-common@0.18.2-next.2
  - @backstage/catalog-model@1.2.0-next.1
  - @backstage/catalog-client@1.3.1-next.1
  - @backstage/config@1.0.6
  - @backstage/errors@1.1.4
  - @backstage/integration@1.4.2

## 0.1.39-next.1

### Patch Changes

- Updated dependencies
  - @backstage/backend-common@0.18.2-next.1
  - @backstage/catalog-client@1.3.1-next.0
  - @backstage/catalog-model@1.1.6-next.0
  - @backstage/config@1.0.6
  - @backstage/errors@1.1.4
  - @backstage/integration@1.4.2

## 0.1.39-next.0

### Patch Changes

- Updated dependencies
  - @backstage/catalog-model@1.1.6-next.0
  - @backstage/backend-common@0.18.2-next.0
  - @backstage/catalog-client@1.3.1-next.0

## 0.1.37

### Patch Changes

- Updated dependencies
  - @backstage/backend-common@0.18.0
  - @backstage/catalog-model@1.1.5
  - @backstage/catalog-client@1.3.0
  - @backstage/config@1.0.6
  - @backstage/errors@1.1.4
  - @backstage/integration@1.4.2

## 0.1.37-next.2

### Patch Changes

- Updated dependencies
  - @backstage/backend-common@0.18.0-next.1
  - @backstage/catalog-client@1.3.0-next.2
  - @backstage/catalog-model@1.1.5-next.1
  - @backstage/config@1.0.6-next.0
  - @backstage/errors@1.1.4
  - @backstage/integration@1.4.2-next.0

## 0.1.37-next.1

### Patch Changes

- Updated dependencies
  - @backstage/backend-common@0.18.0-next.0
  - @backstage/config@1.0.6-next.0
  - @backstage/catalog-client@1.3.0-next.1
  - @backstage/catalog-model@1.1.5-next.1
  - @backstage/errors@1.1.4
  - @backstage/integration@1.4.2-next.0

## 0.1.37-next.0

### Patch Changes

- Updated dependencies
  - @backstage/catalog-model@1.1.5-next.0
  - @backstage/catalog-client@1.3.0-next.0
  - @backstage/backend-common@0.17.0
  - @backstage/config@1.0.5
  - @backstage/errors@1.1.4
  - @backstage/integration@1.4.1

## 0.1.36

### Patch Changes

- 3280711113: Updated dependency `msw` to `^0.49.0`.
- Updated dependencies
  - @backstage/catalog-client@1.2.0
  - @backstage/backend-common@0.17.0
  - @backstage/errors@1.1.4
  - @backstage/integration@1.4.1
  - @backstage/catalog-model@1.1.4
  - @backstage/config@1.0.5

## 0.1.36-next.3

### Patch Changes

- Updated dependencies
  - @backstage/backend-common@0.17.0-next.3
  - @backstage/catalog-client@1.2.0-next.1
  - @backstage/catalog-model@1.1.4-next.1
  - @backstage/config@1.0.5-next.1
  - @backstage/errors@1.1.4-next.1
  - @backstage/integration@1.4.1-next.1

## 0.1.36-next.2

### Patch Changes

- Updated dependencies
  - @backstage/backend-common@0.17.0-next.2
  - @backstage/catalog-client@1.2.0-next.1
  - @backstage/catalog-model@1.1.4-next.1
  - @backstage/config@1.0.5-next.1
  - @backstage/errors@1.1.4-next.1
  - @backstage/integration@1.4.1-next.1

## 0.1.36-next.1

### Patch Changes

- Updated dependencies
  - @backstage/backend-common@0.17.0-next.1
  - @backstage/config@1.0.5-next.1
  - @backstage/integration@1.4.1-next.1
  - @backstage/catalog-client@1.2.0-next.1
  - @backstage/catalog-model@1.1.4-next.1
  - @backstage/errors@1.1.4-next.1

## 0.1.36-next.0

### Patch Changes

- 3280711113: Updated dependency `msw` to `^0.49.0`.
- Updated dependencies
  - @backstage/catalog-client@1.2.0-next.0
  - @backstage/backend-common@0.16.1-next.0
  - @backstage/integration@1.4.1-next.0
  - @backstage/catalog-model@1.1.4-next.0
  - @backstage/config@1.0.5-next.0
  - @backstage/errors@1.1.4-next.0

## 0.1.35

### Patch Changes

- Updated dependencies
  - @backstage/backend-common@0.16.0
  - @backstage/integration@1.4.0
  - @backstage/catalog-model@1.1.3
  - @backstage/catalog-client@1.1.2
  - @backstage/config@1.0.4
  - @backstage/errors@1.1.3

## 0.1.35-next.1

### Patch Changes

- Updated dependencies
  - @backstage/backend-common@0.16.0-next.1
  - @backstage/catalog-client@1.1.2-next.0
  - @backstage/catalog-model@1.1.3-next.0
  - @backstage/config@1.0.4-next.0
  - @backstage/errors@1.1.3-next.0
  - @backstage/integration@1.4.0-next.0

## 0.1.35-next.0

### Patch Changes

- Updated dependencies
  - @backstage/backend-common@0.16.0-next.0
  - @backstage/integration@1.4.0-next.0
  - @backstage/catalog-model@1.1.3-next.0
  - @backstage/catalog-client@1.1.2-next.0
  - @backstage/config@1.0.4-next.0
  - @backstage/errors@1.1.3-next.0

## 0.1.34

### Patch Changes

- Updated dependencies
  - @backstage/catalog-model@1.1.2
  - @backstage/backend-common@0.15.2
  - @backstage/catalog-client@1.1.1
  - @backstage/config@1.0.3
  - @backstage/errors@1.1.2
  - @backstage/integration@1.3.2

## 0.1.34-next.2

### Patch Changes

- Updated dependencies
  - @backstage/backend-common@0.15.2-next.2
  - @backstage/catalog-client@1.1.1-next.2
  - @backstage/catalog-model@1.1.2-next.2
  - @backstage/config@1.0.3-next.2
  - @backstage/errors@1.1.2-next.2
  - @backstage/integration@1.3.2-next.2

## 0.1.34-next.1

### Patch Changes

- Updated dependencies
  - @backstage/catalog-client@1.1.1-next.1
  - @backstage/backend-common@0.15.2-next.1
  - @backstage/catalog-model@1.1.2-next.1
  - @backstage/config@1.0.3-next.1
  - @backstage/errors@1.1.2-next.1
  - @backstage/integration@1.3.2-next.1

## 0.1.34-next.0

### Patch Changes

- Updated dependencies
  - @backstage/catalog-model@1.1.2-next.0
  - @backstage/catalog-client@1.1.1-next.0
  - @backstage/backend-common@0.15.2-next.0
  - @backstage/config@1.0.3-next.0
  - @backstage/errors@1.1.2-next.0
  - @backstage/integration@1.3.2-next.0

## 0.1.33

### Patch Changes

- 667d917488: Updated dependency `msw` to `^0.47.0`.
- 87ec2ba4d6: Updated dependency `msw` to `^0.46.0`.
- bf5e9030eb: Updated dependency `msw` to `^0.45.0`.
- Updated dependencies
  - @backstage/backend-common@0.15.1
  - @backstage/integration@1.3.1
  - @backstage/catalog-client@1.1.0
  - @backstage/catalog-model@1.1.1
  - @backstage/config@1.0.2
  - @backstage/errors@1.1.1

## 0.1.33-next.2

### Patch Changes

- Updated dependencies
  - @backstage/catalog-client@1.1.0-next.2
  - @backstage/catalog-model@1.1.1-next.0
  - @backstage/config@1.0.2-next.0
  - @backstage/errors@1.1.1-next.0
  - @backstage/integration@1.3.1-next.2
  - @backstage/backend-common@0.15.1-next.3

## 0.1.33-next.1

### Patch Changes

- 667d917488: Updated dependency `msw` to `^0.47.0`.
- 87ec2ba4d6: Updated dependency `msw` to `^0.46.0`.
- Updated dependencies
  - @backstage/backend-common@0.15.1-next.2
  - @backstage/integration@1.3.1-next.1
  - @backstage/catalog-client@1.0.5-next.1

## 0.1.33-next.0

### Patch Changes

- bf5e9030eb: Updated dependency `msw` to `^0.45.0`.
- Updated dependencies
  - @backstage/backend-common@0.15.1-next.0
  - @backstage/catalog-client@1.0.5-next.0
  - @backstage/integration@1.3.1-next.0

## 0.1.32

### Patch Changes

- Updated dependencies
  - @backstage/backend-common@0.15.0
  - @backstage/integration@1.3.0

## 0.1.32-next.0

### Patch Changes

- Updated dependencies
  - @backstage/backend-common@0.15.0-next.0
  - @backstage/integration@1.3.0-next.0

## 0.1.31

### Patch Changes

- a70869e775: Updated dependency `msw` to `^0.43.0`.
- 8006d0f9bf: Updated dependency `msw` to `^0.44.0`.
- Updated dependencies
  - @backstage/backend-common@0.14.1
  - @backstage/catalog-model@1.1.0
  - @backstage/integration@1.2.2
  - @backstage/catalog-client@1.0.4
  - @backstage/errors@1.1.0

## 0.1.31-next.2

### Patch Changes

- a70869e775: Updated dependency `msw` to `^0.43.0`.
- Updated dependencies
  - @backstage/backend-common@0.14.1-next.3
  - @backstage/catalog-client@1.0.4-next.2
  - @backstage/integration@1.2.2-next.3
  - @backstage/catalog-model@1.1.0-next.3

## 0.1.31-next.1

### Patch Changes

- Updated dependencies
  - @backstage/catalog-model@1.1.0-next.1
  - @backstage/backend-common@0.14.1-next.1
  - @backstage/errors@1.1.0-next.0
  - @backstage/catalog-client@1.0.4-next.1
  - @backstage/integration@1.2.2-next.1

## 0.1.31-next.0

### Patch Changes

- Updated dependencies
  - @backstage/backend-common@0.14.1-next.0
  - @backstage/catalog-model@1.1.0-next.0
  - @backstage/integration@1.2.2-next.0
  - @backstage/catalog-client@1.0.4-next.0

## 0.1.30

### Patch Changes

- 8f7b1835df: Updated dependency `msw` to `^0.41.0`.
- Updated dependencies
  - @backstage/backend-common@0.14.0
  - @backstage/integration@1.2.1
  - @backstage/catalog-client@1.0.3
  - @backstage/catalog-model@1.0.3

## 0.1.30-next.2

### Patch Changes

- Updated dependencies
  - @backstage/backend-common@0.14.0-next.2
  - @backstage/integration@1.2.1-next.2

## 0.1.30-next.1

### Patch Changes

- 8f7b1835df: Updated dependency `msw` to `^0.41.0`.
- Updated dependencies
  - @backstage/backend-common@0.13.6-next.1
  - @backstage/catalog-client@1.0.3-next.0
  - @backstage/integration@1.2.1-next.1
  - @backstage/catalog-model@1.0.3-next.0

## 0.1.30-next.0

### Patch Changes

- Updated dependencies
  - @backstage/backend-common@0.13.6-next.0
  - @backstage/integration@1.2.1-next.0

## 0.1.29

### Patch Changes

- Updated dependencies
  - @backstage/backend-common@0.13.3
  - @backstage/integration@1.2.0
  - @backstage/config@1.0.1
  - @backstage/catalog-client@1.0.2
  - @backstage/catalog-model@1.0.2

## 0.1.29-next.1

### Patch Changes

- Updated dependencies
  - @backstage/backend-common@0.13.3-next.2
  - @backstage/config@1.0.1-next.0
  - @backstage/catalog-model@1.0.2-next.0
  - @backstage/integration@1.2.0-next.1
  - @backstage/catalog-client@1.0.2-next.0

## 0.1.29-next.0

### Patch Changes

- Updated dependencies
  - @backstage/backend-common@0.13.3-next.0
  - @backstage/integration@1.2.0-next.0

## 0.1.28

### Patch Changes

- 5da036264b: Fix method to get source-location.
- Updated dependencies
  - @backstage/integration@1.1.0
  - @backstage/catalog-model@1.0.1
  - @backstage/backend-common@0.13.2
  - @backstage/catalog-client@1.0.1

## 0.1.28-next.2

### Patch Changes

- 5da036264b: Fix method to get source-location.
- Updated dependencies
  - @backstage/backend-common@0.13.2-next.2
  - @backstage/integration@1.1.0-next.2

## 0.1.28-next.1

### Patch Changes

- Updated dependencies
  - @backstage/integration@1.1.0-next.1
  - @backstage/backend-common@0.13.2-next.1

## 0.1.28-next.0

### Patch Changes

- Updated dependencies
  - @backstage/catalog-model@1.0.1-next.0
  - @backstage/backend-common@0.13.2-next.0
  - @backstage/integration@1.0.1-next.0
  - @backstage/catalog-client@1.0.1-next.0

## 0.1.27

### Patch Changes

- 89c7e47967: Minor README update
- Updated dependencies
  - @backstage/backend-common@0.13.1
  - @backstage/catalog-model@1.0.0
  - @backstage/integration@1.0.0
  - @backstage/catalog-client@1.0.0
  - @backstage/config@1.0.0
  - @backstage/errors@1.0.0

## 0.1.26

### Patch Changes

- Updated dependencies
  - @backstage/backend-common@0.13.0
  - @backstage/catalog-model@0.13.0
  - @backstage/catalog-client@0.9.0

## 0.1.26-next.0

### Patch Changes

- Updated dependencies
  - @backstage/backend-common@0.13.0-next.0
  - @backstage/catalog-model@0.13.0-next.0
  - @backstage/catalog-client@0.9.0-next.0

## 0.1.25

### Patch Changes

- 899f196af5: Use `getEntityByRef` instead of `getEntityByName` in the catalog client
- 36aa63022b: Use `CompoundEntityRef` instead of `EntityName`, and `getCompoundEntityRef` instead of `getEntityName`, from `@backstage/catalog-model`.
- Updated dependencies
  - @backstage/catalog-model@0.12.0
  - @backstage/catalog-client@0.8.0
  - @backstage/backend-common@0.12.0
  - @backstage/integration@0.8.0

## 0.1.24

### Patch Changes

- 67a7c02d26: Remove usages of `EntityRef` and `parseEntityName` from `@backstage/catalog-model`
- 6e1cbc12a6: Updated according to the new `getEntityFacets` catalog API method
- be9e010da0: Add support to exclude certain folders in `todo` plugin.

  You can add function by configuring your own exclusion logic, for example:

  ```ts
  import {
    TodoScmReader,
    createTodoParser,
  } from '@backstage/plugin-todo-backend';

  // ...

  const todoReader = TodoScmReader.fromConfig(config, {
    logger,
    reader,
    filePathFilter: (filePath: string): boolean => {
        ...
        YOUR LOGIC HERE
    },
  });
  ```

- Updated dependencies
  - @backstage/backend-common@0.11.0
  - @backstage/catalog-model@0.11.0
  - @backstage/catalog-client@0.7.2
  - @backstage/integration@0.7.5

## 0.1.23

### Patch Changes

- Fix for the previous release with missing type declarations.
- Updated dependencies
  - @backstage/backend-common@0.10.9
  - @backstage/catalog-client@0.7.1
  - @backstage/catalog-model@0.10.1
  - @backstage/config@0.1.15
  - @backstage/errors@0.2.2
  - @backstage/integration@0.7.4

## 0.1.22

### Patch Changes

- c77c5c7eb6: Added `backstage.role` to `package.json`
- edbc03814a: Replace usage of `serializeEntityRef` with `stringifyEntityRef`
- deaf6065db: Adapt to the new `CatalogApi.getLocationByRef`
- 216725b434: Updated to use new names for `parseLocationRef` and `stringifyLocationRef`
- 27eccab216: Replaces use of deprecated catalog-model constants.
- Updated dependencies
  - @backstage/backend-common@0.10.8
  - @backstage/catalog-client@0.7.0
  - @backstage/errors@0.2.1
  - @backstage/integration@0.7.3
  - @backstage/catalog-model@0.10.0
  - @backstage/config@0.1.14

## 0.1.21

### Patch Changes

- Updated dependencies
  - @backstage/catalog-client@0.6.0
  - @backstage/backend-common@0.10.7

## 0.1.21-next.0

### Patch Changes

- Updated dependencies
  - @backstage/backend-common@0.10.7-next.0

## 0.1.20

### Patch Changes

- Updated dependencies
  - @backstage/backend-common@0.10.6

## 0.1.20-next.0

### Patch Changes

- Updated dependencies
  - @backstage/backend-common@0.10.6-next.0

## 0.1.19

### Patch Changes

- Updated dependencies
  - @backstage/integration@0.7.2
  - @backstage/backend-common@0.10.4
  - @backstage/config@0.1.13
  - @backstage/catalog-model@0.9.10
  - @backstage/catalog-client@0.5.5

## 0.1.19-next.0

### Patch Changes

- Updated dependencies
  - @backstage/backend-common@0.10.4-next.0
  - @backstage/config@0.1.13-next.0
  - @backstage/catalog-model@0.9.10-next.0
  - @backstage/catalog-client@0.5.5-next.0
  - @backstage/integration@0.7.2-next.0

## 0.1.18

### Patch Changes

- 2260702efd: Properly exported all referenced types
- Updated dependencies
  - @backstage/config@0.1.12
  - @backstage/integration@0.7.1
  - @backstage/backend-common@0.10.3
  - @backstage/errors@0.2.0
  - @backstage/catalog-client@0.5.4
  - @backstage/catalog-model@0.9.9

## 0.1.17

### Patch Changes

- Updated dependencies
  - @backstage/backend-common@0.10.1
  - @backstage/integration@0.7.0

## 0.1.16

### Patch Changes

- Updated dependencies
  - @backstage/backend-common@0.10.0
  - @backstage/catalog-client@0.5.3

## 0.1.15

### Patch Changes

- dcd1a0c3f4: Minor improvement to the API reports, by not unpacking arguments directly
- Updated dependencies
  - @backstage/backend-common@0.9.13

## 0.1.14

### Patch Changes

- b055a6addc: Align on usage of `cross-fetch` vs `node-fetch` in frontend vs backend packages, and remove some unnecessary imports of either one of them
- Updated dependencies
  - @backstage/integration@0.6.10
  - @backstage/backend-common@0.9.12

## 0.1.13

### Patch Changes

- Updated dependencies
  - @backstage/catalog-model@0.9.4
  - @backstage/backend-common@0.9.6
  - @backstage/catalog-client@0.5.0
  - @backstage/integration@0.6.7

## 0.1.12

### Patch Changes

- Updated dependencies
  - @backstage/integration@0.6.5
  - @backstage/catalog-client@0.4.0
  - @backstage/catalog-model@0.9.3
  - @backstage/backend-common@0.9.4
  - @backstage/config@0.1.10

## 0.1.11

### Patch Changes

- Updated dependencies
  - @backstage/backend-common@0.9.0
  - @backstage/integration@0.6.2
  - @backstage/config@0.1.8

## 0.1.10

### Patch Changes

- 0b34dc7a3: Ignore images and files that are larger than 200KB.
- Updated dependencies
  - @backstage/backend-common@0.8.10
  - @backstage/config@0.1.7
  - @backstage/integration@0.6.1

## 0.1.9

### Patch Changes

- Updated dependencies
  - @backstage/integration@0.6.0
  - @backstage/backend-common@0.8.9

## 0.1.8

### Patch Changes

- Updated dependencies
  - @backstage/integration@0.5.8
  - @backstage/catalog-model@0.9.0
  - @backstage/backend-common@0.8.5
  - @backstage/catalog-client@0.3.16

## 0.1.7

### Patch Changes

- a6a0ba7ff: Bump `leasot` dependency from 11.5.0 to 12.0.0, removing support for Node.js version 10.
- Updated dependencies
  - @backstage/backend-common@0.8.3
  - @backstage/catalog-model@0.8.3

## 0.1.6

### Patch Changes

- Updated dependencies [0fd4ea443]
- Updated dependencies [add62a455]
- Updated dependencies [704875e26]
  - @backstage/integration@0.5.4
  - @backstage/catalog-client@0.3.12
  - @backstage/catalog-model@0.8.0

## 0.1.5

### Patch Changes

- Updated dependencies [22fd8ce2a]
- Updated dependencies [10c008a3a]
- Updated dependencies [f9fb4a205]
- Updated dependencies [16be1d093]
  - @backstage/backend-common@0.8.0
  - @backstage/catalog-model@0.7.9

## 0.1.4

### Patch Changes

- Updated dependencies [e0bfd3d44]
- Updated dependencies [38ca05168]
- Updated dependencies [d8b81fd28]
- Updated dependencies [d1b1306d9]
  - @backstage/backend-common@0.7.0
  - @backstage/integration@0.5.2
  - @backstage/catalog-model@0.7.8
  - @backstage/config@0.1.5
  - @backstage/catalog-client@0.3.11

## 0.1.3

### Patch Changes

- 676ede643: Added the `getOriginLocationByEntity` and `removeLocationById` methods to the catalog client
- Updated dependencies [676ede643]
- Updated dependencies [b196a4569]
- Updated dependencies [8488a1a96]
- Updated dependencies [37e3a69f5]
  - @backstage/catalog-client@0.3.9
  - @backstage/catalog-model@0.7.5
  - @backstage/backend-common@0.6.1

## 0.1.2

### Patch Changes

- 36d933ec5: Forward authorization on todo backend requests

## 0.1.1

### Patch Changes

- Updated dependencies [8686eb38c]
- Updated dependencies [8686eb38c]
- Updated dependencies [0434853a5]
- Updated dependencies [8686eb38c]
  - @backstage/catalog-client@0.3.8
  - @backstage/backend-common@0.6.0
  - @backstage/config@0.1.4<|MERGE_RESOLUTION|>--- conflicted
+++ resolved
@@ -1,7 +1,5 @@
 # @backstage/plugin-todo-backend
 
-<<<<<<< HEAD
-=======
 ## 0.3.0-next.3
 
 ### Minor Changes
@@ -80,7 +78,6 @@
   - @backstage/errors@1.2.1
   - @backstage/plugin-catalog-node@1.4.3-next.0
 
->>>>>>> 1e3c6889
 ## 0.2.0
 
 ### Minor Changes
