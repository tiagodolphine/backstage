# @backstage/plugin-scaffolder-backend-module-confluence-to-markdown

<<<<<<< HEAD
=======
## 0.2.4-next.3

### Patch Changes

- Updated dependencies
  - @backstage/config@1.1.0-next.2
  - @backstage/errors@1.2.2-next.0
  - @backstage/integration@1.7.0-next.3
  - @backstage/types@1.1.1-next.0
  - @backstage/backend-common@0.19.5-next.3
  - @backstage/plugin-scaffolder-node@0.2.3-next.3

## 0.2.4-next.2

### Patch Changes

- Updated dependencies
  - @backstage/config@1.1.0-next.1
  - @backstage/backend-common@0.19.5-next.2
  - @backstage/integration@1.7.0-next.2
  - @backstage/plugin-scaffolder-node@0.2.3-next.2
  - @backstage/errors@1.2.1
  - @backstage/types@1.1.0

## 0.2.4-next.1

### Patch Changes

- Updated dependencies
  - @backstage/config@1.1.0-next.0
  - @backstage/integration@1.7.0-next.1
  - @backstage/backend-common@0.19.5-next.1
  - @backstage/plugin-scaffolder-node@0.2.3-next.1
  - @backstage/errors@1.2.1
  - @backstage/types@1.1.0

## 0.2.3-next.0

### Patch Changes

- Updated dependencies
  - @backstage/backend-common@0.19.4-next.0
  - @backstage/integration@1.7.0-next.0
  - @backstage/config@1.0.8
  - @backstage/errors@1.2.1
  - @backstage/types@1.1.0
  - @backstage/plugin-scaffolder-node@0.2.2-next.0

>>>>>>> 1e3c6889
## 0.2.1

### Patch Changes

- 0a9b3b14e904: Added example for the `confluence:transform:markdown` that will show in the installed actions list
- 12a8c94eda8d: Add package repository and homepage metadata
- 0d347efc8f18: Use `fetchContents` directly instead of a `fetchPlainAction`
- c186c631b429: Import helpers from the node package instead of the backend package
- Updated dependencies
  - @backstage/backend-common@0.19.2
  - @backstage/plugin-scaffolder-node@0.2.0
  - @backstage/integration@1.6.0
  - @backstage/config@1.0.8
  - @backstage/errors@1.2.1
  - @backstage/types@1.1.0

## 0.2.1-next.2

### Patch Changes

- Updated dependencies
  - @backstage/plugin-scaffolder-node@0.1.6-next.2
  - @backstage/backend-common@0.19.2-next.2

## 0.2.1-next.1

### Patch Changes

- 12a8c94eda8d: Add package repository and homepage metadata
- 0d347efc8f18: Use `fetchContents` directly instead of a `fetchPlainAction`
- c186c631b429: Import helpers from the node package instead of the backend package
- Updated dependencies
  - @backstage/backend-common@0.19.2-next.1
  - @backstage/plugin-scaffolder-node@0.1.6-next.1
  - @backstage/integration@1.5.1
  - @backstage/config@1.0.8
  - @backstage/errors@1.2.1
  - @backstage/types@1.1.0

## 0.2.1-next.0

### Patch Changes

- Updated dependencies
  - @backstage/backend-common@0.19.2-next.0
  - @backstage/config@1.0.8
  - @backstage/errors@1.2.1
  - @backstage/integration@1.5.1
  - @backstage/types@1.1.0
  - @backstage/plugin-scaffolder-backend@1.15.2-next.0
  - @backstage/plugin-scaffolder-node@0.1.6-next.0

## 0.2.0

### Minor Changes

- 0a7e7c5d0c04: **BREAKING**

  This change updates the configuration of the confluence-to-markdown action so that it does not conflict with other confluence plguins. Currently many plugins make use of the `confluence.auth` configuration. However, only the confluence-to-markdown action uses the `confluence.auth` as a string. This change updates it so that `confluence.auth` is an object.

  ## Required Changes

  Below are examples for updating `bearer`, `basic`, and `userpass` implementations.

  For `bearer`:
  Before:

  ```yaml
  confluence:
    baseUrl: 'https://confluence.example.com'
    auth: 'bearer'
    token: '${CONFLUENCE_TOKEN}'
  ```

  After:

  ```yaml
  confluence:
    baseUrl: 'https://confluence.example.com'
    auth:
      type: 'bearer'
      token: '${CONFLUENCE_TOKEN}'
  ```

  For `basic`:

  Before:

  ```yaml
  confluence:
    baseUrl: 'https://confluence.example.com'
    auth: 'basic'
    token: '${CONFLUENCE_TOKEN}'
    email: 'example@company.org'
  ```

  After:

  ```yaml
  confluence:
    baseUrl: 'https://confluence.example.com'
    auth:
      type: 'basic'
      token: '${CONFLUENCE_TOKEN}'
      email: 'example@company.org'
  ```

  For `userpass`
  Before:

  ```yaml
  confluence:
    baseUrl: 'https://confluence.example.com'
    auth: 'userpass'
    username: 'your-username'
    password: 'your-password'
  ```

  After:

  ```yaml
  confluence:
    baseUrl: 'https://confluence.example.com'
    auth:
      type: 'userpass'
      username: 'your-username'
      password: 'your-password'
  ```

### Patch Changes

- Updated dependencies
  - @backstage/errors@1.2.1
  - @backstage/backend-common@0.19.1
  - @backstage/plugin-scaffolder-backend@1.15.1
  - @backstage/config@1.0.8
  - @backstage/integration@1.5.1
  - @backstage/types@1.1.0
  - @backstage/plugin-scaffolder-node@0.1.5

## 0.2.0-next.1

### Minor Changes

- 0a7e7c5d0c04: **BREAKING**

  This change updates the configuration of the confluence-to-markdown action so that it does not conflict with other confluence plguins. Currently many plugins make use of the `confluence.auth` configuration. However, only the confluence-to-markdown action uses the `confluence.auth` as a string. This change updates it so that `confluence.auth` is an object.

  ## Required Changes

  Below are examples for updating `bearer`, `basic`, and `userpass` implementations.

  For `bearer`:
  Before:

  ```yaml
  confluence:
    baseUrl: 'https://confluence.example.com'
    auth: 'bearer'
    token: '${CONFLUENCE_TOKEN}'
  ```

  After:

  ```yaml
  confluence:
    baseUrl: 'https://confluence.example.com'
    auth:
      type: 'bearer'
      token: '${CONFLUENCE_TOKEN}'
  ```

  For `basic`:

  Before:

  ```yaml
  confluence:
    baseUrl: 'https://confluence.example.com'
    auth: 'basic'
    token: '${CONFLUENCE_TOKEN}'
    email: 'example@company.org'
  ```

  After:

  ```yaml
  confluence:
    baseUrl: 'https://confluence.example.com'
    auth:
      type: 'basic'
      token: '${CONFLUENCE_TOKEN}'
      email: 'example@company.org'
  ```

  For `userpass`
  Before:

  ```yaml
  confluence:
    baseUrl: 'https://confluence.example.com'
    auth: 'userpass'
    username: 'your-username'
    password: 'your-password'
  ```

  After:

  ```yaml
  confluence:
    baseUrl: 'https://confluence.example.com'
    auth:
      type: 'userpass'
      username: 'your-username'
      password: 'your-password'
  ```

### Patch Changes

- Updated dependencies
  - @backstage/plugin-scaffolder-backend@1.15.1-next.1
  - @backstage/backend-common@0.19.1-next.0
  - @backstage/config@1.0.8
  - @backstage/errors@1.2.1-next.0
  - @backstage/integration@1.5.1-next.0
  - @backstage/types@1.1.0
  - @backstage/plugin-scaffolder-node@0.1.5-next.0

## 0.1.4-next.0

### Patch Changes

- Updated dependencies
  - @backstage/errors@1.2.1-next.0
  - @backstage/backend-common@0.19.1-next.0
  - @backstage/config@1.0.8
  - @backstage/integration@1.5.1-next.0
  - @backstage/types@1.1.0
  - @backstage/plugin-scaffolder-backend@1.15.1-next.0
  - @backstage/plugin-scaffolder-node@0.1.5-next.0

## 0.1.3

### Patch Changes

- c59a4b2b9e0a: Added support for Confluence Cloud to the `confluence:transform:markdown` action in addition to the existing Confluence Server support, view the [README](https://github.com/backstage/backstage/tree/master/plugins/scaffolder-backend-module-confluence-to-markdown) for more details
- Updated dependencies
  - @backstage/backend-common@0.19.0
  - @backstage/plugin-scaffolder-backend@1.15.0
  - @backstage/types@1.1.0
  - @backstage/integration@1.5.0
  - @backstage/errors@1.2.0
  - @backstage/config@1.0.8
  - @backstage/plugin-scaffolder-node@0.1.4

## 0.1.3-next.3

### Patch Changes

- Updated dependencies
  - @backstage/plugin-scaffolder-backend@1.15.0-next.3
  - @backstage/backend-common@0.19.0-next.2
  - @backstage/config@1.0.7
  - @backstage/errors@1.2.0-next.0
  - @backstage/integration@1.5.0-next.0
  - @backstage/types@1.0.2
  - @backstage/plugin-scaffolder-node@0.1.4-next.2

## 0.1.3-next.2

### Patch Changes

- Updated dependencies
  - @backstage/plugin-scaffolder-backend@1.15.0-next.2
  - @backstage/config@1.0.7

## 0.1.3-next.1

### Patch Changes

- c59a4b2b9e0a: Added support for Confluence Cloud to the `confluence:transform:markdown` action in addition to the existing Confluence Server support, view the [README](https://github.com/backstage/backstage/tree/master/plugins/scaffolder-backend-module-confluence-to-markdown) for more details
- Updated dependencies
  - @backstage/backend-common@0.19.0-next.1
  - @backstage/integration@1.5.0-next.0
  - @backstage/errors@1.2.0-next.0
  - @backstage/plugin-scaffolder-backend@1.15.0-next.1
  - @backstage/plugin-scaffolder-node@0.1.4-next.1
  - @backstage/config@1.0.7
  - @backstage/types@1.0.2

## 0.1.3-next.0

### Patch Changes

- Updated dependencies
  - @backstage/plugin-scaffolder-backend@1.14.1-next.0
  - @backstage/backend-common@0.18.6-next.0
  - @backstage/integration@1.4.5
  - @backstage/config@1.0.7
  - @backstage/errors@1.1.5
  - @backstage/types@1.0.2
  - @backstage/plugin-scaffolder-node@0.1.4-next.0

## 0.1.2

### Patch Changes

- 7c116bcac7f: Fixed the way that some request errors are thrown
- Updated dependencies
  - @backstage/plugin-scaffolder-backend@1.14.0
  - @backstage/backend-common@0.18.5
  - @backstage/integration@1.4.5
  - @backstage/plugin-scaffolder-node@0.1.3
  - @backstage/config@1.0.7
  - @backstage/errors@1.1.5
  - @backstage/types@1.0.2

## 0.1.2-next.2

### Patch Changes

- Updated dependencies
  - @backstage/plugin-scaffolder-backend@1.13.2-next.2
  - @backstage/plugin-scaffolder-node@0.1.3-next.2
  - @backstage/config@1.0.7

## 0.1.2-next.1

### Patch Changes

- Updated dependencies
  - @backstage/backend-common@0.18.5-next.1
  - @backstage/plugin-scaffolder-backend@1.13.2-next.1
  - @backstage/plugin-scaffolder-node@0.1.3-next.1
  - @backstage/config@1.0.7

## 0.1.2-next.0

### Patch Changes

- Updated dependencies
  - @backstage/backend-common@0.18.5-next.0
  - @backstage/integration@1.4.5-next.0
  - @backstage/plugin-scaffolder-backend@1.13.2-next.0
  - @backstage/config@1.0.7
  - @backstage/errors@1.1.5
  - @backstage/types@1.0.2
  - @backstage/plugin-scaffolder-node@0.1.3-next.0

## 0.1.0

### Minor Changes

- 1b49a18bf8d: Created `confluence:transform:markdown` action for converting confluence docs to Markdown.

### Patch Changes

- e0c6e8b9c3c: Update peer dependencies
- Updated dependencies
  - @backstage/backend-common@0.18.4
  - @backstage/plugin-scaffolder-backend@1.13.0
  - @backstage/plugin-scaffolder-node@0.1.2
  - @backstage/integration@1.4.4
  - @backstage/config@1.0.7
  - @backstage/errors@1.1.5
  - @backstage/types@1.0.2

## 0.1.0-next.2

### Patch Changes

- Updated dependencies
  - @backstage/plugin-scaffolder-backend@1.13.0-next.3
  - @backstage/backend-common@0.18.4-next.2
  - @backstage/config@1.0.7
  - @backstage/errors@1.1.5
  - @backstage/integration@1.4.4-next.0
  - @backstage/types@1.0.2
  - @backstage/plugin-scaffolder-node@0.1.2-next.3

## 0.1.0-next.1

### Patch Changes

- Updated dependencies
  - @backstage/backend-common@0.18.4-next.2
  - @backstage/plugin-scaffolder-node@0.1.2-next.2
  - @backstage/plugin-scaffolder-backend@1.13.0-next.2
  - @backstage/config@1.0.7
  - @backstage/errors@1.1.5
  - @backstage/integration@1.4.4-next.0
  - @backstage/types@1.0.2

## 0.1.0-next.0

### Minor Changes

- 1b49a18bf8d: Created `confluence:transform:markdown` action for converting confluence docs to Markdown.

### Patch Changes

- e0c6e8b9c3c: Update peer dependencies
- Updated dependencies
  - @backstage/plugin-scaffolder-backend@1.13.0-next.1
  - @backstage/plugin-scaffolder-node@0.1.2-next.1
  - @backstage/integration@1.4.4-next.0
  - @backstage/backend-common@0.18.4-next.1
  - @backstage/config@1.0.7
  - @backstage/errors@1.1.5
  - @backstage/types@1.0.2<|MERGE_RESOLUTION|>--- conflicted
+++ resolved
@@ -1,7 +1,5 @@
 # @backstage/plugin-scaffolder-backend-module-confluence-to-markdown
 
-<<<<<<< HEAD
-=======
 ## 0.2.4-next.3
 
 ### Patch Changes
@@ -50,7 +48,6 @@
   - @backstage/types@1.1.0
   - @backstage/plugin-scaffolder-node@0.2.2-next.0
 
->>>>>>> 1e3c6889
 ## 0.2.1
 
 ### Patch Changes
