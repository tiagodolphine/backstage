--- conflicted
+++ resolved
@@ -6,12 +6,8 @@
 import { BackendFeature } from '@backstage/backend-plugin-api';
 
 // @alpha
-<<<<<<< HEAD
-export const searchModuleTechDocsCollator: () => BackendFeature;
-=======
 const _default: () => BackendFeature;
 export default _default;
->>>>>>> f4e1ea3c
 
 // (No @packageDocumentation comment for this package)
 ```