--- conflicted
+++ resolved
@@ -33,11 +33,7 @@
  * @alpha
  * Search backend module for the TechDocs index.
  */
-<<<<<<< HEAD
-export const searchModuleTechDocsCollator = createBackendModule({
-=======
 export default createBackendModule({
->>>>>>> f4e1ea3c
   moduleId: 'techDocsCollator',
   pluginId: 'search',
   register(env) {
