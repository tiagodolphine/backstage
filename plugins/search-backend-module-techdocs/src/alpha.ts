/*
 * Copyright 2023 The Backstage Authors
 *
 * Licensed under the Apache License, Version 2.0 (the "License");
 * you may not use this file except in compliance with the License.
 * You may obtain a copy of the License at
 *
 *     http://www.apache.org/licenses/LICENSE-2.0
 *
 * Unless required by applicable law or agreed to in writing, software
 * distributed under the License is distributed on an "AS IS" BASIS,
 * WITHOUT WARRANTIES OR CONDITIONS OF ANY KIND, either express or implied.
 * See the License for the specific language governing permissions and
 * limitations under the License.
 */

/**
 * @packageDocumentation
 * A module for the search backend that exports TechDocs modules.
 */

import { loggerToWinstonLogger } from '@backstage/backend-common';
import {
  coreServices,
  createBackendModule,
} from '@backstage/backend-plugin-api';
import { readTaskScheduleDefinitionFromConfig } from '@backstage/backend-tasks';
import { catalogServiceRef } from '@backstage/plugin-catalog-node/alpha';
import { DefaultTechDocsCollatorFactory } from '@backstage/plugin-search-backend-module-techdocs';
import { searchIndexRegistryExtensionPoint } from '@backstage/plugin-search-backend-node/alpha';

/**
 * @alpha
 * Search backend module for the TechDocs index.
 */
<<<<<<< HEAD
export const searchModuleTechDocsCollator = createBackendModule({
=======
export default createBackendModule({
>>>>>>> 1e3c6889
  moduleId: 'techDocsCollator',
  pluginId: 'search',
  register(env) {
    env.registerInit({
      deps: {
        config: coreServices.rootConfig,
        logger: coreServices.logger,
        discovery: coreServices.discovery,
        tokenManager: coreServices.tokenManager,
        scheduler: coreServices.scheduler,
        catalog: catalogServiceRef,
        indexRegistry: searchIndexRegistryExtensionPoint,
      },
      async init({
        config,
        logger,
        discovery,
        tokenManager,
        scheduler,
        catalog,
        indexRegistry,
      }) {
        const defaultSchedule = {
          frequency: { minutes: 10 },
          timeout: { minutes: 15 },
          initialDelay: { seconds: 3 },
        };

        const schedule = config.has('search.collators.techdocs.schedule')
          ? readTaskScheduleDefinitionFromConfig(
              config.getConfig('search.collators.techdocs.schedule'),
            )
          : defaultSchedule;

        indexRegistry.addCollator({
          schedule: scheduler.createScheduledTaskRunner(schedule),
          factory: DefaultTechDocsCollatorFactory.fromConfig(config, {
            discovery,
            tokenManager,
            logger: loggerToWinstonLogger(logger),
            catalogClient: catalog,
          }),
        });
      },
    });
  },
});<|MERGE_RESOLUTION|>--- conflicted
+++ resolved
@@ -33,11 +33,7 @@
  * @alpha
  * Search backend module for the TechDocs index.
  */
-<<<<<<< HEAD
-export const searchModuleTechDocsCollator = createBackendModule({
-=======
 export default createBackendModule({
->>>>>>> 1e3c6889
   moduleId: 'techDocsCollator',
   pluginId: 'search',
   register(env) {
