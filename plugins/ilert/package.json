--- conflicted
+++ resolved
@@ -1,11 +1,7 @@
 {
   "name": "@backstage/plugin-ilert",
   "description": "A Backstage plugin that integrates towards iLert",
-<<<<<<< HEAD
-  "version": "0.2.10",
-=======
   "version": "0.2.12-next.0",
->>>>>>> 413caa19
   "main": "src/index.ts",
   "types": "src/index.ts",
   "license": "Apache-2.0",
