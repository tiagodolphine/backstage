--- conflicted
+++ resolved
@@ -1,7 +1,5 @@
 # @backstage/plugin-devtools-backend
 
-<<<<<<< HEAD
-=======
 ## 0.2.0-next.3
 
 ### Minor Changes
@@ -89,7 +87,6 @@
   - @backstage/plugin-permission-common@0.7.7
   - @backstage/plugin-permission-node@0.7.13-next.0
 
->>>>>>> 1e3c6889
 ## 0.1.3
 
 ### Patch Changes
