# @backstage/plugin-stack-overflow

<<<<<<< HEAD
=======
## 0.1.20-next.0

### Patch Changes

- Updated dependencies
  - @backstage/plugin-home-react@0.1.3-next.0
  - @backstage/core-plugin-api@1.6.0-next.0
  - @backstage/core-components@0.13.5-next.0
  - @backstage/config@1.0.8
  - @backstage/theme@0.4.1
  - @backstage/plugin-search-common@1.2.5
  - @backstage/plugin-search-react@1.6.5-next.0

>>>>>>> 413caa19
## 0.1.19

### Patch Changes

- 12a8c94eda8d: Add package repository and homepage metadata
- Updated dependencies
  - @backstage/plugin-home-react@0.1.2
  - @backstage/core-components@0.13.4
  - @backstage/core-plugin-api@1.5.3
  - @backstage/plugin-search-react@1.6.4
  - @backstage/config@1.0.8
  - @backstage/theme@0.4.1
  - @backstage/plugin-search-common@1.2.5

## 0.1.19-next.1

### Patch Changes

- 12a8c94eda8d: Add package repository and homepage metadata
- Updated dependencies
  - @backstage/config@1.0.8
  - @backstage/core-components@0.13.4-next.0
  - @backstage/core-plugin-api@1.5.3
  - @backstage/theme@0.4.1
  - @backstage/plugin-home-react@0.1.2-next.0
  - @backstage/plugin-search-common@1.2.5
  - @backstage/plugin-search-react@1.6.4-next.0

## 0.1.19-next.0

### Patch Changes

- Updated dependencies
  - @backstage/plugin-home-react@0.1.2-next.0
  - @backstage/core-components@0.13.4-next.0
  - @backstage/core-plugin-api@1.5.3
  - @backstage/plugin-search-react@1.6.4-next.0
  - @backstage/config@1.0.8
  - @backstage/theme@0.4.1
  - @backstage/plugin-search-common@1.2.5

## 0.1.18

### Patch Changes

- Updated dependencies
  - @backstage/theme@0.4.1
  - @backstage/core-components@0.13.3
  - @backstage/plugin-home-react@0.1.1
  - @backstage/core-plugin-api@1.5.3
  - @backstage/config@1.0.8
  - @backstage/plugin-search-common@1.2.5
  - @backstage/plugin-search-react@1.6.3

## 0.1.18-next.2

### Patch Changes

- Updated dependencies
  - @backstage/plugin-home-react@0.1.1-next.2
  - @backstage/theme@0.4.1-next.1
  - @backstage/core-plugin-api@1.5.3-next.1
  - @backstage/core-components@0.13.3-next.2
  - @backstage/config@1.0.8
  - @backstage/plugin-search-common@1.2.5-next.0
  - @backstage/plugin-search-react@1.6.3-next.2

## 0.1.18-next.1

### Patch Changes

- Updated dependencies
  - @backstage/theme@0.4.1-next.0
  - @backstage/core-components@0.13.3-next.1
  - @backstage/core-plugin-api@1.5.3-next.0
  - @backstage/plugin-search-react@1.6.3-next.1
  - @backstage/plugin-home-react@0.1.1-next.1
  - @backstage/config@1.0.8

## 0.1.18-next.0

### Patch Changes

- Updated dependencies
  - @backstage/core-components@0.13.3-next.0
  - @backstage/config@1.0.8
  - @backstage/core-plugin-api@1.5.2
  - @backstage/theme@0.4.0
  - @backstage/plugin-home-react@0.1.1-next.0
  - @backstage/plugin-search-common@1.2.5-next.0
  - @backstage/plugin-search-react@1.6.3-next.0

## 0.1.17

### Patch Changes

- 41e8037a8a6d: Extract new plugin-home-react package and deprecate createCardExtension in plugin-home
- Updated dependencies
  - @backstage/core-plugin-api@1.5.2
  - @backstage/plugin-search-react@1.6.2
  - @backstage/core-components@0.13.2
  - @backstage/theme@0.4.0
  - @backstage/plugin-home-react@0.1.0
  - @backstage/config@1.0.8
  - @backstage/plugin-search-common@1.2.4

## 0.1.17-next.3

### Patch Changes

- Updated dependencies
  - @backstage/plugin-search-react@1.6.2-next.3
  - @backstage/core-components@0.13.2-next.3
  - @backstage/config@1.0.7
  - @backstage/core-plugin-api@1.5.2-next.0
  - @backstage/theme@0.4.0-next.1
  - @backstage/plugin-home-react@0.1.0-next.3
  - @backstage/plugin-search-common@1.2.4-next.0

## 0.1.16-next.2

### Patch Changes

- Updated dependencies
  - @backstage/theme@0.4.0-next.1
  - @backstage/core-components@0.13.2-next.2
  - @backstage/plugin-home-react@0.1.0-next.2
  - @backstage/plugin-search-react@1.6.1-next.2
  - @backstage/config@1.0.7
  - @backstage/core-plugin-api@1.5.2-next.0

## 0.1.16-next.1

### Patch Changes

- Updated dependencies
  - @backstage/plugin-search-react@1.6.1-next.1
  - @backstage/core-components@0.13.2-next.1
  - @backstage/core-plugin-api@1.5.2-next.0
  - @backstage/plugin-home-react@0.1.0-next.1
  - @backstage/config@1.0.7
  - @backstage/theme@0.4.0-next.0
  - @backstage/plugin-search-common@1.2.4-next.0

## 0.1.16-next.0

### Patch Changes

- 41e8037a8a6d: Extract new plugin-home-react package and deprecate createCardExtension in plugin-home
- Updated dependencies
  - @backstage/plugin-home-react@0.1.0-next.0
  - @backstage/theme@0.4.0-next.0
  - @backstage/config@1.0.7
  - @backstage/core-components@0.13.2-next.0
  - @backstage/core-plugin-api@1.5.1
  - @backstage/plugin-search-react@1.6.1-next.0
  - @backstage/plugin-search-common@1.2.3

## 0.1.15

### Patch Changes

- c1ff65f315a: StackOverflowSearchResultListItem can now accept an empty result prop so that it can be rendered in the suggested SearchResultListItem pattern.
- Updated dependencies
  - @backstage/plugin-home@0.5.2
  - @backstage/theme@0.3.0
  - @backstage/plugin-search-react@1.6.0
  - @backstage/core-components@0.13.1
  - @backstage/config@1.0.7
  - @backstage/core-plugin-api@1.5.1
  - @backstage/plugin-search-common@1.2.3

## 0.1.15-next.2

### Patch Changes

- Updated dependencies
  - @backstage/plugin-home@0.5.2-next.2
  - @backstage/theme@0.3.0-next.0
  - @backstage/core-components@0.13.1-next.1
  - @backstage/plugin-search-react@1.6.0-next.2
  - @backstage/config@1.0.7
  - @backstage/core-plugin-api@1.5.1

## 0.1.15-next.1

### Patch Changes

- Updated dependencies
  - @backstage/plugin-home@0.5.2-next.1
  - @backstage/core-components@0.13.1-next.0
  - @backstage/core-plugin-api@1.5.1
  - @backstage/plugin-search-react@1.6.0-next.1
  - @backstage/config@1.0.7

## 0.1.14-next.0

### Patch Changes

- c1ff65f315a: StackOverflowSearchResultListItem can now accept an empty result prop so that it can be rendered in the suggested SearchResultListItem pattern.
- Updated dependencies
  - @backstage/plugin-search-react@1.6.0-next.0
  - @backstage/plugin-home@0.5.1-next.0
  - @backstage/core-components@0.13.0
  - @backstage/core-plugin-api@1.5.1
  - @backstage/config@1.0.7
  - @backstage/theme@0.2.19
  - @backstage/plugin-search-common@1.2.3

## 0.1.13

### Patch Changes

- e0c6e8b9c3c: Update peer dependencies
- Updated dependencies
  - @backstage/core-components@0.13.0
  - @backstage/plugin-search-react@1.5.2
  - @backstage/plugin-home@0.5.0
  - @backstage/theme@0.2.19
  - @backstage/core-plugin-api@1.5.1
  - @backstage/config@1.0.7
  - @backstage/plugin-search-common@1.2.3

## 0.1.13-next.3

### Patch Changes

- Updated dependencies
  - @backstage/core-components@0.13.0-next.3
  - @backstage/config@1.0.7
  - @backstage/core-plugin-api@1.5.1-next.1
  - @backstage/theme@0.2.19-next.0
  - @backstage/plugin-home@0.4.33-next.3
  - @backstage/plugin-search-common@1.2.3-next.0
  - @backstage/plugin-search-react@1.5.2-next.3

## 0.1.13-next.2

### Patch Changes

- Updated dependencies
  - @backstage/core-components@0.12.6-next.2
  - @backstage/core-plugin-api@1.5.1-next.1
  - @backstage/config@1.0.7
  - @backstage/theme@0.2.19-next.0
  - @backstage/plugin-home@0.4.33-next.2
  - @backstage/plugin-search-common@1.2.3-next.0
  - @backstage/plugin-search-react@1.5.2-next.2

## 0.1.13-next.1

### Patch Changes

- e0c6e8b9c3c: Update peer dependencies
- Updated dependencies
  - @backstage/core-components@0.12.6-next.1
  - @backstage/core-plugin-api@1.5.1-next.0
  - @backstage/plugin-search-react@1.5.2-next.1
  - @backstage/theme@0.2.19-next.0
  - @backstage/plugin-home@0.4.33-next.1
  - @backstage/config@1.0.7
  - @backstage/plugin-search-common@1.2.3-next.0

## 0.1.13-next.0

### Patch Changes

- Updated dependencies
  - @backstage/core-components@0.12.6-next.0
  - @backstage/plugin-search-react@1.5.2-next.0
  - @backstage/plugin-home@0.4.33-next.0
  - @backstage/core-plugin-api@1.5.0
  - @backstage/config@1.0.7
  - @backstage/theme@0.2.18
  - @backstage/plugin-search-common@1.2.2

## 0.1.12

### Patch Changes

- 52b0022dab7: Updated dependency `msw` to `^1.0.0`.
- 3ef5fb09ca5: Export api ref and StackOverflowApi type
- Updated dependencies
  - @backstage/core-components@0.12.5
  - @backstage/plugin-search-react@1.5.1
  - @backstage/core-plugin-api@1.5.0
  - @backstage/plugin-home@0.4.32
  - @backstage/config@1.0.7
  - @backstage/theme@0.2.18
  - @backstage/plugin-search-common@1.2.2

## 0.1.12-next.2

### Patch Changes

- Updated dependencies
  - @backstage/core-components@0.12.5-next.2
  - @backstage/plugin-search-react@1.5.1-next.2
  - @backstage/core-plugin-api@1.5.0-next.2
  - @backstage/plugin-home@0.4.32-next.2
  - @backstage/config@1.0.7-next.0

## 0.1.12-next.1

### Patch Changes

- 52b0022dab7: Updated dependency `msw` to `^1.0.0`.
- Updated dependencies
  - @backstage/core-components@0.12.5-next.1
  - @backstage/core-plugin-api@1.4.1-next.1
  - @backstage/plugin-home@0.4.32-next.1
  - @backstage/config@1.0.7-next.0
  - @backstage/theme@0.2.18-next.0
  - @backstage/plugin-search-common@1.2.2-next.0
  - @backstage/plugin-search-react@1.5.1-next.1

## 0.1.12-next.0

### Patch Changes

- Updated dependencies
  - @backstage/core-plugin-api@1.4.1-next.0
  - @backstage/config@1.0.6
  - @backstage/core-components@0.12.5-next.0
  - @backstage/theme@0.2.17
  - @backstage/plugin-home@0.4.32-next.0
  - @backstage/plugin-search-common@1.2.1
  - @backstage/plugin-search-react@1.5.1-next.0

## 0.1.11

### Patch Changes

- Updated dependencies
  - @backstage/core-components@0.12.4
  - @backstage/plugin-home@0.4.31
  - @backstage/theme@0.2.17
  - @backstage/core-plugin-api@1.4.0
  - @backstage/plugin-search-react@1.5.0
  - @backstage/config@1.0.6
  - @backstage/plugin-search-common@1.2.1

## 0.1.11-next.2

### Patch Changes

- Updated dependencies
  - @backstage/plugin-search-react@1.5.0-next.1
  - @backstage/core-components@0.12.4-next.1
  - @backstage/config@1.0.6
  - @backstage/core-plugin-api@1.3.0
  - @backstage/theme@0.2.16
  - @backstage/plugin-home@0.4.31-next.2
  - @backstage/plugin-search-common@1.2.1

## 0.1.11-next.1

### Patch Changes

- Updated dependencies
  - @backstage/plugin-home@0.4.31-next.1
  - @backstage/core-components@0.12.4-next.0
  - @backstage/plugin-search-react@1.5.0-next.0
  - @backstage/config@1.0.6
  - @backstage/core-plugin-api@1.3.0
  - @backstage/theme@0.2.16
  - @backstage/plugin-search-common@1.2.1

## 0.1.11-next.0

### Patch Changes

- Updated dependencies
  - @backstage/plugin-home@0.4.31-next.0

## 0.1.10

### Patch Changes

- 27a5e90e97: Small updates to some paragraph components to ensure theme typography properties are inherited correctly.
- Updated dependencies
  - @backstage/core-components@0.12.3
  - @backstage/plugin-home@0.4.30
  - @backstage/plugin-search-react@1.4.0
  - @backstage/core-plugin-api@1.3.0
  - @backstage/config@1.0.6
  - @backstage/theme@0.2.16
  - @backstage/plugin-search-common@1.2.1

## 0.1.10-next.2

### Patch Changes

- Updated dependencies
  - @backstage/plugin-search-react@1.4.0-next.2
  - @backstage/core-plugin-api@1.3.0-next.1
  - @backstage/config@1.0.6-next.0
  - @backstage/core-components@0.12.3-next.2
  - @backstage/theme@0.2.16
  - @backstage/plugin-home@0.4.30-next.2
  - @backstage/plugin-search-common@1.2.1-next.0

## 0.1.10-next.1

### Patch Changes

- Updated dependencies
  - @backstage/config@1.0.6-next.0
  - @backstage/core-components@0.12.3-next.1
  - @backstage/core-plugin-api@1.2.1-next.0
  - @backstage/theme@0.2.16
  - @backstage/plugin-home@0.4.30-next.1
  - @backstage/plugin-search-common@1.2.1-next.0
  - @backstage/plugin-search-react@1.3.2-next.1

## 0.1.10-next.0

### Patch Changes

- Updated dependencies
  - @backstage/core-components@0.12.3-next.0
  - @backstage/config@1.0.5
  - @backstage/core-plugin-api@1.2.0
  - @backstage/theme@0.2.16
  - @backstage/plugin-home@0.4.30-next.0
  - @backstage/plugin-search-common@1.2.0
  - @backstage/plugin-search-react@1.3.2-next.0

## 0.1.9

### Patch Changes

- Updated dependencies
  - @backstage/core-components@0.12.2
  - @backstage/plugin-home@0.4.29
  - @backstage/plugin-search-react@1.3.1

## 0.1.8

### Patch Changes

- a19cffbeed: Update search links to only have header as linkable text
- 3280711113: Updated dependency `msw` to `^0.49.0`.
- c981e83612: The `<StackOverflowSearchResultListItem />` component is now able to highlight the result title and/or text when provided. To take advantage of this, pass in the `highlight` prop, similar to how it is done on other result list item components.
- Updated dependencies
  - @backstage/core-plugin-api@1.2.0
  - @backstage/plugin-search-react@1.3.0
  - @backstage/core-components@0.12.1
  - @backstage/plugin-home@0.4.28
  - @backstage/plugin-search-common@1.2.0
  - @backstage/config@1.0.5
  - @backstage/theme@0.2.16

## 0.1.8-next.4

### Patch Changes

- c981e83612: The `<StackOverflowSearchResultListItem />` component is now able to highlight the result title and/or text when provided. To take advantage of this, pass in the `highlight` prop, similar to how it is done on other result list item components.
- Updated dependencies
  - @backstage/core-components@0.12.1-next.4
  - @backstage/plugin-home@0.4.28-next.4
  - @backstage/plugin-search-react@1.3.0-next.4
  - @backstage/config@1.0.5-next.1
  - @backstage/core-plugin-api@1.2.0-next.2
  - @backstage/theme@0.2.16
  - @backstage/plugin-search-common@1.2.0-next.3

## 0.1.8-next.3

### Patch Changes

- Updated dependencies
  - @backstage/core-components@0.12.1-next.3
  - @backstage/config@1.0.5-next.1
  - @backstage/core-plugin-api@1.2.0-next.2
  - @backstage/theme@0.2.16
  - @backstage/plugin-home@0.4.28-next.3
  - @backstage/plugin-search-common@1.2.0-next.2

## 0.1.8-next.2

### Patch Changes

- Updated dependencies
  - @backstage/core-plugin-api@1.2.0-next.2
  - @backstage/core-components@0.12.1-next.2
  - @backstage/plugin-search-common@1.2.0-next.2
  - @backstage/plugin-home@0.4.28-next.2
  - @backstage/config@1.0.5-next.1
  - @backstage/theme@0.2.16

## 0.1.8-next.1

### Patch Changes

- a19cffbeed: Update search links to only have header as linkable text
- Updated dependencies
  - @backstage/core-components@0.12.1-next.1
  - @backstage/core-plugin-api@1.1.1-next.1
  - @backstage/plugin-home@0.4.28-next.1
  - @backstage/config@1.0.5-next.1
  - @backstage/theme@0.2.16
  - @backstage/plugin-search-common@1.1.2-next.1

## 0.1.8-next.0

### Patch Changes

- 3280711113: Updated dependency `msw` to `^0.49.0`.
- Updated dependencies
  - @backstage/core-components@0.12.1-next.0
  - @backstage/core-plugin-api@1.1.1-next.0
  - @backstage/plugin-home@0.4.28-next.0
  - @backstage/config@1.0.5-next.0
  - @backstage/theme@0.2.16
  - @backstage/plugin-search-common@1.1.2-next.0

## 0.1.7

### Patch Changes

- e32d5643e3: `StackOverflowSearchResultListItem` now accept optional rank property to be able to capture rank analytics data.
- Updated dependencies
  - @backstage/core-components@0.12.0
  - @backstage/core-plugin-api@1.1.0
  - @backstage/plugin-home@0.4.27
  - @backstage/config@1.0.4
  - @backstage/theme@0.2.16
  - @backstage/plugin-search-common@1.1.1

## 0.1.7-next.1

### Patch Changes

- Updated dependencies
  - @backstage/core-components@0.12.0-next.1
  - @backstage/config@1.0.4-next.0
  - @backstage/core-plugin-api@1.1.0-next.0
  - @backstage/theme@0.2.16
  - @backstage/plugin-home@0.4.27-next.1
  - @backstage/plugin-search-common@1.1.1-next.0

## 0.1.7-next.0

### Patch Changes

- Updated dependencies
  - @backstage/core-components@0.12.0-next.0
  - @backstage/core-plugin-api@1.1.0-next.0
  - @backstage/plugin-home@0.4.27-next.0
  - @backstage/config@1.0.4-next.0
  - @backstage/theme@0.2.16
  - @backstage/plugin-search-common@1.1.1-next.0

## 0.1.6

### Patch Changes

- Updated dependencies
  - @backstage/core-components@0.11.2
  - @backstage/plugin-search-common@1.1.0
  - @backstage/plugin-home@0.4.26
  - @backstage/core-plugin-api@1.0.7
  - @backstage/config@1.0.3
  - @backstage/theme@0.2.16

## 0.1.6-next.2

### Patch Changes

- Updated dependencies
  - @backstage/plugin-search-common@1.1.0-next.2
  - @backstage/config@1.0.3-next.2
  - @backstage/core-components@0.11.2-next.2
  - @backstage/core-plugin-api@1.0.7-next.2
  - @backstage/theme@0.2.16
  - @backstage/plugin-home@0.4.26-next.2

## 0.1.6-next.1

### Patch Changes

- Updated dependencies
  - @backstage/plugin-search-common@1.1.0-next.1
  - @backstage/plugin-home@0.4.26-next.1
  - @backstage/core-components@0.11.2-next.1
  - @backstage/core-plugin-api@1.0.7-next.1
  - @backstage/config@1.0.3-next.1
  - @backstage/theme@0.2.16

## 0.1.6-next.0

### Patch Changes

- Updated dependencies
  - @backstage/core-components@0.11.2-next.0
  - @backstage/plugin-home@0.4.26-next.0
  - @backstage/config@1.0.3-next.0
  - @backstage/core-plugin-api@1.0.7-next.0
  - @backstage/theme@0.2.16
  - @backstage/plugin-search-common@1.0.2-next.0

## 0.1.5

### Patch Changes

- 7d47def9c4: Removed dependency on `@types/jest`.
- 667d917488: Updated dependency `msw` to `^0.47.0`.
- 87ec2ba4d6: Updated dependency `msw` to `^0.46.0`.
- bf5e9030eb: Updated dependency `msw` to `^0.45.0`.
- b8190af939: Create a front end API.
- a720c44070: Support showing HTML entity references from the API response before rendering the question title to the list component.
- Updated dependencies
  - @backstage/core-components@0.11.1
  - @backstage/core-plugin-api@1.0.6
  - @backstage/plugin-home@0.4.25
  - @backstage/config@1.0.2
  - @backstage/plugin-search-common@1.0.1

## 0.1.5-next.3

### Patch Changes

- 7d47def9c4: Removed dependency on `@types/jest`.
- Updated dependencies
  - @backstage/config@1.0.2-next.0
  - @backstage/core-components@0.11.1-next.3
  - @backstage/core-plugin-api@1.0.6-next.3
  - @backstage/plugin-home@0.4.25-next.3

## 0.1.5-next.2

### Patch Changes

- 667d917488: Updated dependency `msw` to `^0.47.0`.
- 87ec2ba4d6: Updated dependency `msw` to `^0.46.0`.
- b8190af939: Create a front end API.
- Updated dependencies
  - @backstage/core-components@0.11.1-next.2
  - @backstage/core-plugin-api@1.0.6-next.2
  - @backstage/plugin-home@0.4.25-next.2

## 0.1.5-next.1

### Patch Changes

- a720c44070: Support showing HTML entity references from the API response before rendering the question title to the list component.
- Updated dependencies
  - @backstage/core-components@0.11.1-next.1
  - @backstage/core-plugin-api@1.0.6-next.1
  - @backstage/plugin-home@0.4.25-next.1

## 0.1.5-next.0

### Patch Changes

- bf5e9030eb: Updated dependency `msw` to `^0.45.0`.
- Updated dependencies
  - @backstage/core-plugin-api@1.0.6-next.0
  - @backstage/core-components@0.11.1-next.0
  - @backstage/plugin-home@0.4.25-next.0
  - @backstage/plugin-search-common@1.0.1-next.0

## 0.1.4

### Patch Changes

- Updated dependencies
  - @backstage/plugin-home@0.4.24
  - @backstage/core-components@0.11.0
  - @backstage/core-plugin-api@1.0.5

## 0.1.4-next.1

### Patch Changes

- Updated dependencies
  - @backstage/core-components@0.11.0-next.2
  - @backstage/plugin-home@0.4.24-next.2

## 0.1.4-next.0

### Patch Changes

- Updated dependencies
  - @backstage/core-plugin-api@1.0.5-next.0
  - @backstage/core-components@0.10.1-next.0
  - @backstage/plugin-home@0.4.24-next.0

## 0.1.3

### Patch Changes

- 12ae3eed2f: - Publicly exports `StackOverflowIcon`.
  - `HomePageStackOverflowQuestions` accepts optional icon property.
- a70869e775: Updated dependency `msw` to `^0.43.0`.
- 8006d0f9bf: Updated dependency `msw` to `^0.44.0`.
- 52b4f796e3: app-config is now picked up properly.
- Updated dependencies
  - @backstage/core-components@0.10.0
  - @backstage/plugin-search-common@1.0.0
  - @backstage/core-plugin-api@1.0.4
  - @backstage/plugin-home@0.4.23
  - @backstage/theme@0.2.16

## 0.1.3-next.3

### Patch Changes

- a70869e775: Updated dependency `msw` to `^0.43.0`.
- Updated dependencies
  - @backstage/core-plugin-api@1.0.4-next.0
  - @backstage/core-components@0.10.0-next.3
  - @backstage/plugin-home@0.4.23-next.3

## 0.1.3-next.2

### Patch Changes

- Updated dependencies
  - @backstage/core-components@0.10.0-next.2
  - @backstage/theme@0.2.16-next.1
  - @backstage/plugin-home@0.4.23-next.2

## 0.1.3-next.1

### Patch Changes

- 52b4f796e3: app-config is now picked up properly.
- Updated dependencies
  - @backstage/core-components@0.9.6-next.1
  - @backstage/plugin-home@0.4.23-next.1
  - @backstage/theme@0.2.16-next.0
  - @backstage/plugin-search-common@0.3.6-next.0

## 0.1.3-next.0

### Patch Changes

- 12ae3eed2f: - Publicly exports `StackOverflowIcon`.
  - `HomePageStackOverflowQuestions` accepts optional icon property.
- Updated dependencies
  - @backstage/core-components@0.9.6-next.0
  - @backstage/plugin-home@0.4.23-next.0

## 0.1.2

### Patch Changes

- 8f7b1835df: Updated dependency `msw` to `^0.41.0`.
- Updated dependencies
  - @backstage/plugin-search-common@0.3.5
  - @backstage/core-components@0.9.5
  - @backstage/core-plugin-api@1.0.3
  - @backstage/plugin-home@0.4.22

## 0.1.2-next.1

### Patch Changes

- 8f7b1835df: Updated dependency `msw` to `^0.41.0`.
- Updated dependencies
  - @backstage/core-components@0.9.5-next.1
  - @backstage/core-plugin-api@1.0.3-next.0
  - @backstage/plugin-home@0.4.22-next.1
  - @backstage/plugin-search-common@0.3.5-next.0

## 0.1.2-next.0

### Patch Changes

- Updated dependencies
  - @backstage/core-components@0.9.5-next.0
  - @backstage/plugin-home@0.4.22-next.0

## 0.1.1

### Patch Changes

- Updated dependencies
  - @backstage/core-components@0.9.4
  - @backstage/core-plugin-api@1.0.2
  - @backstage/plugin-home@0.4.21
  - @backstage/config@1.0.1
  - @backstage/plugin-search-common@0.3.4

## 0.1.1-next.2

### Patch Changes

- Updated dependencies
  - @backstage/core-components@0.9.4-next.1
  - @backstage/config@1.0.1-next.0
  - @backstage/plugin-search-common@0.3.4-next.0
  - @backstage/core-plugin-api@1.0.2-next.1
  - @backstage/plugin-home@0.4.21-next.2

## 0.1.1-next.1

### Patch Changes

- Updated dependencies
  - @backstage/core-components@0.9.4-next.0
  - @backstage/core-plugin-api@1.0.2-next.0
  - @backstage/plugin-home@0.4.21-next.1

## 0.1.1-next.0

### Patch Changes

- Updated dependencies
  - @backstage/plugin-home@0.4.21-next.0

## 0.1.0

### Minor Changes

- ac323de4ad: Add stack overflow plugin

### Patch Changes

- 24254fd433: build(deps): bump `@testing-library/user-event` from 13.5.0 to 14.0.0
- 230ad0826f: Bump to using `@types/node` v16
- Updated dependencies
  - @backstage/plugin-home@0.4.20
  - @backstage/core-components@0.9.3
  - @backstage/core-plugin-api@1.0.1
  - @backstage/plugin-search-common@0.3.3

## 0.1.0-next.1

### Patch Changes

- 24254fd433: build(deps): bump `@testing-library/user-event` from 13.5.0 to 14.0.0
- 230ad0826f: Bump to using `@types/node` v16
- Updated dependencies
  - @backstage/plugin-home@0.4.20-next.3
  - @backstage/core-components@0.9.3-next.2
  - @backstage/core-plugin-api@1.0.1-next.0

## 0.1.0-next.0

### Minor Changes

- ac323de4ad: Add stack overflow plugin

### Patch Changes

- Updated dependencies
  - @backstage/plugin-home@0.4.20-next.1
  - @backstage/plugin-search-common@0.3.3-next.1<|MERGE_RESOLUTION|>--- conflicted
+++ resolved
@@ -1,7 +1,5 @@
 # @backstage/plugin-stack-overflow
 
-<<<<<<< HEAD
-=======
 ## 0.1.20-next.0
 
 ### Patch Changes
@@ -15,7 +13,6 @@
   - @backstage/plugin-search-common@1.2.5
   - @backstage/plugin-search-react@1.6.5-next.0
 
->>>>>>> 413caa19
 ## 0.1.19
 
 ### Patch Changes
