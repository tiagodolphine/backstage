# @backstage/plugin-stack-overflow

<<<<<<< HEAD
=======
## 0.1.20-next.2

### Patch Changes

- 8cec7664e146: Removed `@types/node` dependency
- Updated dependencies
  - @backstage/core-components@0.13.5-next.2
  - @backstage/core-plugin-api@1.6.0-next.2
  - @backstage/plugin-home-react@0.1.3-next.2
  - @backstage/config@1.1.0-next.1
  - @backstage/plugin-search-react@1.7.0-next.2
  - @backstage/theme@0.4.1
  - @backstage/plugin-search-common@1.2.6-next.1

## 0.1.20-next.1

### Patch Changes

- Updated dependencies
  - @backstage/core-components@0.13.5-next.1
  - @backstage/config@1.1.0-next.0
  - @backstage/plugin-search-react@1.7.0-next.1
  - @backstage/plugin-home-react@0.1.3-next.1
  - @backstage/core-plugin-api@1.6.0-next.1
  - @backstage/theme@0.4.1
  - @backstage/plugin-search-common@1.2.6-next.0

## 0.1.20-next.0

### Patch Changes

- Updated dependencies
  - @backstage/plugin-home-react@0.1.3-next.0
  - @backstage/core-plugin-api@1.6.0-next.0
  - @backstage/core-components@0.13.5-next.0
  - @backstage/config@1.0.8
  - @backstage/theme@0.4.1
  - @backstage/plugin-search-common@1.2.5
  - @backstage/plugin-search-react@1.6.5-next.0

>>>>>>> f4e1ea3c
## 0.1.19

### Patch Changes

- 12a8c94eda8d: Add package repository and homepage metadata
- Updated dependencies
  - @backstage/plugin-home-react@0.1.2
  - @backstage/core-components@0.13.4
  - @backstage/core-plugin-api@1.5.3
  - @backstage/plugin-search-react@1.6.4
  - @backstage/config@1.0.8
  - @backstage/theme@0.4.1
  - @backstage/plugin-search-common@1.2.5

## 0.1.19-next.1

### Patch Changes

- 12a8c94eda8d: Add package repository and homepage metadata
- Updated dependencies
  - @backstage/config@1.0.8
  - @backstage/core-components@0.13.4-next.0
  - @backstage/core-plugin-api@1.5.3
  - @backstage/theme@0.4.1
  - @backstage/plugin-home-react@0.1.2-next.0
  - @backstage/plugin-search-common@1.2.5
  - @backstage/plugin-search-react@1.6.4-next.0

## 0.1.19-next.0

### Patch Changes

- Updated dependencies
  - @backstage/plugin-home-react@0.1.2-next.0
  - @backstage/core-components@0.13.4-next.0
  - @backstage/core-plugin-api@1.5.3
  - @backstage/plugin-search-react@1.6.4-next.0
  - @backstage/config@1.0.8
  - @backstage/theme@0.4.1
  - @backstage/plugin-search-common@1.2.5

## 0.1.18

### Patch Changes

- Updated dependencies
  - @backstage/theme@0.4.1
  - @backstage/core-components@0.13.3
  - @backstage/plugin-home-react@0.1.1
  - @backstage/core-plugin-api@1.5.3
  - @backstage/config@1.0.8
  - @backstage/plugin-search-common@1.2.5
  - @backstage/plugin-search-react@1.6.3

## 0.1.18-next.2

### Patch Changes

- Updated dependencies
  - @backstage/plugin-home-react@0.1.1-next.2
  - @backstage/theme@0.4.1-next.1
  - @backstage/core-plugin-api@1.5.3-next.1
  - @backstage/core-components@0.13.3-next.2
  - @backstage/config@1.0.8
  - @backstage/plugin-search-common@1.2.5-next.0
  - @backstage/plugin-search-react@1.6.3-next.2

## 0.1.18-next.1

### Patch Changes

- Updated dependencies
  - @backstage/theme@0.4.1-next.0
  - @backstage/core-components@0.13.3-next.1
  - @backstage/core-plugin-api@1.5.3-next.0
  - @backstage/plugin-search-react@1.6.3-next.1
  - @backstage/plugin-home-react@0.1.1-next.1
  - @backstage/config@1.0.8

## 0.1.18-next.0

### Patch Changes

- Updated dependencies
  - @backstage/core-components@0.13.3-next.0
  - @backstage/config@1.0.8
  - @backstage/core-plugin-api@1.5.2
  - @backstage/theme@0.4.0
  - @backstage/plugin-home-react@0.1.1-next.0
  - @backstage/plugin-search-common@1.2.5-next.0
  - @backstage/plugin-search-react@1.6.3-next.0

## 0.1.17

### Patch Changes

- 41e8037a8a6d: Extract new plugin-home-react package and deprecate createCardExtension in plugin-home
- Updated dependencies
  - @backstage/core-plugin-api@1.5.2
  - @backstage/plugin-search-react@1.6.2
  - @backstage/core-components@0.13.2
  - @backstage/theme@0.4.0
  - @backstage/plugin-home-react@0.1.0
  - @backstage/config@1.0.8
  - @backstage/plugin-search-common@1.2.4

## 0.1.17-next.3

### Patch Changes

- Updated dependencies
  - @backstage/plugin-search-react@1.6.2-next.3
  - @backstage/core-components@0.13.2-next.3
  - @backstage/config@1.0.7
  - @backstage/core-plugin-api@1.5.2-next.0
  - @backstage/theme@0.4.0-next.1
  - @backstage/plugin-home-react@0.1.0-next.3
  - @backstage/plugin-search-common@1.2.4-next.0

## 0.1.16-next.2

### Patch Changes

- Updated dependencies
  - @backstage/theme@0.4.0-next.1
  - @backstage/core-components@0.13.2-next.2
  - @backstage/plugin-home-react@0.1.0-next.2
  - @backstage/plugin-search-react@1.6.1-next.2
  - @backstage/config@1.0.7
  - @backstage/core-plugin-api@1.5.2-next.0

## 0.1.16-next.1

### Patch Changes

- Updated dependencies
  - @backstage/plugin-search-react@1.6.1-next.1
  - @backstage/core-components@0.13.2-next.1
  - @backstage/core-plugin-api@1.5.2-next.0
  - @backstage/plugin-home-react@0.1.0-next.1
  - @backstage/config@1.0.7
  - @backstage/theme@0.4.0-next.0
  - @backstage/plugin-search-common@1.2.4-next.0

## 0.1.16-next.0

### Patch Changes

- 41e8037a8a6d: Extract new plugin-home-react package and deprecate createCardExtension in plugin-home
- Updated dependencies
  - @backstage/plugin-home-react@0.1.0-next.0
  - @backstage/theme@0.4.0-next.0
  - @backstage/config@1.0.7
  - @backstage/core-components@0.13.2-next.0
  - @backstage/core-plugin-api@1.5.1
  - @backstage/plugin-search-react@1.6.1-next.0
  - @backstage/plugin-search-common@1.2.3

## 0.1.15

### Patch Changes

- c1ff65f315a: StackOverflowSearchResultListItem can now accept an empty result prop so that it can be rendered in the suggested SearchResultListItem pattern.
- Updated dependencies
  - @backstage/plugin-home@0.5.2
  - @backstage/theme@0.3.0
  - @backstage/plugin-search-react@1.6.0
  - @backstage/core-components@0.13.1
  - @backstage/config@1.0.7
  - @backstage/core-plugin-api@1.5.1
  - @backstage/plugin-search-common@1.2.3

## 0.1.15-next.2

### Patch Changes

- Updated dependencies
  - @backstage/plugin-home@0.5.2-next.2
  - @backstage/theme@0.3.0-next.0
  - @backstage/core-components@0.13.1-next.1
  - @backstage/plugin-search-react@1.6.0-next.2
  - @backstage/config@1.0.7
  - @backstage/core-plugin-api@1.5.1

## 0.1.15-next.1

### Patch Changes

- Updated dependencies
  - @backstage/plugin-home@0.5.2-next.1
  - @backstage/core-components@0.13.1-next.0
  - @backstage/core-plugin-api@1.5.1
  - @backstage/plugin-search-react@1.6.0-next.1
  - @backstage/config@1.0.7

## 0.1.14-next.0

### Patch Changes

- c1ff65f315a: StackOverflowSearchResultListItem can now accept an empty result prop so that it can be rendered in the suggested SearchResultListItem pattern.
- Updated dependencies
  - @backstage/plugin-search-react@1.6.0-next.0
  - @backstage/plugin-home@0.5.1-next.0
  - @backstage/core-components@0.13.0
  - @backstage/core-plugin-api@1.5.1
  - @backstage/config@1.0.7
  - @backstage/theme@0.2.19
  - @backstage/plugin-search-common@1.2.3

## 0.1.13

### Patch Changes

- e0c6e8b9c3c: Update peer dependencies
- Updated dependencies
  - @backstage/core-components@0.13.0
  - @backstage/plugin-search-react@1.5.2
  - @backstage/plugin-home@0.5.0
  - @backstage/theme@0.2.19
  - @backstage/core-plugin-api@1.5.1
  - @backstage/config@1.0.7
  - @backstage/plugin-search-common@1.2.3

## 0.1.13-next.3

### Patch Changes

- Updated dependencies
  - @backstage/core-components@0.13.0-next.3
  - @backstage/config@1.0.7
  - @backstage/core-plugin-api@1.5.1-next.1
  - @backstage/theme@0.2.19-next.0
  - @backstage/plugin-home@0.4.33-next.3
  - @backstage/plugin-search-common@1.2.3-next.0
  - @backstage/plugin-search-react@1.5.2-next.3

## 0.1.13-next.2

### Patch Changes

- Updated dependencies
  - @backstage/core-components@0.12.6-next.2
  - @backstage/core-plugin-api@1.5.1-next.1
  - @backstage/config@1.0.7
  - @backstage/theme@0.2.19-next.0
  - @backstage/plugin-home@0.4.33-next.2
  - @backstage/plugin-search-common@1.2.3-next.0
  - @backstage/plugin-search-react@1.5.2-next.2

## 0.1.13-next.1

### Patch Changes

- e0c6e8b9c3c: Update peer dependencies
- Updated dependencies
  - @backstage/core-components@0.12.6-next.1
  - @backstage/core-plugin-api@1.5.1-next.0
  - @backstage/plugin-search-react@1.5.2-next.1
  - @backstage/theme@0.2.19-next.0
  - @backstage/plugin-home@0.4.33-next.1
  - @backstage/config@1.0.7
  - @backstage/plugin-search-common@1.2.3-next.0

## 0.1.13-next.0

### Patch Changes

- Updated dependencies
  - @backstage/core-components@0.12.6-next.0
  - @backstage/plugin-search-react@1.5.2-next.0
  - @backstage/plugin-home@0.4.33-next.0
  - @backstage/core-plugin-api@1.5.0
  - @backstage/config@1.0.7
  - @backstage/theme@0.2.18
  - @backstage/plugin-search-common@1.2.2

## 0.1.12

### Patch Changes

- 52b0022dab7: Updated dependency `msw` to `^1.0.0`.
- 3ef5fb09ca5: Export api ref and StackOverflowApi type
- Updated dependencies
  - @backstage/core-components@0.12.5
  - @backstage/plugin-search-react@1.5.1
  - @backstage/core-plugin-api@1.5.0
  - @backstage/plugin-home@0.4.32
  - @backstage/config@1.0.7
  - @backstage/theme@0.2.18
  - @backstage/plugin-search-common@1.2.2

## 0.1.12-next.2

### Patch Changes

- Updated dependencies
  - @backstage/core-components@0.12.5-next.2
  - @backstage/plugin-search-react@1.5.1-next.2
  - @backstage/core-plugin-api@1.5.0-next.2
  - @backstage/plugin-home@0.4.32-next.2
  - @backstage/config@1.0.7-next.0

## 0.1.12-next.1

### Patch Changes

- 52b0022dab7: Updated dependency `msw` to `^1.0.0`.
- Updated dependencies
  - @backstage/core-components@0.12.5-next.1
  - @backstage/core-plugin-api@1.4.1-next.1
  - @backstage/plugin-home@0.4.32-next.1
  - @backstage/config@1.0.7-next.0
  - @backstage/theme@0.2.18-next.0
  - @backstage/plugin-search-common@1.2.2-next.0
  - @backstage/plugin-search-react@1.5.1-next.1

## 0.1.12-next.0

### Patch Changes

- Updated dependencies
  - @backstage/core-plugin-api@1.4.1-next.0
  - @backstage/config@1.0.6
  - @backstage/core-components@0.12.5-next.0
  - @backstage/theme@0.2.17
  - @backstage/plugin-home@0.4.32-next.0
  - @backstage/plugin-search-common@1.2.1
  - @backstage/plugin-search-react@1.5.1-next.0

## 0.1.11

### Patch Changes

- Updated dependencies
  - @backstage/core-components@0.12.4
  - @backstage/plugin-home@0.4.31
  - @backstage/theme@0.2.17
  - @backstage/core-plugin-api@1.4.0
  - @backstage/plugin-search-react@1.5.0
  - @backstage/config@1.0.6
  - @backstage/plugin-search-common@1.2.1

## 0.1.11-next.2

### Patch Changes

- Updated dependencies
  - @backstage/plugin-search-react@1.5.0-next.1
  - @backstage/core-components@0.12.4-next.1
  - @backstage/config@1.0.6
  - @backstage/core-plugin-api@1.3.0
  - @backstage/theme@0.2.16
  - @backstage/plugin-home@0.4.31-next.2
  - @backstage/plugin-search-common@1.2.1

## 0.1.11-next.1

### Patch Changes

- Updated dependencies
  - @backstage/plugin-home@0.4.31-next.1
  - @backstage/core-components@0.12.4-next.0
  - @backstage/plugin-search-react@1.5.0-next.0
  - @backstage/config@1.0.6
  - @backstage/core-plugin-api@1.3.0
  - @backstage/theme@0.2.16
  - @backstage/plugin-search-common@1.2.1

## 0.1.11-next.0

### Patch Changes

- Updated dependencies
  - @backstage/plugin-home@0.4.31-next.0

## 0.1.10

### Patch Changes

- 27a5e90e97: Small updates to some paragraph components to ensure theme typography properties are inherited correctly.
- Updated dependencies
  - @backstage/core-components@0.12.3
  - @backstage/plugin-home@0.4.30
  - @backstage/plugin-search-react@1.4.0
  - @backstage/core-plugin-api@1.3.0
  - @backstage/config@1.0.6
  - @backstage/theme@0.2.16
  - @backstage/plugin-search-common@1.2.1

## 0.1.10-next.2

### Patch Changes

- Updated dependencies
  - @backstage/plugin-search-react@1.4.0-next.2
  - @backstage/core-plugin-api@1.3.0-next.1
  - @backstage/config@1.0.6-next.0
  - @backstage/core-components@0.12.3-next.2
  - @backstage/theme@0.2.16
  - @backstage/plugin-home@0.4.30-next.2
  - @backstage/plugin-search-common@1.2.1-next.0

## 0.1.10-next.1

### Patch Changes

- Updated dependencies
  - @backstage/config@1.0.6-next.0
  - @backstage/core-components@0.12.3-next.1
  - @backstage/core-plugin-api@1.2.1-next.0
  - @backstage/theme@0.2.16
  - @backstage/plugin-home@0.4.30-next.1
  - @backstage/plugin-search-common@1.2.1-next.0
  - @backstage/plugin-search-react@1.3.2-next.1

## 0.1.10-next.0

### Patch Changes

- Updated dependencies
  - @backstage/core-components@0.12.3-next.0
  - @backstage/config@1.0.5
  - @backstage/core-plugin-api@1.2.0
  - @backstage/theme@0.2.16
  - @backstage/plugin-home@0.4.30-next.0
  - @backstage/plugin-search-common@1.2.0
  - @backstage/plugin-search-react@1.3.2-next.0

## 0.1.9

### Patch Changes

- Updated dependencies
  - @backstage/core-components@0.12.2
  - @backstage/plugin-home@0.4.29
  - @backstage/plugin-search-react@1.3.1

## 0.1.8

### Patch Changes

- a19cffbeed: Update search links to only have header as linkable text
- 3280711113: Updated dependency `msw` to `^0.49.0`.
- c981e83612: The `<StackOverflowSearchResultListItem />` component is now able to highlight the result title and/or text when provided. To take advantage of this, pass in the `highlight` prop, similar to how it is done on other result list item components.
- Updated dependencies
  - @backstage/core-plugin-api@1.2.0
  - @backstage/plugin-search-react@1.3.0
  - @backstage/core-components@0.12.1
  - @backstage/plugin-home@0.4.28
  - @backstage/plugin-search-common@1.2.0
  - @backstage/config@1.0.5
  - @backstage/theme@0.2.16

## 0.1.8-next.4

### Patch Changes

- c981e83612: The `<StackOverflowSearchResultListItem />` component is now able to highlight the result title and/or text when provided. To take advantage of this, pass in the `highlight` prop, similar to how it is done on other result list item components.
- Updated dependencies
  - @backstage/core-components@0.12.1-next.4
  - @backstage/plugin-home@0.4.28-next.4
  - @backstage/plugin-search-react@1.3.0-next.4
  - @backstage/config@1.0.5-next.1
  - @backstage/core-plugin-api@1.2.0-next.2
  - @backstage/theme@0.2.16
  - @backstage/plugin-search-common@1.2.0-next.3

## 0.1.8-next.3

### Patch Changes

- Updated dependencies
  - @backstage/core-components@0.12.1-next.3
  - @backstage/config@1.0.5-next.1
  - @backstage/core-plugin-api@1.2.0-next.2
  - @backstage/theme@0.2.16
  - @backstage/plugin-home@0.4.28-next.3
  - @backstage/plugin-search-common@1.2.0-next.2

## 0.1.8-next.2

### Patch Changes

- Updated dependencies
  - @backstage/core-plugin-api@1.2.0-next.2
  - @backstage/core-components@0.12.1-next.2
  - @backstage/plugin-search-common@1.2.0-next.2
  - @backstage/plugin-home@0.4.28-next.2
  - @backstage/config@1.0.5-next.1
  - @backstage/theme@0.2.16

## 0.1.8-next.1

### Patch Changes

- a19cffbeed: Update search links to only have header as linkable text
- Updated dependencies
  - @backstage/core-components@0.12.1-next.1
  - @backstage/core-plugin-api@1.1.1-next.1
  - @backstage/plugin-home@0.4.28-next.1
  - @backstage/config@1.0.5-next.1
  - @backstage/theme@0.2.16
  - @backstage/plugin-search-common@1.1.2-next.1

## 0.1.8-next.0

### Patch Changes

- 3280711113: Updated dependency `msw` to `^0.49.0`.
- Updated dependencies
  - @backstage/core-components@0.12.1-next.0
  - @backstage/core-plugin-api@1.1.1-next.0
  - @backstage/plugin-home@0.4.28-next.0
  - @backstage/config@1.0.5-next.0
  - @backstage/theme@0.2.16
  - @backstage/plugin-search-common@1.1.2-next.0

## 0.1.7

### Patch Changes

- e32d5643e3: `StackOverflowSearchResultListItem` now accept optional rank property to be able to capture rank analytics data.
- Updated dependencies
  - @backstage/core-components@0.12.0
  - @backstage/core-plugin-api@1.1.0
  - @backstage/plugin-home@0.4.27
  - @backstage/config@1.0.4
  - @backstage/theme@0.2.16
  - @backstage/plugin-search-common@1.1.1

## 0.1.7-next.1

### Patch Changes

- Updated dependencies
  - @backstage/core-components@0.12.0-next.1
  - @backstage/config@1.0.4-next.0
  - @backstage/core-plugin-api@1.1.0-next.0
  - @backstage/theme@0.2.16
  - @backstage/plugin-home@0.4.27-next.1
  - @backstage/plugin-search-common@1.1.1-next.0

## 0.1.7-next.0

### Patch Changes

- Updated dependencies
  - @backstage/core-components@0.12.0-next.0
  - @backstage/core-plugin-api@1.1.0-next.0
  - @backstage/plugin-home@0.4.27-next.0
  - @backstage/config@1.0.4-next.0
  - @backstage/theme@0.2.16
  - @backstage/plugin-search-common@1.1.1-next.0

## 0.1.6

### Patch Changes

- Updated dependencies
  - @backstage/core-components@0.11.2
  - @backstage/plugin-search-common@1.1.0
  - @backstage/plugin-home@0.4.26
  - @backstage/core-plugin-api@1.0.7
  - @backstage/config@1.0.3
  - @backstage/theme@0.2.16

## 0.1.6-next.2

### Patch Changes

- Updated dependencies
  - @backstage/plugin-search-common@1.1.0-next.2
  - @backstage/config@1.0.3-next.2
  - @backstage/core-components@0.11.2-next.2
  - @backstage/core-plugin-api@1.0.7-next.2
  - @backstage/theme@0.2.16
  - @backstage/plugin-home@0.4.26-next.2

## 0.1.6-next.1

### Patch Changes

- Updated dependencies
  - @backstage/plugin-search-common@1.1.0-next.1
  - @backstage/plugin-home@0.4.26-next.1
  - @backstage/core-components@0.11.2-next.1
  - @backstage/core-plugin-api@1.0.7-next.1
  - @backstage/config@1.0.3-next.1
  - @backstage/theme@0.2.16

## 0.1.6-next.0

### Patch Changes

- Updated dependencies
  - @backstage/core-components@0.11.2-next.0
  - @backstage/plugin-home@0.4.26-next.0
  - @backstage/config@1.0.3-next.0
  - @backstage/core-plugin-api@1.0.7-next.0
  - @backstage/theme@0.2.16
  - @backstage/plugin-search-common@1.0.2-next.0

## 0.1.5

### Patch Changes

- 7d47def9c4: Removed dependency on `@types/jest`.
- 667d917488: Updated dependency `msw` to `^0.47.0`.
- 87ec2ba4d6: Updated dependency `msw` to `^0.46.0`.
- bf5e9030eb: Updated dependency `msw` to `^0.45.0`.
- b8190af939: Create a front end API.
- a720c44070: Support showing HTML entity references from the API response before rendering the question title to the list component.
- Updated dependencies
  - @backstage/core-components@0.11.1
  - @backstage/core-plugin-api@1.0.6
  - @backstage/plugin-home@0.4.25
  - @backstage/config@1.0.2
  - @backstage/plugin-search-common@1.0.1

## 0.1.5-next.3

### Patch Changes

- 7d47def9c4: Removed dependency on `@types/jest`.
- Updated dependencies
  - @backstage/config@1.0.2-next.0
  - @backstage/core-components@0.11.1-next.3
  - @backstage/core-plugin-api@1.0.6-next.3
  - @backstage/plugin-home@0.4.25-next.3

## 0.1.5-next.2

### Patch Changes

- 667d917488: Updated dependency `msw` to `^0.47.0`.
- 87ec2ba4d6: Updated dependency `msw` to `^0.46.0`.
- b8190af939: Create a front end API.
- Updated dependencies
  - @backstage/core-components@0.11.1-next.2
  - @backstage/core-plugin-api@1.0.6-next.2
  - @backstage/plugin-home@0.4.25-next.2

## 0.1.5-next.1

### Patch Changes

- a720c44070: Support showing HTML entity references from the API response before rendering the question title to the list component.
- Updated dependencies
  - @backstage/core-components@0.11.1-next.1
  - @backstage/core-plugin-api@1.0.6-next.1
  - @backstage/plugin-home@0.4.25-next.1

## 0.1.5-next.0

### Patch Changes

- bf5e9030eb: Updated dependency `msw` to `^0.45.0`.
- Updated dependencies
  - @backstage/core-plugin-api@1.0.6-next.0
  - @backstage/core-components@0.11.1-next.0
  - @backstage/plugin-home@0.4.25-next.0
  - @backstage/plugin-search-common@1.0.1-next.0

## 0.1.4

### Patch Changes

- Updated dependencies
  - @backstage/plugin-home@0.4.24
  - @backstage/core-components@0.11.0
  - @backstage/core-plugin-api@1.0.5

## 0.1.4-next.1

### Patch Changes

- Updated dependencies
  - @backstage/core-components@0.11.0-next.2
  - @backstage/plugin-home@0.4.24-next.2

## 0.1.4-next.0

### Patch Changes

- Updated dependencies
  - @backstage/core-plugin-api@1.0.5-next.0
  - @backstage/core-components@0.10.1-next.0
  - @backstage/plugin-home@0.4.24-next.0

## 0.1.3

### Patch Changes

- 12ae3eed2f: - Publicly exports `StackOverflowIcon`.
  - `HomePageStackOverflowQuestions` accepts optional icon property.
- a70869e775: Updated dependency `msw` to `^0.43.0`.
- 8006d0f9bf: Updated dependency `msw` to `^0.44.0`.
- 52b4f796e3: app-config is now picked up properly.
- Updated dependencies
  - @backstage/core-components@0.10.0
  - @backstage/plugin-search-common@1.0.0
  - @backstage/core-plugin-api@1.0.4
  - @backstage/plugin-home@0.4.23
  - @backstage/theme@0.2.16

## 0.1.3-next.3

### Patch Changes

- a70869e775: Updated dependency `msw` to `^0.43.0`.
- Updated dependencies
  - @backstage/core-plugin-api@1.0.4-next.0
  - @backstage/core-components@0.10.0-next.3
  - @backstage/plugin-home@0.4.23-next.3

## 0.1.3-next.2

### Patch Changes

- Updated dependencies
  - @backstage/core-components@0.10.0-next.2
  - @backstage/theme@0.2.16-next.1
  - @backstage/plugin-home@0.4.23-next.2

## 0.1.3-next.1

### Patch Changes

- 52b4f796e3: app-config is now picked up properly.
- Updated dependencies
  - @backstage/core-components@0.9.6-next.1
  - @backstage/plugin-home@0.4.23-next.1
  - @backstage/theme@0.2.16-next.0
  - @backstage/plugin-search-common@0.3.6-next.0

## 0.1.3-next.0

### Patch Changes

- 12ae3eed2f: - Publicly exports `StackOverflowIcon`.
  - `HomePageStackOverflowQuestions` accepts optional icon property.
- Updated dependencies
  - @backstage/core-components@0.9.6-next.0
  - @backstage/plugin-home@0.4.23-next.0

## 0.1.2

### Patch Changes

- 8f7b1835df: Updated dependency `msw` to `^0.41.0`.
- Updated dependencies
  - @backstage/plugin-search-common@0.3.5
  - @backstage/core-components@0.9.5
  - @backstage/core-plugin-api@1.0.3
  - @backstage/plugin-home@0.4.22

## 0.1.2-next.1

### Patch Changes

- 8f7b1835df: Updated dependency `msw` to `^0.41.0`.
- Updated dependencies
  - @backstage/core-components@0.9.5-next.1
  - @backstage/core-plugin-api@1.0.3-next.0
  - @backstage/plugin-home@0.4.22-next.1
  - @backstage/plugin-search-common@0.3.5-next.0

## 0.1.2-next.0

### Patch Changes

- Updated dependencies
  - @backstage/core-components@0.9.5-next.0
  - @backstage/plugin-home@0.4.22-next.0

## 0.1.1

### Patch Changes

- Updated dependencies
  - @backstage/core-components@0.9.4
  - @backstage/core-plugin-api@1.0.2
  - @backstage/plugin-home@0.4.21
  - @backstage/config@1.0.1
  - @backstage/plugin-search-common@0.3.4

## 0.1.1-next.2

### Patch Changes

- Updated dependencies
  - @backstage/core-components@0.9.4-next.1
  - @backstage/config@1.0.1-next.0
  - @backstage/plugin-search-common@0.3.4-next.0
  - @backstage/core-plugin-api@1.0.2-next.1
  - @backstage/plugin-home@0.4.21-next.2

## 0.1.1-next.1

### Patch Changes

- Updated dependencies
  - @backstage/core-components@0.9.4-next.0
  - @backstage/core-plugin-api@1.0.2-next.0
  - @backstage/plugin-home@0.4.21-next.1

## 0.1.1-next.0

### Patch Changes

- Updated dependencies
  - @backstage/plugin-home@0.4.21-next.0

## 0.1.0

### Minor Changes

- ac323de4ad: Add stack overflow plugin

### Patch Changes

- 24254fd433: build(deps): bump `@testing-library/user-event` from 13.5.0 to 14.0.0
- 230ad0826f: Bump to using `@types/node` v16
- Updated dependencies
  - @backstage/plugin-home@0.4.20
  - @backstage/core-components@0.9.3
  - @backstage/core-plugin-api@1.0.1
  - @backstage/plugin-search-common@0.3.3

## 0.1.0-next.1

### Patch Changes

- 24254fd433: build(deps): bump `@testing-library/user-event` from 13.5.0 to 14.0.0
- 230ad0826f: Bump to using `@types/node` v16
- Updated dependencies
  - @backstage/plugin-home@0.4.20-next.3
  - @backstage/core-components@0.9.3-next.2
  - @backstage/core-plugin-api@1.0.1-next.0

## 0.1.0-next.0

### Minor Changes

- ac323de4ad: Add stack overflow plugin

### Patch Changes

- Updated dependencies
  - @backstage/plugin-home@0.4.20-next.1
  - @backstage/plugin-search-common@0.3.3-next.1<|MERGE_RESOLUTION|>--- conflicted
+++ resolved
@@ -1,7 +1,5 @@
 # @backstage/plugin-stack-overflow
 
-<<<<<<< HEAD
-=======
 ## 0.1.20-next.2
 
 ### Patch Changes
@@ -42,7 +40,6 @@
   - @backstage/plugin-search-common@1.2.5
   - @backstage/plugin-search-react@1.6.5-next.0
 
->>>>>>> f4e1ea3c
 ## 0.1.19
 
 ### Patch Changes
