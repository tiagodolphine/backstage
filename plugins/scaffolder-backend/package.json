{
  "name": "@backstage/plugin-scaffolder-backend",
  "description": "The Backstage backend plugin that helps you create new things",
<<<<<<< HEAD
  "version": "1.16.0",
=======
  "version": "1.16.6-next.2",
>>>>>>> f4e1ea3c
  "main": "src/index.ts",
  "types": "src/index.ts",
  "license": "Apache-2.0",
  "publishConfig": {
    "access": "public"
  },
  "exports": {
    ".": "./src/index.ts",
    "./alpha": "./src/alpha.ts",
    "./package.json": "./package.json"
  },
  "typesVersions": {
    "*": {
      "alpha": [
        "src/alpha.ts"
      ],
      "package.json": [
        "package.json"
      ]
    }
  },
  "backstage": {
    "role": "backend-plugin"
  },
  "homepage": "https://backstage.io",
  "repository": {
    "type": "git",
    "url": "https://github.com/backstage/backstage",
    "directory": "plugins/scaffolder-backend"
  },
  "keywords": [
    "backstage"
  ],
  "scripts": {
    "start": "backstage-cli package start",
    "build": "backstage-cli package build",
    "lint": "backstage-cli package lint",
    "test": "backstage-cli package test",
    "prepack": "backstage-cli package prepack",
    "postpack": "backstage-cli package postpack",
    "clean": "backstage-cli package clean",
    "build:assets": "node scripts/build-nunjucks.js"
  },
  "dependencies": {
    "@backstage/backend-common": "workspace:^",
    "@backstage/backend-plugin-api": "workspace:^",
    "@backstage/backend-tasks": "workspace:^",
    "@backstage/catalog-client": "workspace:^",
    "@backstage/catalog-model": "workspace:^",
    "@backstage/config": "workspace:^",
    "@backstage/errors": "workspace:^",
    "@backstage/integration": "workspace:^",
    "@backstage/plugin-auth-node": "workspace:^",
    "@backstage/plugin-catalog-backend": "workspace:^",
    "@backstage/plugin-catalog-common": "workspace:^",
    "@backstage/plugin-catalog-node": "workspace:^",
    "@backstage/plugin-permission-common": "workspace:^",
    "@backstage/plugin-permission-node": "workspace:^",
    "@backstage/plugin-scaffolder-common": "workspace:^",
    "@backstage/plugin-scaffolder-node": "workspace:^",
    "@backstage/types": "workspace:^",
    "@gitbeaker/core": "^35.6.0",
    "@gitbeaker/node": "^35.1.0",
    "@octokit/webhooks": "^10.0.0",
    "@types/express": "^4.17.6",
    "@types/luxon": "^3.0.0",
    "azure-devops-node-api": "^11.0.1",
    "command-exists": "^1.2.9",
    "compression": "^1.7.4",
    "cors": "^2.8.5",
    "express": "^4.17.1",
    "express-promise-router": "^4.1.0",
    "fs-extra": "10.1.0",
    "git-url-parse": "^13.0.0",
    "globby": "^11.0.0",
    "isbinaryfile": "^5.0.0",
    "isolated-vm": "^4.5.0",
    "isomorphic-git": "^1.23.0",
    "jsonschema": "^1.2.6",
    "knex": "^2.0.0",
    "libsodium-wrappers": "^0.7.11",
    "lodash": "^4.17.21",
    "luxon": "^3.0.0",
    "morgan": "^1.10.0",
    "node-fetch": "^2.6.7",
    "nunjucks": "^3.2.3",
    "octokit": "^2.0.0",
    "octokit-plugin-create-pull-request": "^3.10.0",
    "p-limit": "^3.1.0",
    "p-queue": "^6.6.2",
    "prom-client": "^14.0.1",
    "uuid": "^8.2.0",
    "winston": "^3.2.1",
    "yaml": "^2.0.0",
    "zen-observable": "^0.10.0",
    "zod": "^3.21.4"
  },
  "devDependencies": {
    "@backstage/backend-test-utils": "workspace:^",
    "@backstage/cli": "workspace:^",
    "@types/command-exists": "^1.2.0",
    "@types/fs-extra": "^9.0.1",
    "@types/git-url-parse": "^9.0.0",
    "@types/libsodium-wrappers": "^0.7.10",
    "@types/mock-fs": "^4.13.0",
    "@types/nunjucks": "^3.1.4",
    "@types/supertest": "^2.0.8",
    "@types/zen-observable": "^0.8.0",
    "esbuild": "^0.19.0",
    "jest-when": "^3.1.0",
    "mock-fs": "^5.1.0",
    "msw": "^1.0.0",
    "supertest": "^6.1.3",
    "wait-for-expect": "^3.0.2",
    "yaml": "^2.0.0"
  },
  "files": [
    "dist",
    "migrations",
    "config.d.ts",
    "assets"
  ],
  "configSchema": "config.d.ts"
}<|MERGE_RESOLUTION|>--- conflicted
+++ resolved
@@ -1,11 +1,7 @@
 {
   "name": "@backstage/plugin-scaffolder-backend",
   "description": "The Backstage backend plugin that helps you create new things",
-<<<<<<< HEAD
-  "version": "1.16.0",
-=======
   "version": "1.16.6-next.2",
->>>>>>> f4e1ea3c
   "main": "src/index.ts",
   "types": "src/index.ts",
   "license": "Apache-2.0",
