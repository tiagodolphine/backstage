{
  "name": "@backstage/plugin-scaffolder-backend",
  "description": "The Backstage backend plugin that helps you create new things",
<<<<<<< HEAD
  "version": "1.16.0",
=======
  "version": "1.17.0-next.3",
>>>>>>> 1e3c6889
  "main": "src/index.ts",
  "types": "src/index.ts",
  "license": "Apache-2.0",
  "publishConfig": {
    "access": "public"
  },
  "exports": {
    ".": "./src/index.ts",
    "./alpha": "./src/alpha.ts",
    "./package.json": "./package.json"
  },
  "typesVersions": {
    "*": {
      "alpha": [
        "src/alpha.ts"
      ],
      "package.json": [
        "package.json"
      ]
    }
  },
  "backstage": {
    "role": "backend-plugin"
  },
  "homepage": "https://backstage.io",
  "repository": {
    "type": "git",
    "url": "https://github.com/backstage/backstage",
    "directory": "plugins/scaffolder-backend"
  },
  "keywords": [
    "backstage"
  ],
  "scripts": {
    "start": "backstage-cli package start",
    "build": "backstage-cli package build",
    "lint": "backstage-cli package lint",
    "test": "backstage-cli package test",
    "prepack": "backstage-cli package prepack",
    "postpack": "backstage-cli package postpack",
    "clean": "backstage-cli package clean",
    "build:assets": "node scripts/build-nunjucks.js"
  },
  "dependencies": {
    "@backstage/backend-common": "workspace:^",
    "@backstage/backend-plugin-api": "workspace:^",
    "@backstage/backend-tasks": "workspace:^",
    "@backstage/catalog-client": "workspace:^",
    "@backstage/catalog-model": "workspace:^",
    "@backstage/config": "workspace:^",
    "@backstage/errors": "workspace:^",
    "@backstage/integration": "workspace:^",
    "@backstage/plugin-auth-node": "workspace:^",
    "@backstage/plugin-catalog-backend": "workspace:^",
    "@backstage/plugin-catalog-backend-module-scaffolder-entity-model": "workspace:^",
    "@backstage/plugin-catalog-common": "workspace:^",
    "@backstage/plugin-catalog-node": "workspace:^",
    "@backstage/plugin-permission-common": "workspace:^",
    "@backstage/plugin-permission-node": "workspace:^",
    "@backstage/plugin-scaffolder-common": "workspace:^",
    "@backstage/plugin-scaffolder-node": "workspace:^",
    "@backstage/types": "workspace:^",
    "@gitbeaker/core": "^35.6.0",
    "@gitbeaker/node": "^35.1.0",
    "@octokit/webhooks": "^10.0.0",
    "@types/express": "^4.17.6",
    "@types/luxon": "^3.0.0",
    "azure-devops-node-api": "^11.0.1",
    "command-exists": "^1.2.9",
    "compression": "^1.7.4",
    "cors": "^2.8.5",
    "express": "^4.17.1",
    "express-promise-router": "^4.1.0",
    "fs-extra": "10.1.0",
    "git-url-parse": "^13.0.0",
    "globby": "^11.0.0",
    "isbinaryfile": "^5.0.0",
    "isolated-vm": "^4.5.0",
    "isomorphic-git": "^1.23.0",
    "jsonschema": "^1.2.6",
    "knex": "^2.0.0",
    "libsodium-wrappers": "^0.7.11",
    "lodash": "^4.17.21",
    "luxon": "^3.0.0",
    "morgan": "^1.10.0",
    "node-fetch": "^2.6.7",
    "nunjucks": "^3.2.3",
    "octokit": "^2.0.0",
    "octokit-plugin-create-pull-request": "^3.10.0",
    "p-limit": "^3.1.0",
    "p-queue": "^6.6.2",
    "prom-client": "^14.0.1",
    "uuid": "^8.2.0",
    "winston": "^3.2.1",
    "yaml": "^2.0.0",
    "zen-observable": "^0.10.0",
    "zod": "^3.21.4"
  },
  "devDependencies": {
    "@backstage/backend-test-utils": "workspace:^",
    "@backstage/cli": "workspace:^",
    "@types/command-exists": "^1.2.0",
    "@types/fs-extra": "^9.0.1",
    "@types/git-url-parse": "^9.0.0",
    "@types/libsodium-wrappers": "^0.7.10",
    "@types/mock-fs": "^4.13.0",
    "@types/nunjucks": "^3.1.4",
    "@types/supertest": "^2.0.8",
    "@types/zen-observable": "^0.8.0",
    "esbuild": "^0.19.0",
    "jest-when": "^3.1.0",
    "mock-fs": "^5.1.0",
    "msw": "^1.0.0",
    "supertest": "^6.1.3",
    "wait-for-expect": "^3.0.2",
    "yaml": "^2.0.0"
  },
  "files": [
    "dist",
    "migrations",
    "config.d.ts",
    "assets"
  ],
  "configSchema": "config.d.ts"
}<|MERGE_RESOLUTION|>--- conflicted
+++ resolved
@@ -1,11 +1,7 @@
 {
   "name": "@backstage/plugin-scaffolder-backend",
   "description": "The Backstage backend plugin that helps you create new things",
-<<<<<<< HEAD
-  "version": "1.16.0",
-=======
   "version": "1.17.0-next.3",
->>>>>>> 1e3c6889
   "main": "src/index.ts",
   "types": "src/index.ts",
   "license": "Apache-2.0",
