/*
 * Copyright 2020 The Backstage Authors
 *
 * Licensed under the Apache License, Version 2.0 (the "License");
 * you may not use this file except in compliance with the License.
 * You may obtain a copy of the License at
 *
 *     http://www.apache.org/licenses/LICENSE-2.0
 *
 * Unless required by applicable law or agreed to in writing, software
 * distributed under the License is distributed on an "AS IS" BASIS,
 * WITHOUT WARRANTIES OR CONDITIONS OF ANY KIND, either express or implied.
 * See the License for the specific language governing permissions and
 * limitations under the License.
 */

export * from './service';
<<<<<<< HEAD
export { scaffolderPlugin } from './ScaffolderPlugin';
=======
export { scaffolderPlugin as default } from './ScaffolderPlugin';
>>>>>>> 1e3c6889
<|MERGE_RESOLUTION|>--- conflicted
+++ resolved
@@ -15,8 +15,4 @@
  */
 
 export * from './service';
-<<<<<<< HEAD
-export { scaffolderPlugin } from './ScaffolderPlugin';
-=======
-export { scaffolderPlugin as default } from './ScaffolderPlugin';
->>>>>>> 1e3c6889
+export { scaffolderPlugin as default } from './ScaffolderPlugin';