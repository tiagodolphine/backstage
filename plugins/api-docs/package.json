{
  "name": "@backstage/plugin-api-docs",
  "description": "A Backstage plugin that helps represent API entities in the frontend",
<<<<<<< HEAD
  "version": "0.9.7",
=======
  "version": "0.9.10-next.0",
>>>>>>> 413caa19
  "main": "src/index.ts",
  "types": "src/index.ts",
  "license": "Apache-2.0",
  "publishConfig": {
    "access": "public",
    "main": "dist/index.esm.js",
    "types": "dist/index.d.ts"
  },
  "backstage": {
    "role": "frontend-plugin"
  },
  "homepage": "https://backstage.io",
  "repository": {
    "type": "git",
    "url": "https://github.com/backstage/backstage",
    "directory": "plugins/api-docs"
  },
  "keywords": [
    "backstage"
  ],
  "scripts": {
    "build": "backstage-cli package build",
    "start": "backstage-cli package start",
    "lint": "backstage-cli package lint",
    "test": "backstage-cli package test",
    "prepack": "backstage-cli package prepack",
    "postpack": "backstage-cli package postpack",
    "clean": "backstage-cli package clean"
  },
  "dependencies": {
    "@asyncapi/react-component": "1.0.0-next.48",
    "@backstage/catalog-model": "workspace:^",
    "@backstage/core-components": "workspace:^",
    "@backstage/core-plugin-api": "workspace:^",
    "@backstage/plugin-catalog": "workspace:^",
    "@backstage/plugin-catalog-react": "workspace:^",
    "@backstage/theme": "workspace:^",
    "@material-ui/core": "^4.12.2",
    "@material-ui/icons": "^4.9.1",
    "@material-ui/lab": "4.0.0-alpha.61",
    "@types/react": "^16.13.1 || ^17.0.0",
    "graphiql": "^1.8.8",
    "graphql": "^16.0.0",
    "graphql-ws": "^5.4.1",
    "isomorphic-form-data": "^2.0.0",
    "react-use": "^17.2.4",
    "swagger-ui-react": "^5.0.0"
  },
  "peerDependencies": {
    "react": "^16.13.1 || ^17.0.0",
    "react-dom": "^16.13.1 || ^17.0.0",
    "react-router-dom": "6.0.0-beta.0 || ^6.3.0"
  },
  "devDependencies": {
    "@backstage/cli": "workspace:^",
    "@backstage/core-app-api": "workspace:^",
    "@backstage/dev-utils": "workspace:^",
    "@backstage/test-utils": "workspace:^",
    "@testing-library/dom": "^8.0.0",
    "@testing-library/jest-dom": "^5.10.1",
    "@testing-library/react": "^12.1.3",
    "@testing-library/user-event": "^14.0.0",
    "@types/node": "^16.11.26",
    "@types/swagger-ui-react": "^4.18.0",
    "cross-fetch": "^3.1.5",
    "msw": "^1.0.0"
  },
  "files": [
    "dist"
  ]
}<|MERGE_RESOLUTION|>--- conflicted
+++ resolved
@@ -1,11 +1,7 @@
 {
   "name": "@backstage/plugin-api-docs",
   "description": "A Backstage plugin that helps represent API entities in the frontend",
-<<<<<<< HEAD
-  "version": "0.9.7",
-=======
   "version": "0.9.10-next.0",
->>>>>>> 413caa19
   "main": "src/index.ts",
   "types": "src/index.ts",
   "license": "Apache-2.0",
