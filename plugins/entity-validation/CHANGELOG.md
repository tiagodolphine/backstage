# @backstage/plugin-entity-validation

<<<<<<< HEAD
=======
## 0.1.9-next.3

### Patch Changes

- 406b786a2a2c: Mark package as being free of side effects, allowing more optimized Webpack builds.
- Updated dependencies
  - @backstage/catalog-client@1.4.4-next.2
  - @backstage/catalog-model@1.4.2-next.2
  - @backstage/core-components@0.13.5-next.3
  - @backstage/core-plugin-api@1.6.0-next.3
  - @backstage/errors@1.2.2-next.0
  - @backstage/plugin-catalog-common@1.0.16-next.2
  - @backstage/plugin-catalog-react@1.8.4-next.3
  - @backstage/theme@0.4.2-next.0

## 0.1.9-next.2

### Patch Changes

- 8cec7664e146: Removed `@types/node` dependency
- Updated dependencies
  - @backstage/core-components@0.13.5-next.2
  - @backstage/core-plugin-api@1.6.0-next.2
  - @backstage/plugin-catalog-react@1.8.4-next.2
  - @backstage/catalog-model@1.4.2-next.1
  - @backstage/catalog-client@1.4.4-next.1
  - @backstage/errors@1.2.1
  - @backstage/theme@0.4.1
  - @backstage/plugin-catalog-common@1.0.16-next.1

## 0.1.9-next.1

### Patch Changes

- Updated dependencies
  - @backstage/plugin-catalog-react@1.8.4-next.1
  - @backstage/core-components@0.13.5-next.1
  - @backstage/catalog-model@1.4.2-next.0
  - @backstage/core-plugin-api@1.6.0-next.1
  - @backstage/catalog-client@1.4.4-next.0
  - @backstage/plugin-catalog-common@1.0.16-next.0
  - @backstage/errors@1.2.1
  - @backstage/theme@0.4.1

## 0.1.8-next.0

### Patch Changes

- 482bb5c0bbf8: Moved `@types/react` to be a regular dependency
- Updated dependencies
  - @backstage/core-plugin-api@1.6.0-next.0
  - @backstage/core-components@0.13.5-next.0
  - @backstage/catalog-client@1.4.3
  - @backstage/catalog-model@1.4.1
  - @backstage/errors@1.2.1
  - @backstage/theme@0.4.1
  - @backstage/plugin-catalog-common@1.0.15
  - @backstage/plugin-catalog-react@1.8.3-next.0

>>>>>>> 1e3c6889
## 0.1.6

### Patch Changes

- 12a8c94eda8d: Add package repository and homepage metadata
- Updated dependencies
  - @backstage/core-components@0.13.4
  - @backstage/plugin-catalog-react@1.8.1
  - @backstage/core-plugin-api@1.5.3
  - @backstage/catalog-client@1.4.3
  - @backstage/catalog-model@1.4.1
  - @backstage/errors@1.2.1
  - @backstage/theme@0.4.1
  - @backstage/plugin-catalog-common@1.0.15

## 0.1.6-next.2

### Patch Changes

- Updated dependencies
  - @backstage/plugin-catalog-react@1.8.1-next.1

## 0.1.6-next.1

### Patch Changes

- 12a8c94eda8d: Add package repository and homepage metadata
- Updated dependencies
  - @backstage/catalog-client@1.4.3
  - @backstage/catalog-model@1.4.1
  - @backstage/core-components@0.13.4-next.0
  - @backstage/core-plugin-api@1.5.3
  - @backstage/errors@1.2.1
  - @backstage/theme@0.4.1
  - @backstage/plugin-catalog-common@1.0.15
  - @backstage/plugin-catalog-react@1.8.1-next.0

## 0.1.6-next.0

### Patch Changes

- Updated dependencies
  - @backstage/core-components@0.13.4-next.0
  - @backstage/core-plugin-api@1.5.3
  - @backstage/plugin-catalog-react@1.8.1-next.0
  - @backstage/catalog-client@1.4.3
  - @backstage/catalog-model@1.4.1
  - @backstage/errors@1.2.1
  - @backstage/theme@0.4.1
  - @backstage/plugin-catalog-common@1.0.15

## 0.1.5

### Patch Changes

- Updated dependencies
  - @backstage/theme@0.4.1
  - @backstage/errors@1.2.1
  - @backstage/plugin-catalog-react@1.8.0
  - @backstage/core-components@0.13.3
  - @backstage/core-plugin-api@1.5.3
  - @backstage/catalog-client@1.4.3
  - @backstage/catalog-model@1.4.1
  - @backstage/plugin-catalog-common@1.0.15

## 0.1.5-next.2

### Patch Changes

- Updated dependencies
  - @backstage/plugin-catalog-react@1.8.0-next.2
  - @backstage/theme@0.4.1-next.1
  - @backstage/core-plugin-api@1.5.3-next.1
  - @backstage/core-components@0.13.3-next.2
  - @backstage/catalog-client@1.4.3-next.0
  - @backstage/catalog-model@1.4.1-next.0
  - @backstage/errors@1.2.1-next.0
  - @backstage/plugin-catalog-common@1.0.15-next.0

## 0.1.5-next.1

### Patch Changes

- Updated dependencies
  - @backstage/theme@0.4.1-next.0
  - @backstage/core-components@0.13.3-next.1
  - @backstage/core-plugin-api@1.5.3-next.0
  - @backstage/plugin-catalog-react@1.7.1-next.1

## 0.1.5-next.0

### Patch Changes

- Updated dependencies
  - @backstage/errors@1.2.1-next.0
  - @backstage/core-components@0.13.3-next.0
  - @backstage/catalog-client@1.4.3-next.0
  - @backstage/catalog-model@1.4.1-next.0
  - @backstage/core-plugin-api@1.5.2
  - @backstage/theme@0.4.0
  - @backstage/plugin-catalog-common@1.0.15-next.0
  - @backstage/plugin-catalog-react@1.7.1-next.0

## 0.1.4

### Patch Changes

- 3d11596a72b5: Update plugin installation docs to be more consistent across documentations
- Updated dependencies
  - @backstage/core-plugin-api@1.5.2
  - @backstage/catalog-client@1.4.2
  - @backstage/core-components@0.13.2
  - @backstage/theme@0.4.0
  - @backstage/plugin-catalog-react@1.7.0
  - @backstage/catalog-model@1.4.0
  - @backstage/errors@1.2.0
  - @backstage/plugin-catalog-common@1.0.14

## 0.1.4-next.3

### Patch Changes

- Updated dependencies
  - @backstage/core-components@0.13.2-next.3
  - @backstage/catalog-model@1.4.0-next.1
  - @backstage/catalog-client@1.4.2-next.2
  - @backstage/core-plugin-api@1.5.2-next.0
  - @backstage/errors@1.2.0-next.0
  - @backstage/theme@0.4.0-next.1
  - @backstage/plugin-catalog-common@1.0.14-next.1
  - @backstage/plugin-catalog-react@1.7.0-next.3

## 0.1.4-next.2

### Patch Changes

- Updated dependencies
  - @backstage/theme@0.4.0-next.1
  - @backstage/plugin-catalog-react@1.7.0-next.2
  - @backstage/core-components@0.13.2-next.2
  - @backstage/core-plugin-api@1.5.2-next.0

## 0.1.4-next.1

### Patch Changes

- Updated dependencies
  - @backstage/errors@1.2.0-next.0
  - @backstage/core-components@0.13.2-next.1
  - @backstage/plugin-catalog-react@1.7.0-next.1
  - @backstage/catalog-model@1.4.0-next.0
  - @backstage/core-plugin-api@1.5.2-next.0
  - @backstage/catalog-client@1.4.2-next.1
  - @backstage/plugin-catalog-common@1.0.14-next.0
  - @backstage/theme@0.4.0-next.0

## 0.1.4-next.0

### Patch Changes

- 3d11596a72b5: Update plugin installation docs to be more consistent across documentations
- Updated dependencies
  - @backstage/catalog-client@1.4.2-next.0
  - @backstage/plugin-catalog-react@1.7.0-next.0
  - @backstage/theme@0.4.0-next.0
  - @backstage/core-components@0.13.2-next.0
  - @backstage/core-plugin-api@1.5.1
  - @backstage/catalog-model@1.3.0
  - @backstage/errors@1.1.5
  - @backstage/plugin-catalog-common@1.0.13

## 0.1.3

### Patch Changes

- Updated dependencies
  - @backstage/theme@0.3.0
  - @backstage/plugin-catalog-react@1.6.0
  - @backstage/core-components@0.13.1
  - @backstage/catalog-client@1.4.1
  - @backstage/catalog-model@1.3.0
  - @backstage/core-plugin-api@1.5.1
  - @backstage/errors@1.1.5
  - @backstage/plugin-catalog-common@1.0.13

## 0.1.3-next.2

### Patch Changes

- Updated dependencies
  - @backstage/theme@0.3.0-next.0
  - @backstage/core-components@0.13.1-next.1
  - @backstage/plugin-catalog-react@1.6.0-next.2
  - @backstage/core-plugin-api@1.5.1

## 0.1.3-next.1

### Patch Changes

- Updated dependencies
  - @backstage/core-components@0.13.1-next.0
  - @backstage/core-plugin-api@1.5.1
  - @backstage/plugin-catalog-react@1.6.0-next.1

## 0.1.3-next.0

### Patch Changes

- Updated dependencies
  - @backstage/plugin-catalog-react@1.6.0-next.0
  - @backstage/core-components@0.13.0
  - @backstage/core-plugin-api@1.5.1
  - @backstage/catalog-client@1.4.1
  - @backstage/catalog-model@1.3.0
  - @backstage/errors@1.1.5
  - @backstage/theme@0.2.19
  - @backstage/plugin-catalog-common@1.0.13

## 0.1.2

### Patch Changes

- 29ba8267d69: Updated dependency `@material-ui/lab` to `4.0.0-alpha.61`.
- e0c6e8b9c3c: Update peer dependencies
- Updated dependencies
  - @backstage/core-components@0.13.0
  - @backstage/catalog-client@1.4.1
  - @backstage/plugin-catalog-react@1.5.0
  - @backstage/theme@0.2.19
  - @backstage/core-plugin-api@1.5.1
  - @backstage/catalog-model@1.3.0
  - @backstage/errors@1.1.5
  - @backstage/plugin-catalog-common@1.0.13

## 0.1.2-next.3

### Patch Changes

- Updated dependencies
  - @backstage/plugin-catalog-react@1.5.0-next.3
  - @backstage/catalog-model@1.3.0-next.0
  - @backstage/core-components@0.13.0-next.3
  - @backstage/catalog-client@1.4.1-next.1
  - @backstage/core-plugin-api@1.5.1-next.1
  - @backstage/errors@1.1.5
  - @backstage/theme@0.2.19-next.0
  - @backstage/plugin-catalog-common@1.0.13-next.1

## 0.1.2-next.2

### Patch Changes

- Updated dependencies
  - @backstage/catalog-client@1.4.1-next.0
  - @backstage/core-components@0.12.6-next.2
  - @backstage/plugin-catalog-react@1.4.1-next.2
  - @backstage/core-plugin-api@1.5.1-next.1
  - @backstage/catalog-model@1.2.1
  - @backstage/errors@1.1.5
  - @backstage/theme@0.2.19-next.0
  - @backstage/plugin-catalog-common@1.0.13-next.0

## 0.1.2-next.1

### Patch Changes

- 29ba8267d69: Updated dependency `@material-ui/lab` to `4.0.0-alpha.61`.
- e0c6e8b9c3c: Update peer dependencies
- Updated dependencies
  - @backstage/core-components@0.12.6-next.1
  - @backstage/core-plugin-api@1.5.1-next.0
  - @backstage/plugin-catalog-react@1.4.1-next.1
  - @backstage/theme@0.2.19-next.0
  - @backstage/catalog-client@1.4.0
  - @backstage/catalog-model@1.2.1
  - @backstage/errors@1.1.5
  - @backstage/plugin-catalog-common@1.0.13-next.0

## 0.1.2-next.0

### Patch Changes

- Updated dependencies
  - @backstage/core-components@0.12.6-next.0
  - @backstage/plugin-catalog-react@1.4.1-next.0
  - @backstage/core-plugin-api@1.5.0
  - @backstage/catalog-client@1.4.0
  - @backstage/catalog-model@1.2.1
  - @backstage/errors@1.1.5
  - @backstage/theme@0.2.18
  - @backstage/plugin-catalog-common@1.0.12

## 0.1.1

### Patch Changes

- 47d246691ac: Fixed bug in EntityVaidation plugin where string in text box was unable to be updated.
- c10384a9235: Switch to using `LinkButton` instead of the deprecated `Button`
- 52b0022dab7: Updated dependency `msw` to `^1.0.0`.
- Updated dependencies
  - @backstage/catalog-client@1.4.0
  - @backstage/core-components@0.12.5
  - @backstage/plugin-catalog-react@1.4.0
  - @backstage/errors@1.1.5
  - @backstage/core-plugin-api@1.5.0
  - @backstage/catalog-model@1.2.1
  - @backstage/plugin-catalog-common@1.0.12
  - @backstage/theme@0.2.18

## 0.1.1-next.2

### Patch Changes

- Updated dependencies
  - @backstage/core-components@0.12.5-next.2
  - @backstage/plugin-catalog-react@1.4.0-next.2
  - @backstage/core-plugin-api@1.5.0-next.2

## 0.1.1-next.1

### Patch Changes

- 47d246691ac: Fixed bug in EntityVaidation plugin where string in text box was unable to be updated.
- c10384a9235: Switch to using `LinkButton` instead of the deprecated `Button`
- 52b0022dab7: Updated dependency `msw` to `^1.0.0`.
- Updated dependencies
  - @backstage/core-components@0.12.5-next.1
  - @backstage/errors@1.1.5-next.0
  - @backstage/catalog-client@1.4.0-next.1
  - @backstage/core-plugin-api@1.4.1-next.1
  - @backstage/theme@0.2.18-next.0
  - @backstage/plugin-catalog-react@1.4.0-next.1
  - @backstage/catalog-model@1.2.1-next.1
  - @backstage/plugin-catalog-common@1.0.12-next.1

## 0.1.1-next.0

### Patch Changes

- Updated dependencies
  - @backstage/catalog-client@1.4.0-next.0
  - @backstage/plugin-catalog-react@1.4.0-next.0
  - @backstage/core-plugin-api@1.4.1-next.0
  - @backstage/catalog-model@1.2.1-next.0
  - @backstage/plugin-catalog-common@1.0.12-next.0
  - @backstage/core-components@0.12.5-next.0
  - @backstage/errors@1.1.4
  - @backstage/theme@0.2.17

## 0.1.0

### Minor Changes

- d34b3267f9: First implementation for the entity validation UI. For more information refer to its `README.md`.

### Patch Changes

- Updated dependencies
  - @backstage/core-components@0.12.4
  - @backstage/catalog-model@1.2.0
  - @backstage/theme@0.2.17
  - @backstage/core-plugin-api@1.4.0
  - @backstage/plugin-catalog-react@1.3.0
  - @backstage/catalog-client@1.3.1
  - @backstage/errors@1.1.4
  - @backstage/plugin-catalog-common@1.0.11

## 0.1.0-next.0

### Minor Changes

- d34b3267f9: First implementation for the entity validation UI. For more information refer to its `README.md`.

### Patch Changes

- Updated dependencies
  - @backstage/catalog-model@1.2.0-next.1
  - @backstage/core-components@0.12.4-next.1
  - @backstage/catalog-client@1.3.1-next.1
  - @backstage/core-plugin-api@1.3.0
  - @backstage/errors@1.1.4
  - @backstage/theme@0.2.16
  - @backstage/plugin-catalog-common@1.0.11-next.1
  - @backstage/plugin-catalog-react@1.3.0-next.2<|MERGE_RESOLUTION|>--- conflicted
+++ resolved
@@ -1,7 +1,5 @@
 # @backstage/plugin-entity-validation
 
-<<<<<<< HEAD
-=======
 ## 0.1.9-next.3
 
 ### Patch Changes
@@ -61,7 +59,6 @@
   - @backstage/plugin-catalog-common@1.0.15
   - @backstage/plugin-catalog-react@1.8.3-next.0
 
->>>>>>> 1e3c6889
 ## 0.1.6
 
 ### Patch Changes
