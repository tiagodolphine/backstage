--- conflicted
+++ resolved
@@ -1,7 +1,5 @@
 # @backstage/plugin-techdocs-addons-test-utils
 
-<<<<<<< HEAD
-=======
 ## 1.0.20-next.0
 
 ### Patch Changes
@@ -18,7 +16,6 @@
   - @backstage/plugin-search-react@1.6.5-next.0
   - @backstage/plugin-techdocs-react@1.1.10-next.0
 
->>>>>>> 413caa19
 ## 1.0.17
 
 ### Patch Changes
