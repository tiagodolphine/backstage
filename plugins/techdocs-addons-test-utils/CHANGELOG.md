# @backstage/plugin-techdocs-addons-test-utils

<<<<<<< HEAD
=======
## 1.0.21-next.3

### Patch Changes

- 406b786a2a2c: Mark package as being free of side effects, allowing more optimized Webpack builds.
- Updated dependencies
  - @backstage/test-utils@1.4.3-next.3
  - @backstage/core-app-api@1.10.0-next.3
  - @backstage/core-components@0.13.5-next.3
  - @backstage/core-plugin-api@1.6.0-next.3
  - @backstage/integration-react@1.1.19-next.3
  - @backstage/plugin-catalog@1.13.0-next.3
  - @backstage/plugin-search-react@1.7.0-next.3
  - @backstage/plugin-techdocs@1.7.0-next.3
  - @backstage/plugin-techdocs-react@1.1.10-next.3
  - @backstage/theme@0.4.2-next.0

## 1.0.21-next.2

### Patch Changes

- 8cec7664e146: Removed `@types/node` dependency
- Updated dependencies
  - @backstage/plugin-techdocs@1.7.0-next.2
  - @backstage/plugin-catalog@1.13.0-next.2
  - @backstage/integration-react@1.1.19-next.2
  - @backstage/core-components@0.13.5-next.2
  - @backstage/core-plugin-api@1.6.0-next.2
  - @backstage/core-app-api@1.10.0-next.2
  - @backstage/test-utils@1.4.3-next.2
  - @backstage/plugin-search-react@1.7.0-next.2
  - @backstage/plugin-techdocs-react@1.1.10-next.2
  - @backstage/theme@0.4.1

## 1.0.21-next.1

### Patch Changes

- Updated dependencies
  - @backstage/core-components@0.13.5-next.1
  - @backstage/plugin-search-react@1.7.0-next.1
  - @backstage/plugin-catalog@1.12.5-next.1
  - @backstage/plugin-techdocs@1.6.9-next.1
  - @backstage/integration-react@1.1.19-next.1
  - @backstage/plugin-techdocs-react@1.1.10-next.1
  - @backstage/core-app-api@1.10.0-next.1
  - @backstage/core-plugin-api@1.6.0-next.1
  - @backstage/test-utils@1.4.3-next.1
  - @backstage/theme@0.4.1

## 1.0.20-next.0

### Patch Changes

- Updated dependencies
  - @backstage/integration-react@1.1.18-next.0
  - @backstage/plugin-catalog@1.12.4-next.0
  - @backstage/plugin-techdocs@1.6.8-next.0
  - @backstage/core-app-api@1.10.0-next.0
  - @backstage/core-plugin-api@1.6.0-next.0
  - @backstage/core-components@0.13.5-next.0
  - @backstage/test-utils@1.4.3-next.0
  - @backstage/theme@0.4.1
  - @backstage/plugin-search-react@1.6.5-next.0
  - @backstage/plugin-techdocs-react@1.1.10-next.0

>>>>>>> 1e3c6889
## 1.0.17

### Patch Changes

- Updated dependencies
  - @backstage/core-app-api@1.9.1
  - @backstage/integration-react@1.1.16
  - @backstage/core-components@0.13.4
  - @backstage/plugin-catalog@1.12.1
  - @backstage/core-plugin-api@1.5.3
  - @backstage/test-utils@1.4.2
  - @backstage/plugin-search-react@1.6.4
  - @backstage/plugin-techdocs@1.6.6
  - @backstage/theme@0.4.1
  - @backstage/plugin-techdocs-react@1.1.9

## 1.0.17-next.2

### Patch Changes

- Updated dependencies
  - @backstage/plugin-catalog@1.12.1-next.2
  - @backstage/plugin-techdocs@1.6.6-next.2
  - @backstage/integration-react@1.1.16-next.1

## 1.0.17-next.1

### Patch Changes

- Updated dependencies
  - @backstage/integration-react@1.1.16-next.1
  - @backstage/plugin-catalog@1.12.1-next.1
  - @backstage/plugin-techdocs@1.6.6-next.1
  - @backstage/core-app-api@1.9.1-next.0
  - @backstage/core-components@0.13.4-next.0
  - @backstage/core-plugin-api@1.5.3
  - @backstage/test-utils@1.4.2-next.0
  - @backstage/theme@0.4.1
  - @backstage/plugin-search-react@1.6.4-next.0
  - @backstage/plugin-techdocs-react@1.1.9-next.0

## 1.0.17-next.0

### Patch Changes

- Updated dependencies
  - @backstage/core-app-api@1.9.1-next.0
  - @backstage/core-components@0.13.4-next.0
  - @backstage/plugin-catalog@1.12.1-next.0
  - @backstage/core-plugin-api@1.5.3
  - @backstage/test-utils@1.4.2-next.0
  - @backstage/plugin-search-react@1.6.4-next.0
  - @backstage/plugin-techdocs@1.6.6-next.0
  - @backstage/integration-react@1.1.16-next.0
  - @backstage/theme@0.4.1
  - @backstage/plugin-techdocs-react@1.1.9-next.0

## 1.0.16

### Patch Changes

- Updated dependencies
  - @backstage/theme@0.4.1
  - @backstage/plugin-catalog@1.12.0
  - @backstage/core-components@0.13.3
  - @backstage/core-app-api@1.9.0
  - @backstage/test-utils@1.4.1
  - @backstage/core-plugin-api@1.5.3
  - @backstage/integration-react@1.1.15
  - @backstage/plugin-search-react@1.6.3
  - @backstage/plugin-techdocs@1.6.5
  - @backstage/plugin-techdocs-react@1.1.8

## 1.0.16-next.2

### Patch Changes

- Updated dependencies
  - @backstage/plugin-catalog@1.12.0-next.2
  - @backstage/theme@0.4.1-next.1
  - @backstage/test-utils@1.4.1-next.2
  - @backstage/core-plugin-api@1.5.3-next.1
  - @backstage/core-components@0.13.3-next.2
  - @backstage/core-app-api@1.8.2-next.1
  - @backstage/integration-react@1.1.15-next.2
  - @backstage/plugin-search-react@1.6.3-next.2
  - @backstage/plugin-techdocs@1.6.5-next.2
  - @backstage/plugin-techdocs-react@1.1.8-next.2

## 1.0.16-next.1

### Patch Changes

- Updated dependencies
  - @backstage/theme@0.4.1-next.0
  - @backstage/core-components@0.13.3-next.1
  - @backstage/plugin-catalog@1.11.3-next.1
  - @backstage/core-plugin-api@1.5.3-next.0
  - @backstage/integration-react@1.1.15-next.1
  - @backstage/test-utils@1.4.1-next.1
  - @backstage/plugin-search-react@1.6.3-next.1
  - @backstage/plugin-techdocs@1.6.5-next.1
  - @backstage/plugin-techdocs-react@1.1.8-next.1
  - @backstage/core-app-api@1.8.2-next.0

## 1.0.16-next.0

### Patch Changes

- Updated dependencies
  - @backstage/core-components@0.13.3-next.0
  - @backstage/core-app-api@1.8.1
  - @backstage/core-plugin-api@1.5.2
  - @backstage/integration-react@1.1.15-next.0
  - @backstage/test-utils@1.4.1-next.0
  - @backstage/theme@0.4.0
  - @backstage/plugin-catalog@1.11.3-next.0
  - @backstage/plugin-search-react@1.6.3-next.0
  - @backstage/plugin-techdocs@1.6.5-next.0
  - @backstage/plugin-techdocs-react@1.1.8-next.0

## 1.0.15

### Patch Changes

- 1fd38bc4141a: Avoiding re-running tests on cleanup.
- Updated dependencies
  - @backstage/core-app-api@1.8.1
  - @backstage/core-plugin-api@1.5.2
  - @backstage/plugin-catalog@1.11.2
  - @backstage/plugin-search-react@1.6.2
  - @backstage/core-components@0.13.2
  - @backstage/theme@0.4.0
  - @backstage/plugin-techdocs@1.6.4
  - @backstage/test-utils@1.4.0
  - @backstage/plugin-techdocs-react@1.1.7
  - @backstage/integration-react@1.1.14

## 1.0.15-next.3

### Patch Changes

- Updated dependencies
  - @backstage/plugin-search-react@1.6.2-next.3
  - @backstage/core-components@0.13.2-next.3
  - @backstage/plugin-techdocs@1.6.4-next.3
  - @backstage/plugin-catalog@1.11.2-next.3
  - @backstage/core-app-api@1.8.1-next.0
  - @backstage/core-plugin-api@1.5.2-next.0
  - @backstage/integration-react@1.1.14-next.3
  - @backstage/test-utils@1.4.0-next.2
  - @backstage/theme@0.4.0-next.1
  - @backstage/plugin-techdocs-react@1.1.7-next.3

## 1.0.14-next.2

### Patch Changes

- Updated dependencies
  - @backstage/theme@0.4.0-next.1
  - @backstage/core-components@0.13.2-next.2
  - @backstage/plugin-catalog@1.11.1-next.2
  - @backstage/integration-react@1.1.14-next.2
  - @backstage/test-utils@1.4.0-next.2
  - @backstage/plugin-search-react@1.6.1-next.2
  - @backstage/plugin-techdocs@1.6.3-next.2
  - @backstage/plugin-techdocs-react@1.1.7-next.2
  - @backstage/core-app-api@1.8.1-next.0
  - @backstage/core-plugin-api@1.5.2-next.0

## 1.0.14-next.1

### Patch Changes

- Updated dependencies
  - @backstage/plugin-catalog@1.11.1-next.1
  - @backstage/plugin-search-react@1.6.1-next.1
  - @backstage/plugin-techdocs@1.6.3-next.1
  - @backstage/core-components@0.13.2-next.1
  - @backstage/core-app-api@1.8.1-next.0
  - @backstage/core-plugin-api@1.5.2-next.0
  - @backstage/integration-react@1.1.14-next.1
  - @backstage/plugin-techdocs-react@1.1.7-next.1
  - @backstage/test-utils@1.4.0-next.1
  - @backstage/theme@0.4.0-next.0

## 1.0.14-next.0

### Patch Changes

- 1fd38bc4141a: Avoiding re-running tests on cleanup.
- Updated dependencies
  - @backstage/plugin-techdocs@1.6.3-next.0
  - @backstage/test-utils@1.4.0-next.0
  - @backstage/theme@0.4.0-next.0
  - @backstage/plugin-techdocs-react@1.1.7-next.0
  - @backstage/plugin-catalog@1.11.1-next.0
  - @backstage/core-app-api@1.8.0
  - @backstage/core-components@0.13.2-next.0
  - @backstage/core-plugin-api@1.5.1
  - @backstage/integration-react@1.1.14-next.0
  - @backstage/plugin-search-react@1.6.1-next.0

## 1.0.13

### Patch Changes

- Updated dependencies
  - @backstage/theme@0.3.0
  - @backstage/plugin-techdocs@1.6.2
  - @backstage/plugin-catalog@1.11.0
  - @backstage/core-app-api@1.8.0
  - @backstage/plugin-search-react@1.6.0
  - @backstage/core-components@0.13.1
  - @backstage/integration-react@1.1.13
  - @backstage/test-utils@1.3.1
  - @backstage/plugin-techdocs-react@1.1.6
  - @backstage/core-plugin-api@1.5.1

## 1.0.13-next.2

### Patch Changes

- Updated dependencies
  - @backstage/theme@0.3.0-next.0
  - @backstage/core-components@0.13.1-next.1
  - @backstage/plugin-search-react@1.6.0-next.2
  - @backstage/integration-react@1.1.13-next.2
  - @backstage/test-utils@1.3.1-next.2
  - @backstage/plugin-catalog@1.11.0-next.2
  - @backstage/plugin-techdocs@1.6.2-next.2
  - @backstage/plugin-techdocs-react@1.1.6-next.1
  - @backstage/core-app-api@1.8.0-next.1
  - @backstage/core-plugin-api@1.5.1

## 1.0.13-next.1

### Patch Changes

- Updated dependencies
  - @backstage/core-app-api@1.8.0-next.1
  - @backstage/core-components@0.13.1-next.0
  - @backstage/core-plugin-api@1.5.1
  - @backstage/test-utils@1.3.1-next.1
  - @backstage/plugin-catalog@1.11.0-next.1
  - @backstage/plugin-search-react@1.6.0-next.1
  - @backstage/plugin-techdocs@1.6.2-next.1
  - @backstage/integration-react@1.1.13-next.1
  - @backstage/plugin-techdocs-react@1.1.6-next.0

## 1.0.13-next.0

### Patch Changes

- Updated dependencies
  - @backstage/plugin-techdocs@1.6.2-next.0
  - @backstage/plugin-catalog@1.11.0-next.0
  - @backstage/plugin-search-react@1.6.0-next.0
  - @backstage/core-app-api@1.7.1-next.0
  - @backstage/integration-react@1.1.13-next.0
  - @backstage/core-components@0.13.0
  - @backstage/core-plugin-api@1.5.1
  - @backstage/test-utils@1.3.1-next.0
  - @backstage/theme@0.2.19
  - @backstage/plugin-techdocs-react@1.1.5

## 1.0.12

### Patch Changes

- 8e00acb28db: Small tweaks to remove warnings in the console during development (mainly focusing on techdocs)
- e0c6e8b9c3c: Update peer dependencies
- Updated dependencies
  - @backstage/core-components@0.13.0
  - @backstage/plugin-techdocs@1.6.1
  - @backstage/plugin-catalog@1.10.0
  - @backstage/core-app-api@1.7.0
  - @backstage/test-utils@1.3.0
  - @backstage/plugin-search-react@1.5.2
  - @backstage/plugin-techdocs-react@1.1.5
  - @backstage/integration-react@1.1.12
  - @backstage/theme@0.2.19
  - @backstage/core-plugin-api@1.5.1

## 1.0.12-next.3

### Patch Changes

- Updated dependencies
  - @backstage/core-app-api@1.7.0-next.3
  - @backstage/plugin-techdocs@1.6.1-next.3
  - @backstage/core-components@0.13.0-next.3
  - @backstage/core-plugin-api@1.5.1-next.1
  - @backstage/integration-react@1.1.12-next.3
  - @backstage/test-utils@1.3.0-next.3
  - @backstage/theme@0.2.19-next.0
  - @backstage/plugin-catalog@1.10.0-next.3
  - @backstage/plugin-search-react@1.5.2-next.3
  - @backstage/plugin-techdocs-react@1.1.5-next.3

## 1.0.12-next.2

### Patch Changes

- Updated dependencies
  - @backstage/core-components@0.12.6-next.2
  - @backstage/core-plugin-api@1.5.1-next.1
  - @backstage/plugin-techdocs@1.6.1-next.2
  - @backstage/core-app-api@1.7.0-next.2
  - @backstage/integration-react@1.1.12-next.2
  - @backstage/test-utils@1.3.0-next.2
  - @backstage/theme@0.2.19-next.0
  - @backstage/plugin-catalog@1.10.0-next.2
  - @backstage/plugin-search-react@1.5.2-next.2
  - @backstage/plugin-techdocs-react@1.1.5-next.2

## 1.0.12-next.1

### Patch Changes

- e0c6e8b9c3c: Update peer dependencies
- Updated dependencies
  - @backstage/core-components@0.12.6-next.1
  - @backstage/plugin-techdocs@1.6.1-next.1
  - @backstage/core-app-api@1.7.0-next.1
  - @backstage/integration-react@1.1.12-next.1
  - @backstage/core-plugin-api@1.5.1-next.0
  - @backstage/plugin-techdocs-react@1.1.5-next.1
  - @backstage/plugin-search-react@1.5.2-next.1
  - @backstage/test-utils@1.3.0-next.1
  - @backstage/plugin-catalog@1.10.0-next.1
  - @backstage/theme@0.2.19-next.0

## 1.0.12-next.0

### Patch Changes

- 8e00acb28db: Small tweaks to remove warnings in the console during development (mainly focusing on techdocs)
- Updated dependencies
  - @backstage/plugin-catalog@1.10.0-next.0
  - @backstage/core-components@0.12.6-next.0
  - @backstage/core-app-api@1.7.0-next.0
  - @backstage/test-utils@1.3.0-next.0
  - @backstage/plugin-search-react@1.5.2-next.0
  - @backstage/plugin-techdocs@1.6.1-next.0
  - @backstage/plugin-techdocs-react@1.1.5-next.0
  - @backstage/integration-react@1.1.12-next.0
  - @backstage/core-plugin-api@1.5.0
  - @backstage/theme@0.2.18

## 1.0.11

### Patch Changes

- 2b00d8a225c: Fix bug/problem with test helper
- 52b0022dab7: Updated dependency `msw` to `^1.0.0`.
- Updated dependencies
  - @backstage/plugin-catalog@1.9.0
  - @backstage/core-components@0.12.5
  - @backstage/plugin-techdocs-react@1.1.4
  - @backstage/plugin-search-react@1.5.1
  - @backstage/plugin-techdocs@1.6.0
  - @backstage/core-plugin-api@1.5.0
  - @backstage/test-utils@1.2.6
  - @backstage/core-app-api@1.6.0
  - @backstage/integration-react@1.1.11
  - @backstage/theme@0.2.18

## 1.0.11-next.2

### Patch Changes

- Updated dependencies
  - @backstage/core-components@0.12.5-next.2
  - @backstage/plugin-techdocs-react@1.1.4-next.2
  - @backstage/plugin-search-react@1.5.1-next.2
  - @backstage/plugin-techdocs@1.6.0-next.2
  - @backstage/core-app-api@1.6.0-next.2
  - @backstage/plugin-catalog@1.9.0-next.2
  - @backstage/core-plugin-api@1.5.0-next.2
  - @backstage/integration-react@1.1.11-next.2
  - @backstage/test-utils@1.2.6-next.2

## 1.0.11-next.1

### Patch Changes

- 52b0022dab7: Updated dependency `msw` to `^1.0.0`.
- Updated dependencies
  - @backstage/plugin-catalog@1.9.0-next.1
  - @backstage/plugin-techdocs@1.6.0-next.1
  - @backstage/core-components@0.12.5-next.1
  - @backstage/plugin-techdocs-react@1.1.4-next.1
  - @backstage/core-app-api@1.5.1-next.1
  - @backstage/core-plugin-api@1.4.1-next.1
  - @backstage/integration-react@1.1.11-next.1
  - @backstage/test-utils@1.2.6-next.1
  - @backstage/theme@0.2.18-next.0
  - @backstage/plugin-search-react@1.5.1-next.1

## 1.0.11-next.0

### Patch Changes

- 2b00d8a225: Fix bug/problem with test helper
- Updated dependencies
  - @backstage/plugin-techdocs@1.6.0-next.0
  - @backstage/core-plugin-api@1.4.1-next.0
  - @backstage/plugin-techdocs-react@1.1.4-next.0
  - @backstage/test-utils@1.2.6-next.0
  - @backstage/plugin-catalog@1.9.0-next.0
  - @backstage/core-app-api@1.5.1-next.0
  - @backstage/core-components@0.12.5-next.0
  - @backstage/integration-react@1.1.11-next.0
  - @backstage/theme@0.2.17
  - @backstage/plugin-search-react@1.5.1-next.0

## 1.0.10

### Patch Changes

- d950d3e217: Depend on `@material-ui/core` version `^4.12.2` like all other in-repo packages
- Updated dependencies
  - @backstage/plugin-catalog@1.8.0
  - @backstage/plugin-techdocs@1.5.0
  - @backstage/core-components@0.12.4
  - @backstage/theme@0.2.17
  - @backstage/core-app-api@1.5.0
  - @backstage/core-plugin-api@1.4.0
  - @backstage/plugin-search-react@1.5.0
  - @backstage/integration-react@1.1.10
  - @backstage/test-utils@1.2.5
  - @backstage/plugin-techdocs-react@1.1.3

## 1.0.10-next.2

### Patch Changes

- Updated dependencies
  - @backstage/plugin-techdocs@1.5.0-next.2
  - @backstage/plugin-catalog@1.8.0-next.2
  - @backstage/plugin-search-react@1.5.0-next.1
  - @backstage/core-components@0.12.4-next.1
  - @backstage/core-app-api@1.4.1-next.0
  - @backstage/core-plugin-api@1.3.0
  - @backstage/integration-react@1.1.10-next.1
  - @backstage/test-utils@1.2.5-next.0
  - @backstage/theme@0.2.16
  - @backstage/plugin-techdocs-react@1.1.3-next.2

## 1.0.10-next.1

### Patch Changes

- d950d3e217: Depend on `@material-ui/core` version `^4.12.2` like all other in-repo packages
- Updated dependencies
  - @backstage/plugin-techdocs@1.5.0-next.1
  - @backstage/plugin-catalog@1.8.0-next.1
  - @backstage/core-app-api@1.4.1-next.0
  - @backstage/core-components@0.12.4-next.0
  - @backstage/plugin-search-react@1.5.0-next.0
  - @backstage/core-plugin-api@1.3.0
  - @backstage/integration-react@1.1.10-next.0
  - @backstage/test-utils@1.2.5-next.0
  - @backstage/theme@0.2.16
  - @backstage/plugin-techdocs-react@1.1.3-next.1

## 1.0.10-next.0

### Patch Changes

- Updated dependencies
  - @backstage/plugin-techdocs@1.4.4-next.0
  - @backstage/plugin-catalog@1.7.3-next.0
  - @backstage/plugin-techdocs-react@1.1.3-next.0
  - @backstage/integration-react@1.1.9

## 1.0.9

### Patch Changes

- Updated dependencies
  - @backstage/core-components@0.12.3
  - @backstage/plugin-techdocs@1.4.3
  - @backstage/plugin-catalog@1.7.2
  - @backstage/plugin-search-react@1.4.0
  - @backstage/core-plugin-api@1.3.0
  - @backstage/core-app-api@1.4.0
  - @backstage/plugin-techdocs-react@1.1.2
  - @backstage/integration-react@1.1.9
  - @backstage/test-utils@1.2.4
  - @backstage/theme@0.2.16

## 1.0.9-next.2

### Patch Changes

- Updated dependencies
  - @backstage/plugin-search-react@1.4.0-next.2
  - @backstage/core-plugin-api@1.3.0-next.1
  - @backstage/core-app-api@1.4.0-next.1
  - @backstage/plugin-techdocs-react@1.1.2-next.2
  - @backstage/core-components@0.12.3-next.2
  - @backstage/integration-react@1.1.9-next.2
  - @backstage/test-utils@1.2.4-next.1
  - @backstage/theme@0.2.16
  - @backstage/plugin-catalog@1.7.2-next.2
  - @backstage/plugin-techdocs@1.4.3-next.2

## 1.0.9-next.1

### Patch Changes

- Updated dependencies
  - @backstage/plugin-techdocs@1.4.3-next.1
  - @backstage/core-app-api@1.3.1-next.0
  - @backstage/core-components@0.12.3-next.1
  - @backstage/core-plugin-api@1.2.1-next.0
  - @backstage/integration-react@1.1.9-next.1
  - @backstage/test-utils@1.2.4-next.0
  - @backstage/theme@0.2.16
  - @backstage/plugin-catalog@1.7.2-next.1
  - @backstage/plugin-search-react@1.3.2-next.1
  - @backstage/plugin-techdocs-react@1.1.2-next.1

## 1.0.9-next.0

### Patch Changes

- Updated dependencies
  - @backstage/core-components@0.12.3-next.0
  - @backstage/plugin-techdocs-react@1.1.2-next.0
  - @backstage/plugin-techdocs@1.4.3-next.0
  - @backstage/core-app-api@1.3.0
  - @backstage/core-plugin-api@1.2.0
  - @backstage/integration-react@1.1.9-next.0
  - @backstage/test-utils@1.2.3
  - @backstage/theme@0.2.16
  - @backstage/plugin-catalog@1.7.2-next.0
  - @backstage/plugin-search-react@1.3.2-next.0

## 1.0.8

### Patch Changes

- Updated dependencies
  - @backstage/core-components@0.12.2
  - @backstage/integration-react@1.1.8
  - @backstage/plugin-catalog@1.7.1
  - @backstage/plugin-search-react@1.3.1
  - @backstage/plugin-techdocs@1.4.2
  - @backstage/plugin-techdocs-react@1.1.1

## 1.0.7

### Patch Changes

- 3280711113: Updated dependency `msw` to `^0.49.0`.
- Updated dependencies
  - @backstage/plugin-techdocs-react@1.1.0
  - @backstage/plugin-catalog@1.7.0
  - @backstage/core-plugin-api@1.2.0
  - @backstage/plugin-search-react@1.3.0
  - @backstage/core-components@0.12.1
  - @backstage/core-app-api@1.3.0
  - @backstage/plugin-techdocs@1.4.1
  - @backstage/test-utils@1.2.3
  - @backstage/integration-react@1.1.7
  - @backstage/theme@0.2.16

## 1.0.7-next.4

### Patch Changes

- Updated dependencies
  - @backstage/core-app-api@1.3.0-next.4
  - @backstage/core-components@0.12.1-next.4
  - @backstage/test-utils@1.2.3-next.4
  - @backstage/plugin-catalog@1.7.0-next.4
  - @backstage/plugin-search-react@1.3.0-next.4
  - @backstage/plugin-techdocs@1.4.1-next.4
  - @backstage/core-plugin-api@1.2.0-next.2
  - @backstage/integration-react@1.1.7-next.4
  - @backstage/theme@0.2.16
  - @backstage/plugin-techdocs-react@1.0.7-next.4

## 1.0.7-next.3

### Patch Changes

- Updated dependencies
  - @backstage/core-app-api@1.2.1-next.3
  - @backstage/core-components@0.12.1-next.3
  - @backstage/core-plugin-api@1.2.0-next.2
  - @backstage/integration-react@1.1.7-next.3
  - @backstage/test-utils@1.2.3-next.3
  - @backstage/theme@0.2.16
  - @backstage/plugin-catalog@1.7.0-next.3
  - @backstage/plugin-search-react@1.3.0-next.3
  - @backstage/plugin-techdocs@1.4.1-next.3
  - @backstage/plugin-techdocs-react@1.0.7-next.3

## 1.0.7-next.2

### Patch Changes

- Updated dependencies
  - @backstage/plugin-catalog@1.7.0-next.2
  - @backstage/core-plugin-api@1.2.0-next.2
  - @backstage/plugin-search-react@1.3.0-next.2
  - @backstage/core-app-api@1.2.1-next.2
  - @backstage/core-components@0.12.1-next.2
  - @backstage/test-utils@1.2.3-next.2
  - @backstage/integration-react@1.1.7-next.2
  - @backstage/plugin-techdocs@1.4.1-next.2
  - @backstage/plugin-techdocs-react@1.0.7-next.2
  - @backstage/theme@0.2.16

## 1.0.7-next.1

### Patch Changes

- Updated dependencies
  - @backstage/core-app-api@1.2.1-next.1
  - @backstage/core-components@0.12.1-next.1
  - @backstage/plugin-catalog@1.6.2-next.1
  - @backstage/plugin-techdocs@1.4.1-next.1
  - @backstage/test-utils@1.2.3-next.1
  - @backstage/plugin-search-react@1.2.2-next.1
  - @backstage/core-plugin-api@1.1.1-next.1
  - @backstage/integration-react@1.1.7-next.1
  - @backstage/plugin-techdocs-react@1.0.7-next.1
  - @backstage/theme@0.2.16

## 1.0.7-next.0

### Patch Changes

- 3280711113: Updated dependency `msw` to `^0.49.0`.
- Updated dependencies
  - @backstage/plugin-techdocs-react@1.0.7-next.0
  - @backstage/core-components@0.12.1-next.0
  - @backstage/core-app-api@1.2.1-next.0
  - @backstage/core-plugin-api@1.1.1-next.0
  - @backstage/integration-react@1.1.7-next.0
  - @backstage/test-utils@1.2.3-next.0
  - @backstage/plugin-techdocs@1.4.1-next.0
  - @backstage/plugin-catalog@1.6.2-next.0
  - @backstage/theme@0.2.16
  - @backstage/plugin-search-react@1.2.2-next.0

## 1.0.6

### Patch Changes

- Updated dependencies
  - @backstage/plugin-techdocs@1.4.0
  - @backstage/core-components@0.12.0
  - @backstage/core-app-api@1.2.0
  - @backstage/core-plugin-api@1.1.0
  - @backstage/plugin-techdocs-react@1.0.6
  - @backstage/plugin-catalog@1.6.1
  - @backstage/integration-react@1.1.6
  - @backstage/plugin-search-react@1.2.1
  - @backstage/test-utils@1.2.2
  - @backstage/theme@0.2.16

## 1.0.6-next.2

### Patch Changes

- Updated dependencies
  - @backstage/plugin-techdocs@1.4.0-next.2
  - @backstage/core-components@0.12.0-next.1
  - @backstage/core-app-api@1.2.0-next.0
  - @backstage/core-plugin-api@1.1.0-next.0
  - @backstage/integration-react@1.1.6-next.1
  - @backstage/test-utils@1.2.2-next.0
  - @backstage/theme@0.2.16
  - @backstage/plugin-catalog@1.6.1-next.1
  - @backstage/plugin-search-react@1.2.1-next.1
  - @backstage/plugin-techdocs-react@1.0.6-next.1

## 1.0.6-next.1

### Patch Changes

- Updated dependencies
  - @backstage/plugin-techdocs@1.4.0-next.1

## 1.0.6-next.0

### Patch Changes

- Updated dependencies
  - @backstage/core-components@0.12.0-next.0
  - @backstage/core-app-api@1.2.0-next.0
  - @backstage/plugin-techdocs@1.4.0-next.0
  - @backstage/core-plugin-api@1.1.0-next.0
  - @backstage/plugin-catalog@1.6.1-next.0
  - @backstage/integration-react@1.1.6-next.0
  - @backstage/plugin-search-react@1.2.1-next.0
  - @backstage/plugin-techdocs-react@1.0.6-next.0
  - @backstage/test-utils@1.2.2-next.0
  - @backstage/theme@0.2.16

## 1.0.5

### Patch Changes

- Updated dependencies
  - @backstage/plugin-catalog@1.6.0
  - @backstage/core-components@0.11.2
  - @backstage/core-app-api@1.1.1
  - @backstage/test-utils@1.2.1
  - @backstage/plugin-search-react@1.2.0
  - @backstage/plugin-techdocs@1.3.3
  - @backstage/plugin-techdocs-react@1.0.5
  - @backstage/integration-react@1.1.5
  - @backstage/core-plugin-api@1.0.7
  - @backstage/theme@0.2.16

## 1.0.5-next.2

### Patch Changes

- Updated dependencies
  - @backstage/plugin-catalog@1.6.0-next.2
  - @backstage/test-utils@1.2.1-next.2
  - @backstage/core-app-api@1.1.1-next.2
  - @backstage/core-components@0.11.2-next.2
  - @backstage/core-plugin-api@1.0.7-next.2
  - @backstage/integration-react@1.1.5-next.2
  - @backstage/theme@0.2.16
  - @backstage/plugin-search-react@1.2.0-next.2
  - @backstage/plugin-techdocs@1.3.3-next.2
  - @backstage/plugin-techdocs-react@1.0.5-next.2

## 1.0.5-next.1

### Patch Changes

- Updated dependencies
  - @backstage/plugin-catalog@1.6.0-next.1
  - @backstage/core-app-api@1.1.1-next.1
  - @backstage/plugin-search-react@1.2.0-next.1
  - @backstage/plugin-techdocs@1.3.3-next.1
  - @backstage/core-components@0.11.2-next.1
  - @backstage/core-plugin-api@1.0.7-next.1
  - @backstage/test-utils@1.2.1-next.1
  - @backstage/integration-react@1.1.5-next.1
  - @backstage/theme@0.2.16
  - @backstage/plugin-techdocs-react@1.0.5-next.1

## 1.0.5-next.0

### Patch Changes

- Updated dependencies
  - @backstage/core-components@0.11.2-next.0
  - @backstage/test-utils@1.2.1-next.0
  - @backstage/plugin-catalog@1.5.2-next.0
  - @backstage/plugin-techdocs@1.3.3-next.0
  - @backstage/plugin-techdocs-react@1.0.5-next.0
  - @backstage/integration-react@1.1.5-next.0
  - @backstage/plugin-search-react@1.1.1-next.0
  - @backstage/core-app-api@1.1.1-next.0
  - @backstage/core-plugin-api@1.0.7-next.0
  - @backstage/theme@0.2.16

## 1.0.4

### Patch Changes

- 817f3196f6: Updated React Router dependencies to be peer dependencies.
- 7d47def9c4: Removed dependency on `@types/jest`.
- 667d917488: Updated dependency `msw` to `^0.47.0`.
- 87ec2ba4d6: Updated dependency `msw` to `^0.46.0`.
- bf5e9030eb: Updated dependency `msw` to `^0.45.0`.
- Updated dependencies
  - @backstage/core-app-api@1.1.0
  - @backstage/core-components@0.11.1
  - @backstage/core-plugin-api@1.0.6
  - @backstage/test-utils@1.2.0
  - @backstage/plugin-catalog@1.5.1
  - @backstage/plugin-search-react@1.1.0
  - @backstage/plugin-techdocs-react@1.0.4
  - @backstage/plugin-techdocs@1.3.2
  - @backstage/integration-react@1.1.4

## 1.0.4-next.3

### Patch Changes

- 7d47def9c4: Removed dependency on `@types/jest`.
- Updated dependencies
  - @backstage/core-app-api@1.1.0-next.3
  - @backstage/core-components@0.11.1-next.3
  - @backstage/core-plugin-api@1.0.6-next.3
  - @backstage/integration-react@1.1.4-next.2
  - @backstage/test-utils@1.2.0-next.3
  - @backstage/plugin-catalog@1.5.1-next.3
  - @backstage/plugin-techdocs@1.3.2-next.3
  - @backstage/plugin-techdocs-react@1.0.4-next.2

## 1.0.4-next.2

### Patch Changes

- 667d917488: Updated dependency `msw` to `^0.47.0`.
- 87ec2ba4d6: Updated dependency `msw` to `^0.46.0`.
- Updated dependencies
  - @backstage/core-app-api@1.1.0-next.2
  - @backstage/plugin-techdocs@1.3.2-next.2
  - @backstage/core-components@0.11.1-next.2
  - @backstage/core-plugin-api@1.0.6-next.2
  - @backstage/integration-react@1.1.4-next.1
  - @backstage/test-utils@1.2.0-next.2
  - @backstage/plugin-search-react@1.1.0-next.2
  - @backstage/plugin-catalog@1.5.1-next.2

## 1.0.4-next.1

### Patch Changes

- 817f3196f6: Updated React Router dependencies to be peer dependencies.
- Updated dependencies
  - @backstage/core-app-api@1.1.0-next.1
  - @backstage/core-components@0.11.1-next.1
  - @backstage/core-plugin-api@1.0.6-next.1
  - @backstage/test-utils@1.2.0-next.1
  - @backstage/plugin-catalog@1.5.1-next.1
  - @backstage/plugin-search-react@1.0.2-next.1
  - @backstage/plugin-techdocs-react@1.0.4-next.1
  - @backstage/plugin-techdocs@1.3.2-next.1

## 1.0.4-next.0

### Patch Changes

- bf5e9030eb: Updated dependency `msw` to `^0.45.0`.
- Updated dependencies
  - @backstage/plugin-techdocs@1.3.2-next.0
  - @backstage/core-app-api@1.0.6-next.0
  - @backstage/core-plugin-api@1.0.6-next.0
  - @backstage/core-components@0.11.1-next.0
  - @backstage/integration-react@1.1.4-next.0
  - @backstage/test-utils@1.1.4-next.0
  - @backstage/plugin-catalog@1.5.1-next.0
  - @backstage/plugin-search-react@1.0.2-next.0
  - @backstage/plugin-techdocs-react@1.0.4-next.0

## 1.0.3

### Patch Changes

- Updated dependencies
  - @backstage/plugin-techdocs@1.3.1
  - @backstage/core-components@0.11.0
  - @backstage/core-plugin-api@1.0.5
  - @backstage/plugin-catalog@1.5.0
  - @backstage/plugin-techdocs-react@1.0.3
  - @backstage/core-app-api@1.0.5
  - @backstage/integration-react@1.1.3
  - @backstage/test-utils@1.1.3
  - @backstage/plugin-search-react@1.0.1

## 1.0.3-next.1

### Patch Changes

- Updated dependencies
  - @backstage/plugin-techdocs@1.3.1-next.2
  - @backstage/core-components@0.11.0-next.2
  - @backstage/integration-react@1.1.3-next.1
  - @backstage/plugin-catalog@1.5.0-next.2
  - @backstage/plugin-search-react@1.0.1-next.1
  - @backstage/plugin-techdocs-react@1.0.3-next.2

## 1.0.3-next.0

### Patch Changes

- Updated dependencies
  - @backstage/core-plugin-api@1.0.5-next.0
  - @backstage/plugin-catalog@1.5.0-next.0
  - @backstage/plugin-techdocs@1.3.1-next.0
  - @backstage/integration-react@1.1.3-next.0
  - @backstage/core-app-api@1.0.5-next.0
  - @backstage/core-components@0.10.1-next.0
  - @backstage/test-utils@1.1.3-next.0
  - @backstage/plugin-search-react@1.0.1-next.0
  - @backstage/plugin-techdocs-react@1.0.3-next.0

## 1.0.2

### Patch Changes

- a70869e775: Updated dependency `msw` to `^0.43.0`.
- 8006d0f9bf: Updated dependency `msw` to `^0.44.0`.
- Updated dependencies
  - @backstage/core-components@0.10.0
  - @backstage/plugin-techdocs-react@1.0.2
  - @backstage/plugin-search-react@1.0.0
  - @backstage/plugin-catalog@1.4.0
  - @backstage/core-app-api@1.0.4
  - @backstage/core-plugin-api@1.0.4
  - @backstage/integration-react@1.1.2
  - @backstage/test-utils@1.1.2
  - @backstage/plugin-techdocs@1.3.0
  - @backstage/theme@0.2.16

## 1.0.2-next.3

### Patch Changes

- a70869e775: Updated dependency `msw` to `^0.43.0`.
- Updated dependencies
  - @backstage/core-app-api@1.0.4-next.1
  - @backstage/core-plugin-api@1.0.4-next.0
  - @backstage/core-components@0.10.0-next.3
  - @backstage/integration-react@1.1.2-next.3
  - @backstage/test-utils@1.1.2-next.2
  - @backstage/plugin-techdocs@1.2.1-next.3
  - @backstage/plugin-catalog@1.4.0-next.3
  - @backstage/plugin-search-react@0.2.2-next.3
  - @backstage/plugin-techdocs-react@1.0.2-next.2

## 1.0.2-next.2

### Patch Changes

- Updated dependencies
  - @backstage/core-components@0.10.0-next.2
  - @backstage/plugin-search-react@0.2.2-next.2
  - @backstage/theme@0.2.16-next.1
  - @backstage/plugin-techdocs@1.2.1-next.2
  - @backstage/plugin-catalog@1.4.0-next.2
  - @backstage/integration-react@1.1.2-next.2
  - @backstage/plugin-techdocs-react@1.0.2-next.1

## 1.0.2-next.1

### Patch Changes

- Updated dependencies
  - @backstage/core-components@0.9.6-next.1
  - @backstage/plugin-catalog@1.3.1-next.1
  - @backstage/theme@0.2.16-next.0
  - @backstage/plugin-techdocs@1.2.1-next.1
  - @backstage/integration-react@1.1.2-next.1
  - @backstage/test-utils@1.1.2-next.1
  - @backstage/plugin-search-react@0.2.2-next.1

## 1.0.2-next.0

### Patch Changes

- Updated dependencies
  - @backstage/core-components@0.9.6-next.0
  - @backstage/plugin-techdocs-react@1.0.2-next.0
  - @backstage/plugin-catalog@1.3.1-next.0
  - @backstage/core-app-api@1.0.4-next.0
  - @backstage/plugin-techdocs@1.2.1-next.0
  - @backstage/integration-react@1.1.2-next.0
  - @backstage/plugin-search-react@0.2.2-next.0
  - @backstage/test-utils@1.1.2-next.0

## 1.0.1

### Patch Changes

- 8f7b1835df: Updated dependency `msw` to `^0.41.0`.
- d047d81295: Update default mock
- Updated dependencies
  - @backstage/plugin-catalog@1.3.0
  - @backstage/plugin-techdocs@1.2.0
  - @backstage/plugin-search-react@0.2.1
  - @backstage/core-components@0.9.5
  - @backstage/core-app-api@1.0.3
  - @backstage/core-plugin-api@1.0.3
  - @backstage/integration-react@1.1.1
  - @backstage/test-utils@1.1.1
  - @backstage/plugin-techdocs-react@1.0.1

## 1.0.1-next.1

### Patch Changes

- 8f7b1835df: Updated dependency `msw` to `^0.41.0`.
- Updated dependencies
  - @backstage/core-components@0.9.5-next.1
  - @backstage/core-app-api@1.0.3-next.0
  - @backstage/core-plugin-api@1.0.3-next.0
  - @backstage/integration-react@1.1.1-next.1
  - @backstage/test-utils@1.1.1-next.0
  - @backstage/plugin-techdocs@1.1.2-next.1
  - @backstage/plugin-catalog@1.2.1-next.1
  - @backstage/plugin-search-react@0.2.1-next.0
  - @backstage/plugin-techdocs-react@1.0.1-next.1

## 1.0.1-next.0

### Patch Changes

- Updated dependencies
  - @backstage/plugin-catalog@1.2.1-next.0
  - @backstage/core-components@0.9.5-next.0
  - @backstage/plugin-techdocs@1.1.2-next.0
  - @backstage/plugin-techdocs-react@1.0.1-next.0
  - @backstage/integration-react@1.1.1-next.0

## 1.0.0

### Major Changes

- 0ad901569f: The TechDocs Addon framework is now generally available.

### Minor Changes

- 52fddad92d: Introducing a package with utilities to help test TechDocs Addons.

### Patch Changes

- f84e0e2818: Fixed a bug preventing testing of TechDocs Addons whose dom contained `<img />` tags.
- 7c398c6473: The `TechDocsAddonTester` class may now be extended if custom test configuration is needed.
- 614bd96e2a: Fixed a type bug preventing `buildAddonsInTechDocs().withApis()` from being called with multiple partial API implementations.
- Updated dependencies
  - @backstage/core-components@0.9.4
  - @backstage/test-utils@1.1.0
  - @backstage/plugin-techdocs@1.1.1
  - @backstage/core-plugin-api@1.0.2
  - @backstage/plugin-catalog@1.2.0
  - @backstage/integration-react@1.1.0
  - @backstage/plugin-techdocs-react@1.0.0
  - @backstage/plugin-search-react@0.2.0
  - @backstage/core-app-api@1.0.2

## 0.1.0-next.1

### Patch Changes

- f84e0e2818: Fixed a bug preventing testing of TechDocs Addons whose dom contained `<img />` tags.
- 7c398c6473: The `TechDocsAddonTester` class may now be extended if custom test configuration is needed.
- Updated dependencies
  - @backstage/core-components@0.9.4-next.1
  - @backstage/plugin-techdocs@1.1.1-next.2
  - @backstage/plugin-techdocs-react@0.1.1-next.2
  - @backstage/plugin-catalog@1.2.0-next.2
  - @backstage/plugin-search-react@0.2.0-next.2
  - @backstage/core-app-api@1.0.2-next.1
  - @backstage/core-plugin-api@1.0.2-next.1
  - @backstage/integration-react@1.1.0-next.2
  - @backstage/test-utils@1.1.0-next.2

## 0.1.0-next.0

### Minor Changes

- 52fddad92d: Introducing a package with utilities to help test TechDocs Addons.

### Patch Changes

- Updated dependencies
  - @backstage/core-components@0.9.4-next.0
  - @backstage/test-utils@1.1.0-next.1
  - @backstage/core-plugin-api@1.0.2-next.0
  - @backstage/plugin-catalog@1.2.0-next.1
  - @backstage/plugin-search-react@0.2.0-next.1
  - @backstage/plugin-techdocs-react@0.1.1-next.1
  - @backstage/plugin-techdocs@1.1.1-next.1
  - @backstage/integration-react@1.1.0-next.1
  - @backstage/core-app-api@1.0.2-next.0<|MERGE_RESOLUTION|>--- conflicted
+++ resolved
@@ -1,7 +1,5 @@
 # @backstage/plugin-techdocs-addons-test-utils
 
-<<<<<<< HEAD
-=======
 ## 1.0.21-next.3
 
 ### Patch Changes
@@ -68,7 +66,6 @@
   - @backstage/plugin-search-react@1.6.5-next.0
   - @backstage/plugin-techdocs-react@1.1.10-next.0
 
->>>>>>> 1e3c6889
 ## 1.0.17
 
 ### Patch Changes
