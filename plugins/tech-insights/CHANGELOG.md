--- conflicted
+++ resolved
@@ -1,7 +1,5 @@
 # @backstage/plugin-tech-insights
 
-<<<<<<< HEAD
-=======
 ## 0.3.16-next.3
 
 ### Patch Changes
@@ -60,7 +58,6 @@
   - @backstage/plugin-catalog-react@1.8.3-next.0
   - @backstage/plugin-tech-insights-common@0.2.11
 
->>>>>>> 1e3c6889
 ## 0.3.13
 
 ### Patch Changes
