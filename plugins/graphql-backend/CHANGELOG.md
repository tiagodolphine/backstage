# @backstage/plugin-graphql-backend

<<<<<<< HEAD
=======
## 0.1.41-next.3

### Patch Changes

- Updated dependencies
  - @backstage/config@1.1.0-next.2
  - @backstage/backend-common@0.19.5-next.3
  - @backstage/plugin-catalog-graphql@0.3.23-next.2

## 0.1.41-next.2

### Patch Changes

- Updated dependencies
  - @backstage/config@1.1.0-next.1
  - @backstage/backend-common@0.19.5-next.2
  - @backstage/plugin-catalog-graphql@0.3.23-next.1

## 0.1.41-next.1

### Patch Changes

- Updated dependencies
  - @backstage/config@1.1.0-next.0
  - @backstage/backend-common@0.19.5-next.1
  - @backstage/plugin-catalog-graphql@0.3.23-next.0

## 0.1.40-next.0

### Patch Changes

- Updated dependencies
  - @backstage/backend-common@0.19.4-next.0
  - @backstage/config@1.0.8
  - @backstage/plugin-catalog-graphql@0.3.22

>>>>>>> 1e3c6889
## 0.1.38

### Patch Changes

- Updated dependencies
  - @backstage/backend-common@0.19.2
  - @backstage/config@1.0.8
  - @backstage/plugin-catalog-graphql@0.3.22

## 0.1.38-next.2

### Patch Changes

- Updated dependencies
  - @backstage/backend-common@0.19.2-next.2

## 0.1.38-next.1

### Patch Changes

- Updated dependencies
  - @backstage/backend-common@0.19.2-next.1
  - @backstage/config@1.0.8
  - @backstage/plugin-catalog-graphql@0.3.22

## 0.1.38-next.0

### Patch Changes

- Updated dependencies
  - @backstage/backend-common@0.19.2-next.0
  - @backstage/config@1.0.8
  - @backstage/plugin-catalog-graphql@0.3.22

## 0.1.37

### Patch Changes

- Updated dependencies
  - @backstage/backend-common@0.19.1
  - @backstage/config@1.0.8
  - @backstage/plugin-catalog-graphql@0.3.22

## 0.1.37-next.0

### Patch Changes

- Updated dependencies
  - @backstage/backend-common@0.19.1-next.0
  - @backstage/config@1.0.8
  - @backstage/plugin-catalog-graphql@0.3.22-next.0

## 0.1.36

### Patch Changes

- Updated dependencies
  - @backstage/backend-common@0.19.0
  - @backstage/config@1.0.8
  - @backstage/plugin-catalog-graphql@0.3.21

## 0.1.36-next.2

### Patch Changes

- Updated dependencies
  - @backstage/backend-common@0.19.0-next.2
  - @backstage/config@1.0.7
  - @backstage/plugin-catalog-graphql@0.3.21-next.1

## 0.1.36-next.1

### Patch Changes

- Updated dependencies
  - @backstage/backend-common@0.19.0-next.1
  - @backstage/plugin-catalog-graphql@0.3.21-next.0
  - @backstage/config@1.0.7

## 0.1.36-next.0

### Patch Changes

- Updated dependencies
  - @backstage/backend-common@0.18.6-next.0
  - @backstage/config@1.0.7
  - @backstage/plugin-catalog-graphql@0.3.20

## 0.1.35

### Patch Changes

- Updated dependencies
  - @backstage/backend-common@0.18.5
  - @backstage/config@1.0.7
  - @backstage/plugin-catalog-graphql@0.3.20

## 0.1.35-next.1

### Patch Changes

- Updated dependencies
  - @backstage/backend-common@0.18.5-next.1
  - @backstage/config@1.0.7
  - @backstage/plugin-catalog-graphql@0.3.20

## 0.1.35-next.0

### Patch Changes

- Updated dependencies
  - @backstage/backend-common@0.18.5-next.0
  - @backstage/config@1.0.7
  - @backstage/plugin-catalog-graphql@0.3.20

## 0.1.34

### Patch Changes

- e47e69eadf0: Updated dependency `@apollo/server` to `^4.0.0`.
- Updated dependencies
  - @backstage/backend-common@0.18.4
  - @backstage/plugin-catalog-graphql@0.3.20
  - @backstage/config@1.0.7

## 0.1.34-next.3

### Patch Changes

- Updated dependencies
  - @backstage/backend-common@0.18.4-next.2
  - @backstage/config@1.0.7
  - @backstage/plugin-catalog-graphql@0.3.20-next.2

## 0.1.34-next.2

### Patch Changes

- Updated dependencies
  - @backstage/backend-common@0.18.4-next.2
  - @backstage/config@1.0.7
  - @backstage/plugin-catalog-graphql@0.3.20-next.1

## 0.1.34-next.1

### Patch Changes

- Updated dependencies
  - @backstage/plugin-catalog-graphql@0.3.20-next.1
  - @backstage/backend-common@0.18.4-next.1
  - @backstage/config@1.0.7

## 0.1.34-next.0

### Patch Changes

- e47e69eadf0: Updated dependency `@apollo/server` to `^4.0.0`.
- Updated dependencies
  - @backstage/plugin-catalog-graphql@0.3.20-next.0
  - @backstage/backend-common@0.18.4-next.0
  - @backstage/config@1.0.7

## 0.1.33

### Patch Changes

- 52b0022dab7: Updated dependency `msw` to `^1.0.0`.
- Updated dependencies
  - @backstage/backend-common@0.18.3
  - @backstage/plugin-catalog-graphql@0.3.19
  - @backstage/config@1.0.7

## 0.1.33-next.2

### Patch Changes

- Updated dependencies
  - @backstage/backend-common@0.18.3-next.2
  - @backstage/config@1.0.7-next.0
  - @backstage/plugin-catalog-graphql@0.3.19-next.1

## 0.1.33-next.1

### Patch Changes

- 52b0022dab7: Updated dependency `msw` to `^1.0.0`.
- Updated dependencies
  - @backstage/plugin-catalog-graphql@0.3.19-next.1
  - @backstage/backend-common@0.18.3-next.1
  - @backstage/config@1.0.7-next.0

## 0.1.33-next.0

### Patch Changes

- Updated dependencies
  - @backstage/backend-common@0.18.3-next.0
  - @backstage/config@1.0.6
  - @backstage/plugin-catalog-graphql@0.3.19-next.0

## 0.1.32

### Patch Changes

- Updated dependencies
  - @backstage/backend-common@0.18.2
  - @backstage/config@1.0.6
  - @backstage/plugin-catalog-graphql@0.3.18

## 0.1.32-next.2

### Patch Changes

- Updated dependencies
  - @backstage/backend-common@0.18.2-next.2
  - @backstage/config@1.0.6
  - @backstage/plugin-catalog-graphql@0.3.18-next.1

## 0.1.32-next.1

### Patch Changes

- Updated dependencies
  - @backstage/backend-common@0.18.2-next.1
  - @backstage/config@1.0.6
  - @backstage/plugin-catalog-graphql@0.3.18-next.0

## 0.1.32-next.0

### Patch Changes

- Updated dependencies
  - @backstage/backend-common@0.18.2-next.0
  - @backstage/plugin-catalog-graphql@0.3.18-next.0

## 0.1.30

### Patch Changes

- Updated dependencies
  - @backstage/backend-common@0.18.0
  - @backstage/config@1.0.6
  - @backstage/plugin-catalog-graphql@0.3.17

## 0.1.30-next.2

### Patch Changes

- Updated dependencies
  - @backstage/backend-common@0.18.0-next.1
  - @backstage/config@1.0.6-next.0
  - @backstage/plugin-catalog-graphql@0.3.17-next.1

## 0.1.30-next.1

### Patch Changes

- Updated dependencies
  - @backstage/backend-common@0.18.0-next.0
  - @backstage/config@1.0.6-next.0
  - @backstage/plugin-catalog-graphql@0.3.17-next.1

## 0.1.30-next.0

### Patch Changes

- Updated dependencies
  - @backstage/backend-common@0.17.0
  - @backstage/config@1.0.5
  - @backstage/plugin-catalog-graphql@0.3.17-next.0

## 0.1.29

### Patch Changes

- 3280711113: Updated dependency `msw` to `^0.49.0`.
- Updated dependencies
  - @backstage/backend-common@0.17.0
  - @backstage/plugin-catalog-graphql@0.3.16
  - @backstage/config@1.0.5

## 0.1.29-next.3

### Patch Changes

- Updated dependencies
  - @backstage/backend-common@0.17.0-next.3
  - @backstage/config@1.0.5-next.1
  - @backstage/plugin-catalog-graphql@0.3.16-next.1

## 0.1.29-next.2

### Patch Changes

- Updated dependencies
  - @backstage/backend-common@0.17.0-next.2
  - @backstage/config@1.0.5-next.1
  - @backstage/plugin-catalog-graphql@0.3.16-next.1

## 0.1.29-next.1

### Patch Changes

- Updated dependencies
  - @backstage/backend-common@0.17.0-next.1
  - @backstage/config@1.0.5-next.1
  - @backstage/plugin-catalog-graphql@0.3.16-next.1

## 0.1.29-next.0

### Patch Changes

- 3280711113: Updated dependency `msw` to `^0.49.0`.
- Updated dependencies
  - @backstage/backend-common@0.16.1-next.0
  - @backstage/plugin-catalog-graphql@0.3.16-next.0
  - @backstage/config@1.0.5-next.0

## 0.1.28

### Patch Changes

- Updated dependencies
  - @backstage/backend-common@0.16.0
  - @backstage/config@1.0.4
  - @backstage/plugin-catalog-graphql@0.3.15

## 0.1.28-next.1

### Patch Changes

- Updated dependencies
  - @backstage/backend-common@0.16.0-next.1
  - @backstage/config@1.0.4-next.0
  - @backstage/plugin-catalog-graphql@0.3.15-next.0

## 0.1.28-next.0

### Patch Changes

- Updated dependencies
  - @backstage/backend-common@0.16.0-next.0
  - @backstage/config@1.0.4-next.0
  - @backstage/plugin-catalog-graphql@0.3.15-next.0

## 0.1.27

### Patch Changes

- 2d3a5f09ab: Use `response.json` rather than `response.send` where appropriate, as outlined in `SECURITY.md`
- Updated dependencies
  - @backstage/backend-common@0.15.2
  - @backstage/plugin-catalog-graphql@0.3.14
  - @backstage/config@1.0.3

## 0.1.27-next.2

### Patch Changes

- 2d3a5f09ab: Use `response.json` rather than `response.send` where appropriate, as outlined in `SECURITY.md`
- Updated dependencies
  - @backstage/backend-common@0.15.2-next.2
  - @backstage/config@1.0.3-next.2
  - @backstage/plugin-catalog-graphql@0.3.14-next.2

## 0.1.27-next.1

### Patch Changes

- Updated dependencies
  - @backstage/backend-common@0.15.2-next.1
  - @backstage/config@1.0.3-next.1
  - @backstage/plugin-catalog-graphql@0.3.14-next.1

## 0.1.27-next.0

### Patch Changes

- Updated dependencies
  - @backstage/plugin-catalog-graphql@0.3.14-next.0
  - @backstage/backend-common@0.15.2-next.0
  - @backstage/config@1.0.3-next.0

## 0.1.26

### Patch Changes

- d669d89206: Minor API signatures cleanup
- 60b85d8ade: Updated dependency `helmet` to `^6.0.0`.

  Please note that these policies are no longer applied by default:

  helmet.contentSecurityPolicy no longer sets block-all-mixed-content directive by default
  helmet.expectCt is no longer set by default. It can, however, be explicitly enabled. It will be removed in Helmet 7.

- 667d917488: Updated dependency `msw` to `^0.47.0`.
- 87ec2ba4d6: Updated dependency `msw` to `^0.46.0`.
- bf5e9030eb: Updated dependency `msw` to `^0.45.0`.
- Updated dependencies
  - @backstage/backend-common@0.15.1
  - @backstage/config@1.0.2
  - @backstage/plugin-catalog-graphql@0.3.13

## 0.1.26-next.3

### Patch Changes

- Updated dependencies
  - @backstage/config@1.0.2-next.0
  - @backstage/backend-common@0.15.1-next.3
  - @backstage/plugin-catalog-graphql@0.3.13-next.3

## 0.1.26-next.2

### Patch Changes

- 667d917488: Updated dependency `msw` to `^0.47.0`.
- 87ec2ba4d6: Updated dependency `msw` to `^0.46.0`.
- Updated dependencies
  - @backstage/backend-common@0.15.1-next.2
  - @backstage/plugin-catalog-graphql@0.3.13-next.2

## 0.1.26-next.1

### Patch Changes

- d669d89206: Minor API signatures cleanup
- 60b85d8ade: Updated dependency `helmet` to `^6.0.0`.

  Please note that these policies are no longer applied by default:

  helmet.contentSecurityPolicy no longer sets block-all-mixed-content directive by default
  helmet.expectCt is no longer set by default. It can, however, be explicitly enabled. It will be removed in Helmet 7.

- Updated dependencies
  - @backstage/backend-common@0.15.1-next.1
  - @backstage/plugin-catalog-graphql@0.3.13-next.1

## 0.1.26-next.0

### Patch Changes

- bf5e9030eb: Updated dependency `msw` to `^0.45.0`.
- Updated dependencies
  - @backstage/backend-common@0.15.1-next.0
  - @backstage/plugin-catalog-graphql@0.3.13-next.0

## 0.1.25

### Patch Changes

- fa3eeee92d: Updated dependency `@graphql-tools/schema` to `^9.0.0`.
- Updated dependencies
  - @backstage/backend-common@0.15.0
  - @backstage/plugin-catalog-graphql@0.3.12

## 0.1.25-next.0

### Patch Changes

- Updated dependencies
  - @backstage/backend-common@0.15.0-next.0

## 0.1.24

### Patch Changes

- a70869e775: Updated dependency `msw` to `^0.43.0`.
- 8006d0f9bf: Updated dependency `msw` to `^0.44.0`.
- Updated dependencies
  - @backstage/backend-common@0.14.1
  - @backstage/plugin-catalog-graphql@0.3.11

## 0.1.24-next.1

### Patch Changes

- a70869e775: Updated dependency `msw` to `^0.43.0`.
- Updated dependencies
  - @backstage/backend-common@0.14.1-next.3
  - @backstage/plugin-catalog-graphql@0.3.11-next.1

## 0.1.24-next.0

### Patch Changes

- Updated dependencies
  - @backstage/backend-common@0.14.1-next.0
  - @backstage/plugin-catalog-graphql@0.3.11-next.0

## 0.1.23

### Patch Changes

- 8f7b1835df: Updated dependency `msw` to `^0.41.0`.
- Updated dependencies
  - @backstage/backend-common@0.14.0
  - @backstage/plugin-catalog-graphql@0.3.10

## 0.1.23-next.2

### Patch Changes

- Updated dependencies
  - @backstage/backend-common@0.14.0-next.2

## 0.1.23-next.1

### Patch Changes

- 8f7b1835df: Updated dependency `msw` to `^0.41.0`.
- Updated dependencies
  - @backstage/backend-common@0.13.6-next.1
  - @backstage/plugin-catalog-graphql@0.3.10-next.0

## 0.1.23-next.0

### Patch Changes

- Updated dependencies
  - @backstage/backend-common@0.13.6-next.0

## 0.1.22

### Patch Changes

- Updated dependencies
  - @backstage/backend-common@0.13.3
  - @backstage/config@1.0.1
  - @backstage/plugin-catalog-graphql@0.3.9

## 0.1.22-next.1

### Patch Changes

- Updated dependencies
  - @backstage/backend-common@0.13.3-next.2
  - @backstage/config@1.0.1-next.0
  - @backstage/plugin-catalog-graphql@0.3.9-next.0

## 0.1.22-next.0

### Patch Changes

- Updated dependencies
  - @backstage/backend-common@0.13.3-next.0

## 0.1.21

### Patch Changes

- Updated dependencies
  - @backstage/backend-common@0.13.2
  - @backstage/plugin-catalog-graphql@0.3.8

## 0.1.21-next.0

### Patch Changes

- Updated dependencies
  - @backstage/backend-common@0.13.2-next.0
  - @backstage/plugin-catalog-graphql@0.3.8-next.0

## 0.1.20

### Patch Changes

- Updated dependencies
  - @backstage/backend-common@0.13.1
  - @backstage/plugin-catalog-graphql@0.3.7
  - @backstage/config@1.0.0

## 0.1.19

### Patch Changes

- Updated dependencies
  - @backstage/backend-common@0.13.0
  - @backstage/plugin-catalog-graphql@0.3.6

## 0.1.19-next.0

### Patch Changes

- Updated dependencies
  - @backstage/backend-common@0.13.0-next.0
  - @backstage/plugin-catalog-graphql@0.3.6-next.0

## 0.1.18

### Patch Changes

- Updated dependencies
  - @backstage/backend-common@0.12.0
  - @backstage/plugin-catalog-graphql@0.3.5

## 0.1.17

### Patch Changes

- 68913af4ff: chore(deps): bump `graphql-modules` from 1.4.4 to 2.0.0
- Updated dependencies
  - @backstage/backend-common@0.11.0
  - @backstage/plugin-catalog-graphql@0.3.4

## 0.1.16

### Patch Changes

- Fix for the previous release with missing type declarations.
- Updated dependencies
  - @backstage/backend-common@0.10.9
  - @backstage/config@0.1.15
  - @backstage/plugin-catalog-graphql@0.3.3

## 0.1.15

### Patch Changes

- c77c5c7eb6: Added `backstage.role` to `package.json`
- 0107c9aa08: chore(deps): bump `helmet` from 4.4.1 to 5.0.2
- Updated dependencies
  - @backstage/backend-common@0.10.8
  - @backstage/plugin-catalog-graphql@0.3.2
  - @backstage/config@0.1.14

## 0.1.14

### Patch Changes

- Updated dependencies
  - @backstage/backend-common@0.10.7

## 0.1.14-next.0

### Patch Changes

- Updated dependencies
  - @backstage/backend-common@0.10.7-next.0

## 0.1.13

### Patch Changes

- Updated dependencies
  - @backstage/backend-common@0.10.6

## 0.1.13-next.0

### Patch Changes

- Updated dependencies
  - @backstage/backend-common@0.10.6-next.0

## 0.1.12

### Patch Changes

- Updated dependencies
  - @backstage/backend-common@0.10.4
  - @backstage/config@0.1.13
  - @backstage/plugin-catalog-graphql@0.3.1

## 0.1.12-next.0

### Patch Changes

- Updated dependencies
  - @backstage/backend-common@0.10.4-next.0
  - @backstage/config@0.1.13-next.0
  - @backstage/plugin-catalog-graphql@0.3.1-next.0

## 0.1.11

### Patch Changes

- 0fb17da164: chore: bumping dependencies in the GraphQL modules and bringing them up to date with the latest `graphql-modules` library
- Updated dependencies
  - @backstage/config@0.1.12
  - @backstage/backend-common@0.10.3
  - @backstage/plugin-catalog-graphql@0.3.0

## 0.1.10

### Patch Changes

- Updated dependencies
  - @backstage/backend-common@0.10.0

## 0.1.9

### Patch Changes

- Updated dependencies
  - @backstage/backend-common@0.9.0
  - @backstage/config@0.1.8
  - @backstage/plugin-catalog-graphql@0.2.12

## 0.1.8

### Patch Changes

- Updated dependencies [3be844496]
- Updated dependencies [22fd8ce2a]
- Updated dependencies [f9fb4a205]
  - @backstage/plugin-catalog-graphql@0.2.9
  - @backstage/backend-common@0.8.0

## 0.1.7

### Patch Changes

- Updated dependencies [e0bfd3d44]
- Updated dependencies [38ca05168]
- Updated dependencies [d8b81fd28]
  - @backstage/backend-common@0.7.0
  - @backstage/config@0.1.5
  - @backstage/plugin-catalog-graphql@0.2.8

## 0.1.6

### Patch Changes

- Updated dependencies [8686eb38c]
- Updated dependencies [0434853a5]
- Updated dependencies [8686eb38c]
  - @backstage/backend-common@0.6.0
  - @backstage/config@0.1.4
  - @backstage/plugin-catalog-graphql@0.2.7

## 0.1.5

### Patch Changes

- Updated dependencies [0b135e7e0]
- Updated dependencies [294a70cab]
- Updated dependencies [0ea032763]
- Updated dependencies [5345a1f98]
- Updated dependencies [09a370426]
  - @backstage/backend-common@0.5.0
  - @backstage/plugin-catalog-graphql@0.2.6

## 0.1.4

### Patch Changes

- Updated dependencies [38e24db00]
- Updated dependencies [e3bd9fc2f]
- Updated dependencies [12bbd748c]
- Updated dependencies [e3bd9fc2f]
  - @backstage/backend-common@0.4.0
  - @backstage/config@0.1.2
  - @backstage/plugin-catalog-graphql@0.2.4

## 0.1.3

### Patch Changes

- Updated dependencies [1722cb53c]
- Updated dependencies [1722cb53c]
- Updated dependencies [7b37e6834]
- Updated dependencies [8e2effb53]
  - @backstage/backend-common@0.3.0
  - @backstage/plugin-catalog-graphql@0.2.1

## 0.1.2

### Patch Changes

- Updated dependencies [28edd7d29]
- Updated dependencies [5249594c5]
- Updated dependencies [56e4eb589]
- Updated dependencies [e37c0a005]
- Updated dependencies [f00ca3cb8]
- Updated dependencies [6579769df]
- Updated dependencies [8c2b76e45]
- Updated dependencies [440a17b39]
- Updated dependencies [8afce088a]
- Updated dependencies [7bbeb049f]
  - @backstage/plugin-catalog-graphql@0.2.0
  - @backstage/backend-common@0.2.0<|MERGE_RESOLUTION|>--- conflicted
+++ resolved
@@ -1,7 +1,5 @@
 # @backstage/plugin-graphql-backend
 
-<<<<<<< HEAD
-=======
 ## 0.1.41-next.3
 
 ### Patch Changes
@@ -38,7 +36,6 @@
   - @backstage/config@1.0.8
   - @backstage/plugin-catalog-graphql@0.3.22
 
->>>>>>> 1e3c6889
 ## 0.1.38
 
 ### Patch Changes
