--- conflicted
+++ resolved
@@ -1,7 +1,5 @@
 # @backstage/plugin-fossa
 
-<<<<<<< HEAD
-=======
 ## 0.2.56-next.2
 
 ### Patch Changes
@@ -40,7 +38,6 @@
   - @backstage/theme@0.4.1
   - @backstage/plugin-catalog-react@1.8.3-next.0
 
->>>>>>> f4e1ea3c
 ## 0.2.53
 
 ### Patch Changes
