# @backstage/plugin-lighthouse-backend

<<<<<<< HEAD
=======
## 0.3.0-next.3

### Minor Changes

- 71114ac50e02: **BREAKING**: The export for the new backend system has been moved to be the `default` export.

  For example, if you are currently importing the plugin using the following pattern:

  ```ts
  import { examplePlugin } from '@backstage/plugin-example-backend';

  backend.add(examplePlugin);
  ```

  It should be migrated to this:

  ```ts
  backend.add(import('@backstage/plugin-example-backend'));
  ```

### Patch Changes

- Updated dependencies
  - @backstage/catalog-client@1.4.4-next.2
  - @backstage/catalog-model@1.4.2-next.2
  - @backstage/config@1.1.0-next.2
  - @backstage/plugin-lighthouse-common@0.1.3-next.2
  - @backstage/types@1.1.1-next.0
  - @backstage/backend-plugin-api@0.6.3-next.3
  - @backstage/backend-common@0.19.5-next.3
  - @backstage/backend-tasks@0.5.8-next.3
  - @backstage/plugin-catalog-node@1.4.4-next.3

## 0.2.7-next.2

### Patch Changes

- Updated dependencies
  - @backstage/config@1.1.0-next.1
  - @backstage/backend-tasks@0.5.8-next.2
  - @backstage/backend-common@0.19.5-next.2
  - @backstage/plugin-catalog-node@1.4.4-next.2
  - @backstage/backend-plugin-api@0.6.3-next.2
  - @backstage/catalog-model@1.4.2-next.1
  - @backstage/plugin-lighthouse-common@0.1.3-next.1
  - @backstage/catalog-client@1.4.4-next.1
  - @backstage/types@1.1.0

## 0.2.7-next.1

### Patch Changes

- Updated dependencies
  - @backstage/config@1.1.0-next.0
  - @backstage/backend-tasks@0.5.8-next.1
  - @backstage/backend-common@0.19.5-next.1
  - @backstage/backend-plugin-api@0.6.3-next.1
  - @backstage/catalog-model@1.4.2-next.0
  - @backstage/plugin-lighthouse-common@0.1.3-next.0
  - @backstage/plugin-catalog-node@1.4.4-next.1
  - @backstage/catalog-client@1.4.4-next.0
  - @backstage/types@1.1.0

## 0.2.6-next.0

### Patch Changes

- Updated dependencies
  - @backstage/backend-common@0.19.4-next.0
  - @backstage/backend-tasks@0.5.7-next.0
  - @backstage/backend-plugin-api@0.6.2-next.0
  - @backstage/catalog-client@1.4.3
  - @backstage/catalog-model@1.4.1
  - @backstage/config@1.0.8
  - @backstage/types@1.1.0
  - @backstage/plugin-catalog-node@1.4.3-next.0
  - @backstage/plugin-lighthouse-common@0.1.2

>>>>>>> 1e3c6889
## 0.2.4

### Patch Changes

- 629cbd194a87: Use `coreServices.rootConfig` instead of `coreService.config`
- Updated dependencies
  - @backstage/backend-common@0.19.2
  - @backstage/backend-plugin-api@0.6.0
  - @backstage/plugin-catalog-node@1.4.1
  - @backstage/backend-tasks@0.5.5
  - @backstage/catalog-client@1.4.3
  - @backstage/catalog-model@1.4.1
  - @backstage/config@1.0.8
  - @backstage/types@1.1.0
  - @backstage/plugin-lighthouse-common@0.1.2

## 0.2.4-next.2

### Patch Changes

- Updated dependencies
  - @backstage/backend-plugin-api@0.6.0-next.2
  - @backstage/backend-tasks@0.5.5-next.2
  - @backstage/backend-common@0.19.2-next.2
  - @backstage/plugin-catalog-node@1.4.1-next.2

## 0.2.4-next.1

### Patch Changes

- 629cbd194a87: Use `coreServices.rootConfig` instead of `coreService.config`
- Updated dependencies
  - @backstage/backend-common@0.19.2-next.1
  - @backstage/plugin-catalog-node@1.4.1-next.1
  - @backstage/backend-plugin-api@0.6.0-next.1
  - @backstage/backend-tasks@0.5.5-next.1
  - @backstage/catalog-client@1.4.3
  - @backstage/catalog-model@1.4.1
  - @backstage/config@1.0.8
  - @backstage/types@1.1.0
  - @backstage/plugin-lighthouse-common@0.1.2

## 0.2.4-next.0

### Patch Changes

- Updated dependencies
  - @backstage/backend-common@0.19.2-next.0
  - @backstage/backend-plugin-api@0.5.5-next.0
  - @backstage/backend-tasks@0.5.5-next.0
  - @backstage/catalog-client@1.4.3
  - @backstage/catalog-model@1.4.1
  - @backstage/config@1.0.8
  - @backstage/types@1.1.0
  - @backstage/plugin-catalog-node@1.4.1-next.0
  - @backstage/plugin-lighthouse-common@0.1.2

## 0.2.3

### Patch Changes

- 402749b00531: Added support for the [new backend system](https://backstage.io/docs/backend-system/)
- Updated dependencies
  - @backstage/backend-common@0.19.1
  - @backstage/plugin-catalog-node@1.4.0
  - @backstage/backend-plugin-api@0.5.4
  - @backstage/backend-tasks@0.5.4
  - @backstage/catalog-client@1.4.3
  - @backstage/catalog-model@1.4.1
  - @backstage/config@1.0.8
  - @backstage/types@1.1.0
  - @backstage/plugin-lighthouse-common@0.1.2

## 0.2.3-next.0

### Patch Changes

- Updated dependencies
  - @backstage/backend-common@0.19.1-next.0
  - @backstage/backend-tasks@0.5.4-next.0
  - @backstage/catalog-client@1.4.3-next.0
  - @backstage/catalog-model@1.4.1-next.0
  - @backstage/config@1.0.8
  - @backstage/types@1.1.0
  - @backstage/plugin-lighthouse-common@0.1.2

## 0.2.2

### Patch Changes

- Updated dependencies
  - @backstage/backend-common@0.19.0
  - @backstage/catalog-client@1.4.2
  - @backstage/types@1.1.0
  - @backstage/catalog-model@1.4.0
  - @backstage/backend-tasks@0.5.3
  - @backstage/config@1.0.8
  - @backstage/plugin-lighthouse-common@0.1.2

## 0.2.2-next.2

### Patch Changes

- Updated dependencies
  - @backstage/backend-common@0.19.0-next.2
  - @backstage/catalog-model@1.4.0-next.1
  - @backstage/backend-tasks@0.5.3-next.2
  - @backstage/catalog-client@1.4.2-next.2
  - @backstage/config@1.0.7
  - @backstage/types@1.0.2
  - @backstage/plugin-lighthouse-common@0.1.1

## 0.2.2-next.1

### Patch Changes

- Updated dependencies
  - @backstage/backend-common@0.19.0-next.1
  - @backstage/catalog-model@1.4.0-next.0
  - @backstage/backend-tasks@0.5.3-next.1
  - @backstage/catalog-client@1.4.2-next.1
  - @backstage/config@1.0.7
  - @backstage/types@1.0.2
  - @backstage/plugin-lighthouse-common@0.1.1

## 0.2.2-next.0

### Patch Changes

- Updated dependencies
  - @backstage/catalog-client@1.4.2-next.0
  - @backstage/backend-common@0.18.6-next.0
  - @backstage/config@1.0.7
  - @backstage/backend-tasks@0.5.3-next.0
  - @backstage/catalog-model@1.3.0
  - @backstage/types@1.0.2
  - @backstage/plugin-lighthouse-common@0.1.1

## 0.2.1

### Patch Changes

- Updated dependencies
  - @backstage/backend-common@0.18.5
  - @backstage/backend-tasks@0.5.2
  - @backstage/catalog-client@1.4.1
  - @backstage/catalog-model@1.3.0
  - @backstage/config@1.0.7
  - @backstage/types@1.0.2
  - @backstage/plugin-lighthouse-common@0.1.1

## 0.2.1-next.1

### Patch Changes

- Updated dependencies
  - @backstage/backend-common@0.18.5-next.1
  - @backstage/backend-tasks@0.5.2-next.1
  - @backstage/config@1.0.7

## 0.2.1-next.0

### Patch Changes

- Updated dependencies
  - @backstage/backend-common@0.18.5-next.0
  - @backstage/backend-tasks@0.5.2-next.0
  - @backstage/catalog-client@1.4.1
  - @backstage/catalog-model@1.3.0
  - @backstage/config@1.0.7
  - @backstage/types@1.0.2
  - @backstage/plugin-lighthouse-common@0.1.1

## 0.2.0

### Minor Changes

- 7a89555e73d: Lighthouse backend plugin can now use an authenticated catalog backend API.

  - Breaking \* You must now pass the `tokenManager` to the lighthouse `createScheduler`.

### Patch Changes

- Updated dependencies
  - @backstage/backend-common@0.18.4
  - @backstage/catalog-client@1.4.1
  - @backstage/backend-tasks@0.5.1
  - @backstage/catalog-model@1.3.0
  - @backstage/config@1.0.7
  - @backstage/types@1.0.2
  - @backstage/plugin-lighthouse-common@0.1.1

## 0.2.0-next.3

### Minor Changes

- 7a89555e73d: Lighthouse backend plugin can now use an authenticated catalog backend API.

  - Breaking \* You must now pass the `tokenManager` to the lighthouse `createScheduler`.

### Patch Changes

- Updated dependencies
  - @backstage/catalog-model@1.3.0-next.0
  - @backstage/backend-common@0.18.4-next.2
  - @backstage/backend-tasks@0.5.1-next.2
  - @backstage/catalog-client@1.4.1-next.1
  - @backstage/config@1.0.7
  - @backstage/types@1.0.2
  - @backstage/plugin-lighthouse-common@0.1.1

## 0.1.2-next.2

### Patch Changes

- Updated dependencies
  - @backstage/backend-common@0.18.4-next.2
  - @backstage/catalog-client@1.4.1-next.0
  - @backstage/backend-tasks@0.5.1-next.2
  - @backstage/catalog-model@1.2.1
  - @backstage/config@1.0.7
  - @backstage/types@1.0.2
  - @backstage/plugin-lighthouse-common@0.1.1

## 0.1.2-next.1

### Patch Changes

- Updated dependencies
  - @backstage/backend-tasks@0.5.1-next.1
  - @backstage/backend-common@0.18.4-next.1
  - @backstage/catalog-client@1.4.0
  - @backstage/catalog-model@1.2.1
  - @backstage/config@1.0.7
  - @backstage/types@1.0.2
  - @backstage/plugin-lighthouse-common@0.1.1

## 0.1.2-next.0

### Patch Changes

- Updated dependencies
  - @backstage/backend-common@0.18.4-next.0
  - @backstage/config@1.0.7
  - @backstage/backend-tasks@0.5.1-next.0
  - @backstage/catalog-client@1.4.0
  - @backstage/catalog-model@1.2.1
  - @backstage/types@1.0.2
  - @backstage/plugin-lighthouse-common@0.1.1

## 0.1.1

### Patch Changes

- 46829bc2f0e: Update README.md; typo with plugin name & removed unneeded "import { Router } from 'express';"
- Updated dependencies
  - @backstage/catalog-client@1.4.0
  - @backstage/backend-tasks@0.5.0
  - @backstage/backend-common@0.18.3
  - @backstage/catalog-model@1.2.1
  - @backstage/config@1.0.7
  - @backstage/types@1.0.2
  - @backstage/plugin-lighthouse-common@0.1.1

## 0.1.1-next.2

### Patch Changes

- Updated dependencies
  - @backstage/backend-tasks@0.5.0-next.2
  - @backstage/backend-common@0.18.3-next.2
  - @backstage/config@1.0.7-next.0

## 0.1.1-next.1

### Patch Changes

- 46829bc2f0e: Update README.md; typo with plugin name & removed unneeded "import { Router } from 'express';"
- Updated dependencies
  - @backstage/backend-common@0.18.3-next.1
  - @backstage/catalog-client@1.4.0-next.1
  - @backstage/backend-tasks@0.4.4-next.1
  - @backstage/config@1.0.7-next.0
  - @backstage/catalog-model@1.2.1-next.1
  - @backstage/types@1.0.2
  - @backstage/plugin-lighthouse-common@0.1.1-next.0

## 0.1.1-next.0

### Patch Changes

- Updated dependencies
  - @backstage/catalog-client@1.4.0-next.0
  - @backstage/backend-tasks@0.4.4-next.0
  - @backstage/backend-common@0.18.3-next.0
  - @backstage/catalog-model@1.2.1-next.0
  - @backstage/config@1.0.6
  - @backstage/types@1.0.2
  - @backstage/plugin-lighthouse-common@0.1.0

## 0.1.0

### Minor Changes

- eef62546ce: Introduce Lighthouse Backend Plugin to run scheduled Lighthouse Audits

### Patch Changes

- Updated dependencies
  - @backstage/backend-common@0.18.2
  - @backstage/plugin-lighthouse-common@0.1.0
  - @backstage/catalog-model@1.2.0
  - @backstage/backend-tasks@0.4.3
  - @backstage/catalog-client@1.3.1
  - @backstage/config@1.0.6
  - @backstage/types@1.0.2

## 0.1.0-next.0

### Minor Changes

- eef62546ce: Introduce Lighthouse Backend Plugin to run scheduled Lighthouse Audits

### Patch Changes

- Updated dependencies
  - @backstage/plugin-lighthouse-common@0.1.0-next.0
  - @backstage/backend-common@0.18.2-next.2
  - @backstage/catalog-model@1.2.0-next.1
  - @backstage/backend-tasks@0.4.3-next.2
  - @backstage/catalog-client@1.3.1-next.1
  - @backstage/config@1.0.6
  - @backstage/types@1.0.2<|MERGE_RESOLUTION|>--- conflicted
+++ resolved
@@ -1,7 +1,5 @@
 # @backstage/plugin-lighthouse-backend
 
-<<<<<<< HEAD
-=======
 ## 0.3.0-next.3
 
 ### Minor Changes
@@ -80,7 +78,6 @@
   - @backstage/plugin-catalog-node@1.4.3-next.0
   - @backstage/plugin-lighthouse-common@0.1.2
 
->>>>>>> 1e3c6889
 ## 0.2.4
 
 ### Patch Changes
