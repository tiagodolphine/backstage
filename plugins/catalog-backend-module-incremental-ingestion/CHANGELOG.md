--- conflicted
+++ resolved
@@ -1,7 +1,5 @@
 # @backstage/plugin-catalog-backend-module-incremental-ingestion
 
-<<<<<<< HEAD
-=======
 ## 0.4.3-next.0
 
 ### Patch Changes
@@ -18,7 +16,6 @@
   - @backstage/plugin-events-node@0.2.11-next.0
   - @backstage/plugin-permission-common@0.7.7
 
->>>>>>> 413caa19
 ## 0.4.1
 
 ### Patch Changes
