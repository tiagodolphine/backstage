# @backstage/plugin-tech-insights-backend-module-jsonfc

<<<<<<< HEAD
=======
## 0.1.35-next.3

### Patch Changes

- Updated dependencies
  - @backstage/config@1.1.0-next.2
  - @backstage/errors@1.2.2-next.0
  - @backstage/plugin-tech-insights-common@0.2.12-next.0
  - @backstage/backend-common@0.19.5-next.3
  - @backstage/plugin-tech-insights-node@0.4.9-next.3

## 0.1.35-next.2

### Patch Changes

- 51b801f743b2: Handle extracting facts from 'not' conditions too
- Updated dependencies
  - @backstage/config@1.1.0-next.1
  - @backstage/backend-common@0.19.5-next.2
  - @backstage/plugin-tech-insights-node@0.4.9-next.2
  - @backstage/errors@1.2.1
  - @backstage/plugin-tech-insights-common@0.2.11

## 0.1.35-next.1

### Patch Changes

- Updated dependencies
  - @backstage/config@1.1.0-next.0
  - @backstage/backend-common@0.19.5-next.1
  - @backstage/plugin-tech-insights-node@0.4.9-next.1
  - @backstage/errors@1.2.1
  - @backstage/plugin-tech-insights-common@0.2.11

## 0.1.34-next.0

### Patch Changes

- Updated dependencies
  - @backstage/backend-common@0.19.4-next.0
  - @backstage/config@1.0.8
  - @backstage/errors@1.2.1
  - @backstage/plugin-tech-insights-common@0.2.11
  - @backstage/plugin-tech-insights-node@0.4.8-next.0

>>>>>>> 1e3c6889
## 0.1.32

### Patch Changes

- Updated dependencies
  - @backstage/backend-common@0.19.2
  - @backstage/plugin-tech-insights-node@0.4.6
  - @backstage/config@1.0.8
  - @backstage/errors@1.2.1
  - @backstage/plugin-tech-insights-common@0.2.11

## 0.1.32-next.2

### Patch Changes

- Updated dependencies
  - @backstage/backend-common@0.19.2-next.2
  - @backstage/plugin-tech-insights-node@0.4.6-next.2

## 0.1.32-next.1

### Patch Changes

- Updated dependencies
  - @backstage/backend-common@0.19.2-next.1
  - @backstage/plugin-tech-insights-node@0.4.6-next.1
  - @backstage/config@1.0.8
  - @backstage/errors@1.2.1
  - @backstage/plugin-tech-insights-common@0.2.11

## 0.1.32-next.0

### Patch Changes

- Updated dependencies
  - @backstage/backend-common@0.19.2-next.0
  - @backstage/config@1.0.8
  - @backstage/errors@1.2.1
  - @backstage/plugin-tech-insights-common@0.2.11
  - @backstage/plugin-tech-insights-node@0.4.6-next.0

## 0.1.31

### Patch Changes

- Updated dependencies
  - @backstage/errors@1.2.1
  - @backstage/backend-common@0.19.1
  - @backstage/config@1.0.8
  - @backstage/plugin-tech-insights-common@0.2.11
  - @backstage/plugin-tech-insights-node@0.4.5

## 0.1.31-next.0

### Patch Changes

- Updated dependencies
  - @backstage/errors@1.2.1-next.0
  - @backstage/backend-common@0.19.1-next.0
  - @backstage/config@1.0.8
  - @backstage/plugin-tech-insights-common@0.2.11
  - @backstage/plugin-tech-insights-node@0.4.5-next.0

## 0.1.30

### Patch Changes

- Updated dependencies
  - @backstage/backend-common@0.19.0
  - @backstage/errors@1.2.0
  - @backstage/plugin-tech-insights-node@0.4.4
  - @backstage/config@1.0.8
  - @backstage/plugin-tech-insights-common@0.2.11

## 0.1.30-next.2

### Patch Changes

- Updated dependencies
  - @backstage/backend-common@0.19.0-next.2
  - @backstage/config@1.0.7
  - @backstage/errors@1.2.0-next.0
  - @backstage/plugin-tech-insights-common@0.2.10
  - @backstage/plugin-tech-insights-node@0.4.4-next.2

## 0.1.30-next.1

### Patch Changes

- Updated dependencies
  - @backstage/backend-common@0.19.0-next.1
  - @backstage/errors@1.2.0-next.0
  - @backstage/plugin-tech-insights-node@0.4.4-next.1
  - @backstage/config@1.0.7
  - @backstage/plugin-tech-insights-common@0.2.10

## 0.1.30-next.0

### Patch Changes

- Updated dependencies
  - @backstage/backend-common@0.18.6-next.0
  - @backstage/config@1.0.7
  - @backstage/errors@1.1.5
  - @backstage/plugin-tech-insights-common@0.2.10
  - @backstage/plugin-tech-insights-node@0.4.4-next.0

## 0.1.29

### Patch Changes

- Updated dependencies
  - @backstage/backend-common@0.18.5
  - @backstage/plugin-tech-insights-node@0.4.3
  - @backstage/config@1.0.7
  - @backstage/errors@1.1.5
  - @backstage/plugin-tech-insights-common@0.2.10

## 0.1.29-next.1

### Patch Changes

- Updated dependencies
  - @backstage/backend-common@0.18.5-next.1
  - @backstage/plugin-tech-insights-node@0.4.3-next.1
  - @backstage/config@1.0.7

## 0.1.29-next.0

### Patch Changes

- Updated dependencies
  - @backstage/backend-common@0.18.5-next.0
  - @backstage/plugin-tech-insights-node@0.4.3-next.0
  - @backstage/config@1.0.7
  - @backstage/errors@1.1.5
  - @backstage/plugin-tech-insights-common@0.2.10

## 0.1.28

### Patch Changes

- 9cb1db6546a: When multiple fact retrievers are used for a check, allow for cases where only one returns a given fact
- Updated dependencies
  - @backstage/backend-common@0.18.4
  - @backstage/plugin-tech-insights-node@0.4.2
  - @backstage/config@1.0.7
  - @backstage/errors@1.1.5
  - @backstage/plugin-tech-insights-common@0.2.10

## 0.1.28-next.2

### Patch Changes

- 9cb1db6546a: When multiple fact retrievers are used for a check, allow for cases where only one returns a given fact
- Updated dependencies
  - @backstage/backend-common@0.18.4-next.2
  - @backstage/config@1.0.7
  - @backstage/errors@1.1.5
  - @backstage/plugin-tech-insights-common@0.2.10
  - @backstage/plugin-tech-insights-node@0.4.2-next.2

## 0.1.28-next.1

### Patch Changes

- Updated dependencies
  - @backstage/backend-common@0.18.4-next.1
  - @backstage/config@1.0.7
  - @backstage/errors@1.1.5
  - @backstage/plugin-tech-insights-common@0.2.10
  - @backstage/plugin-tech-insights-node@0.4.2-next.1

## 0.1.28-next.0

### Patch Changes

- Updated dependencies
  - @backstage/backend-common@0.18.4-next.0
  - @backstage/config@1.0.7
  - @backstage/errors@1.1.5
  - @backstage/plugin-tech-insights-common@0.2.10
  - @backstage/plugin-tech-insights-node@0.4.2-next.0

## 0.1.27

### Patch Changes

- 65454876fb2: Minor API report tweaks
- Updated dependencies
  - @backstage/backend-common@0.18.3
  - @backstage/errors@1.1.5
  - @backstage/config@1.0.7
  - @backstage/plugin-tech-insights-common@0.2.10
  - @backstage/plugin-tech-insights-node@0.4.1

## 0.1.27-next.2

### Patch Changes

- 65454876fb2: Minor API report tweaks
- Updated dependencies
  - @backstage/backend-common@0.18.3-next.2
  - @backstage/plugin-tech-insights-node@0.4.1-next.2
  - @backstage/config@1.0.7-next.0

## 0.1.27-next.1

### Patch Changes

- Updated dependencies
  - @backstage/errors@1.1.5-next.0
  - @backstage/backend-common@0.18.3-next.1
  - @backstage/config@1.0.7-next.0
  - @backstage/plugin-tech-insights-common@0.2.10
  - @backstage/plugin-tech-insights-node@0.4.1-next.1

## 0.1.27-next.0

### Patch Changes

- Updated dependencies
  - @backstage/backend-common@0.18.3-next.0
  - @backstage/config@1.0.6
  - @backstage/errors@1.1.4
  - @backstage/plugin-tech-insights-common@0.2.10
  - @backstage/plugin-tech-insights-node@0.4.1-next.0

## 0.1.26

### Patch Changes

- d6b912f963: Surface the cause of the json rules engine
- Updated dependencies
  - @backstage/backend-common@0.18.2
  - @backstage/plugin-tech-insights-common@0.2.10
  - @backstage/plugin-tech-insights-node@0.4.0
  - @backstage/config@1.0.6
  - @backstage/errors@1.1.4

## 0.1.26-next.2

### Patch Changes

- Updated dependencies
  - @backstage/backend-common@0.18.2-next.2
  - @backstage/config@1.0.6
  - @backstage/errors@1.1.4
  - @backstage/plugin-tech-insights-common@0.2.10-next.0
  - @backstage/plugin-tech-insights-node@0.4.0-next.2

## 0.1.26-next.1

### Patch Changes

- Updated dependencies
  - @backstage/plugin-tech-insights-common@0.2.10-next.0
  - @backstage/plugin-tech-insights-node@0.4.0-next.1
  - @backstage/backend-common@0.18.2-next.1
  - @backstage/config@1.0.6
  - @backstage/errors@1.1.4

## 0.1.26-next.0

### Patch Changes

- d6b912f963: Surface the cause of the json rules engine
- Updated dependencies
  - @backstage/backend-common@0.18.2-next.0
  - @backstage/plugin-tech-insights-node@0.3.10-next.0

## 0.1.24

### Patch Changes

- Updated dependencies
  - @backstage/backend-common@0.18.0
  - @backstage/config@1.0.6
  - @backstage/errors@1.1.4
  - @backstage/plugin-tech-insights-common@0.2.9
  - @backstage/plugin-tech-insights-node@0.3.8

## 0.1.24-next.1

### Patch Changes

- Updated dependencies
  - @backstage/backend-common@0.18.0-next.1
  - @backstage/plugin-tech-insights-node@0.3.8-next.1
  - @backstage/config@1.0.6-next.0
  - @backstage/errors@1.1.4
  - @backstage/plugin-tech-insights-common@0.2.9

## 0.1.24-next.0

### Patch Changes

- Updated dependencies
  - @backstage/backend-common@0.18.0-next.0
  - @backstage/config@1.0.6-next.0
  - @backstage/errors@1.1.4
  - @backstage/plugin-tech-insights-common@0.2.9
  - @backstage/plugin-tech-insights-node@0.3.8-next.0

## 0.1.23

### Patch Changes

- Updated dependencies
  - @backstage/backend-common@0.17.0
  - @backstage/errors@1.1.4
  - @backstage/config@1.0.5
  - @backstage/plugin-tech-insights-common@0.2.9
  - @backstage/plugin-tech-insights-node@0.3.7

## 0.1.23-next.3

### Patch Changes

- Updated dependencies
  - @backstage/backend-common@0.17.0-next.3
  - @backstage/config@1.0.5-next.1
  - @backstage/errors@1.1.4-next.1
  - @backstage/plugin-tech-insights-common@0.2.9-next.1
  - @backstage/plugin-tech-insights-node@0.3.7-next.3

## 0.1.23-next.2

### Patch Changes

- Updated dependencies
  - @backstage/backend-common@0.17.0-next.2
  - @backstage/plugin-tech-insights-node@0.3.7-next.2
  - @backstage/config@1.0.5-next.1
  - @backstage/errors@1.1.4-next.1
  - @backstage/plugin-tech-insights-common@0.2.9-next.1

## 0.1.23-next.1

### Patch Changes

- Updated dependencies
  - @backstage/backend-common@0.17.0-next.1
  - @backstage/plugin-tech-insights-node@0.3.7-next.1
  - @backstage/config@1.0.5-next.1
  - @backstage/errors@1.1.4-next.1
  - @backstage/plugin-tech-insights-common@0.2.9-next.1

## 0.1.23-next.0

### Patch Changes

- Updated dependencies
  - @backstage/backend-common@0.16.1-next.0
  - @backstage/config@1.0.5-next.0
  - @backstage/errors@1.1.4-next.0
  - @backstage/plugin-tech-insights-common@0.2.9-next.0
  - @backstage/plugin-tech-insights-node@0.3.7-next.0

## 0.1.22

### Patch Changes

- Updated dependencies
  - @backstage/backend-common@0.16.0
  - @backstage/plugin-tech-insights-node@0.3.6
  - @backstage/config@1.0.4
  - @backstage/errors@1.1.3
  - @backstage/plugin-tech-insights-common@0.2.8

## 0.1.22-next.1

### Patch Changes

- Updated dependencies
  - @backstage/backend-common@0.16.0-next.1
  - @backstage/plugin-tech-insights-node@0.3.6-next.1
  - @backstage/config@1.0.4-next.0
  - @backstage/errors@1.1.3-next.0
  - @backstage/plugin-tech-insights-common@0.2.8-next.0

## 0.1.22-next.0

### Patch Changes

- Updated dependencies
  - @backstage/backend-common@0.16.0-next.0
  - @backstage/plugin-tech-insights-node@0.3.6-next.0
  - @backstage/config@1.0.4-next.0
  - @backstage/errors@1.1.3-next.0
  - @backstage/plugin-tech-insights-common@0.2.8-next.0

## 0.1.21

### Patch Changes

- Updated dependencies
  - @backstage/backend-common@0.15.2
  - @backstage/plugin-tech-insights-node@0.3.5
  - @backstage/config@1.0.3
  - @backstage/errors@1.1.2
  - @backstage/plugin-tech-insights-common@0.2.7

## 0.1.21-next.2

### Patch Changes

- Updated dependencies
  - @backstage/backend-common@0.15.2-next.2
  - @backstage/plugin-tech-insights-node@0.3.5-next.2
  - @backstage/config@1.0.3-next.2
  - @backstage/errors@1.1.2-next.2
  - @backstage/plugin-tech-insights-common@0.2.7-next.2

## 0.1.21-next.1

### Patch Changes

- Updated dependencies
  - @backstage/backend-common@0.15.2-next.1
  - @backstage/config@1.0.3-next.1
  - @backstage/errors@1.1.2-next.1
  - @backstage/plugin-tech-insights-common@0.2.7-next.1
  - @backstage/plugin-tech-insights-node@0.3.5-next.1

## 0.1.21-next.0

### Patch Changes

- Updated dependencies
  - @backstage/plugin-tech-insights-node@0.3.5-next.0
  - @backstage/backend-common@0.15.2-next.0
  - @backstage/config@1.0.3-next.0
  - @backstage/errors@1.1.2-next.0
  - @backstage/plugin-tech-insights-common@0.2.7-next.0

## 0.1.20

### Patch Changes

- Updated dependencies
  - @backstage/backend-common@0.15.1
  - @backstage/plugin-tech-insights-node@0.3.4
  - @backstage/config@1.0.2
  - @backstage/errors@1.1.1

## 0.1.20-next.1

### Patch Changes

- Updated dependencies
  - @backstage/config@1.0.2-next.0
  - @backstage/errors@1.1.1-next.0
  - @backstage/backend-common@0.15.1-next.3
  - @backstage/plugin-tech-insights-node@0.3.4-next.1

## 0.1.20-next.0

### Patch Changes

- Updated dependencies
  - @backstage/backend-common@0.15.1-next.0
  - @backstage/plugin-tech-insights-node@0.3.4-next.0

## 0.1.19

### Patch Changes

- Updated dependencies
  - @backstage/backend-common@0.15.0
  - @backstage/plugin-tech-insights-common@0.2.6
  - @backstage/plugin-tech-insights-node@0.3.3

## 0.1.19-next.0

### Patch Changes

- Updated dependencies
  - @backstage/backend-common@0.15.0-next.0
  - @backstage/plugin-tech-insights-common@0.2.6-next.0
  - @backstage/plugin-tech-insights-node@0.3.3-next.0

## 0.1.18

### Patch Changes

- 4e9a90e307: Updated dependency `luxon` to `^3.0.0`.
- Updated dependencies
  - @backstage/backend-common@0.14.1
  - @backstage/plugin-tech-insights-common@0.2.5
  - @backstage/plugin-tech-insights-node@0.3.2
  - @backstage/errors@1.1.0

## 0.1.18-next.2

### Patch Changes

- 4e9a90e307: Updated dependency `luxon` to `^3.0.0`.
- Updated dependencies
  - @backstage/backend-common@0.14.1-next.3
  - @backstage/plugin-tech-insights-common@0.2.5-next.0
  - @backstage/plugin-tech-insights-node@0.3.2-next.1

## 0.1.18-next.1

### Patch Changes

- Updated dependencies
  - @backstage/backend-common@0.14.1-next.1
  - @backstage/errors@1.1.0-next.0

## 0.1.18-next.0

### Patch Changes

- Updated dependencies
  - @backstage/backend-common@0.14.1-next.0
  - @backstage/plugin-tech-insights-node@0.3.2-next.0

## 0.1.17

### Patch Changes

- Updated dependencies
  - @backstage/backend-common@0.14.0
  - @backstage/plugin-tech-insights-node@0.3.1

## 0.1.17-next.1

### Patch Changes

- Updated dependencies
  - @backstage/backend-common@0.14.0-next.2
  - @backstage/plugin-tech-insights-node@0.3.1-next.1

## 0.1.17-next.0

### Patch Changes

- Updated dependencies
  - @backstage/backend-common@0.13.6-next.0
  - @backstage/plugin-tech-insights-node@0.3.1-next.0

## 0.1.16

### Patch Changes

- 58e2c46151: Updated usages of `buildTechInsightsContext` in README.
- Updated dependencies
  - @backstage/backend-common@0.13.3
  - @backstage/plugin-tech-insights-node@0.3.0
  - @backstage/config@1.0.1

## 0.1.16-next.2

### Patch Changes

- Updated dependencies
  - @backstage/backend-common@0.13.3-next.2
  - @backstage/config@1.0.1-next.0
  - @backstage/plugin-tech-insights-node@0.3.0-next.2

## 0.1.16-next.1

### Patch Changes

- 58e2c46151: Updated usages of `buildTechInsightsContext` in README.
- Updated dependencies
  - @backstage/backend-common@0.13.3-next.1
  - @backstage/plugin-tech-insights-node@0.3.0-next.1

## 0.1.16-next.0

### Patch Changes

- Updated dependencies
  - @backstage/backend-common@0.13.3-next.0
  - @backstage/plugin-tech-insights-node@0.2.10-next.0

## 0.1.15

### Patch Changes

- e0a51384ac: build(deps): bump `ajv` from 7.0.3 to 8.10.0
- ab008a0988: Removes node-cron from tech-insights to utilize backend-tasks
- Updated dependencies
  - @backstage/plugin-tech-insights-node@0.2.9
  - @backstage/backend-common@0.13.2

## 0.1.15-next.1

### Patch Changes

- ab008a0988: Removes node-cron from tech-insights to utilize backend-tasks
- Updated dependencies
  - @backstage/plugin-tech-insights-node@0.2.9-next.1
  - @backstage/backend-common@0.13.2-next.1

## 0.1.15-next.0

### Patch Changes

- e0a51384ac: build(deps): bump `ajv` from 7.0.3 to 8.10.0
- Updated dependencies
  - @backstage/backend-common@0.13.2-next.0
  - @backstage/plugin-tech-insights-node@0.2.9-next.0

## 0.1.14

### Patch Changes

- 89c7e47967: Minor README update
- Updated dependencies
  - @backstage/backend-common@0.13.1
  - @backstage/config@1.0.0
  - @backstage/errors@1.0.0
  - @backstage/plugin-tech-insights-common@0.2.4
  - @backstage/plugin-tech-insights-node@0.2.8

## 0.1.13

### Patch Changes

- Updated dependencies
  - @backstage/backend-common@0.13.0
  - @backstage/plugin-tech-insights-node@0.2.7

## 0.1.13-next.0

### Patch Changes

- Updated dependencies
  - @backstage/backend-common@0.13.0-next.0
  - @backstage/plugin-tech-insights-node@0.2.7-next.0

## 0.1.12

### Patch Changes

- Updated dependencies
  - @backstage/backend-common@0.12.0
  - @backstage/plugin-tech-insights-node@0.2.6

## 0.1.11

### Patch Changes

- Updated dependencies
  - @backstage/backend-common@0.11.0
  - @backstage/plugin-tech-insights-node@0.2.5

## 0.1.10

### Patch Changes

- Fix for the previous release with missing type declarations.
- Updated dependencies
  - @backstage/backend-common@0.10.9
  - @backstage/config@0.1.15
  - @backstage/errors@0.2.2
  - @backstage/plugin-tech-insights-common@0.2.3
  - @backstage/plugin-tech-insights-node@0.2.4

## 0.1.9

### Patch Changes

- c77c5c7eb6: Added `backstage.role` to `package.json`
- Updated dependencies
  - @backstage/backend-common@0.10.8
  - @backstage/errors@0.2.1
  - @backstage/config@0.1.14
  - @backstage/plugin-tech-insights-common@0.2.2
  - @backstage/plugin-tech-insights-node@0.2.3

## 0.1.8

### Patch Changes

- Updated dependencies
  - @backstage/backend-common@0.10.7
  - @backstage/plugin-tech-insights-node@0.2.2

## 0.1.8-next.0

### Patch Changes

- Updated dependencies
  - @backstage/backend-common@0.10.7-next.0
  - @backstage/plugin-tech-insights-node@0.2.2-next.0

## 0.1.7

### Patch Changes

- Updated dependencies
  - @backstage/backend-common@0.10.6
  - @backstage/plugin-tech-insights-node@0.2.1

## 0.1.7-next.0

### Patch Changes

- Updated dependencies
  - @backstage/backend-common@0.10.6-next.0
  - @backstage/plugin-tech-insights-node@0.2.1-next.0

## 0.1.6

### Patch Changes

- Updated dependencies
  - @backstage/backend-common@0.10.4
  - @backstage/config@0.1.13
  - @backstage/plugin-tech-insights-node@0.2.0

## 0.1.6-next.0

### Patch Changes

- Updated dependencies
  - @backstage/backend-common@0.10.4-next.0
  - @backstage/config@0.1.13-next.0
  - @backstage/plugin-tech-insights-node@0.2.0-next.0

## 0.1.5

### Patch Changes

- a60eb0f0dd: adding new operation to run checks for multiple entities in one request
- Updated dependencies
  - @backstage/config@0.1.12
  - @backstage/backend-common@0.10.3
  - @backstage/plugin-tech-insights-common@0.2.1
  - @backstage/errors@0.2.0

## 0.1.4

### Patch Changes

- 8d00dc427c: ability to add custom operators
- Updated dependencies
  - @backstage/backend-common@0.10.1

## 0.1.3

### Patch Changes

- 6ff4408fa6: RunChecks endpoint now handles missing retriever data in checks. Instead of
  showing server errors, the checks will be shown for checks whose retrievers have
  data, and a warning will be shown if no checks are returned.
- Updated dependencies
  - @backstage/backend-common@0.10.0
  - @backstage/plugin-tech-insights-node@0.1.2

## 0.1.2

### Patch Changes

- c6c8b8e53e: Minor fixes in Readme to make the examples more directly usable.
- Updated dependencies
  - @backstage/plugin-tech-insights-common@0.2.0
  - @backstage/backend-common@0.9.12
  - @backstage/plugin-tech-insights-node@0.1.1

## 0.1.1

### Patch Changes

- 2017de90da: Update README docs to use correct function/parameter names
- Updated dependencies
  - @backstage/errors@0.1.5
  - @backstage/backend-common@0.9.11<|MERGE_RESOLUTION|>--- conflicted
+++ resolved
@@ -1,7 +1,5 @@
 # @backstage/plugin-tech-insights-backend-module-jsonfc
 
-<<<<<<< HEAD
-=======
 ## 0.1.35-next.3
 
 ### Patch Changes
@@ -47,7 +45,6 @@
   - @backstage/plugin-tech-insights-common@0.2.11
   - @backstage/plugin-tech-insights-node@0.4.8-next.0
 
->>>>>>> 1e3c6889
 ## 0.1.32
 
 ### Patch Changes
