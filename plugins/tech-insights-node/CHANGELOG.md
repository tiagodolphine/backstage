# @backstage/plugin-tech-insights-node

<<<<<<< HEAD
=======
## 0.4.9-next.3

### Patch Changes

- Updated dependencies
  - @backstage/config@1.1.0-next.2
  - @backstage/plugin-tech-insights-common@0.2.12-next.0
  - @backstage/types@1.1.1-next.0
  - @backstage/backend-common@0.19.5-next.3
  - @backstage/backend-tasks@0.5.8-next.3

## 0.4.9-next.2

### Patch Changes

- Updated dependencies
  - @backstage/config@1.1.0-next.1
  - @backstage/backend-tasks@0.5.8-next.2
  - @backstage/backend-common@0.19.5-next.2
  - @backstage/types@1.1.0
  - @backstage/plugin-tech-insights-common@0.2.11

## 0.4.9-next.1

### Patch Changes

- Updated dependencies
  - @backstage/config@1.1.0-next.0
  - @backstage/backend-tasks@0.5.8-next.1
  - @backstage/backend-common@0.19.5-next.1
  - @backstage/types@1.1.0
  - @backstage/plugin-tech-insights-common@0.2.11

## 0.4.8-next.0

### Patch Changes

- Updated dependencies
  - @backstage/backend-common@0.19.4-next.0
  - @backstage/backend-tasks@0.5.7-next.0
  - @backstage/config@1.0.8
  - @backstage/types@1.1.0
  - @backstage/plugin-tech-insights-common@0.2.11

>>>>>>> 1e3c6889
## 0.4.6

### Patch Changes

- Updated dependencies
  - @backstage/backend-common@0.19.2
  - @backstage/backend-tasks@0.5.5
  - @backstage/config@1.0.8
  - @backstage/types@1.1.0
  - @backstage/plugin-tech-insights-common@0.2.11

## 0.4.6-next.2

### Patch Changes

- Updated dependencies
  - @backstage/backend-tasks@0.5.5-next.2
  - @backstage/backend-common@0.19.2-next.2

## 0.4.6-next.1

### Patch Changes

- Updated dependencies
  - @backstage/backend-common@0.19.2-next.1
  - @backstage/backend-tasks@0.5.5-next.1
  - @backstage/config@1.0.8
  - @backstage/types@1.1.0
  - @backstage/plugin-tech-insights-common@0.2.11

## 0.4.6-next.0

### Patch Changes

- Updated dependencies
  - @backstage/backend-common@0.19.2-next.0
  - @backstage/backend-tasks@0.5.5-next.0
  - @backstage/config@1.0.8
  - @backstage/types@1.1.0
  - @backstage/plugin-tech-insights-common@0.2.11

## 0.4.5

### Patch Changes

- Updated dependencies
  - @backstage/backend-common@0.19.1
  - @backstage/backend-tasks@0.5.4
  - @backstage/config@1.0.8
  - @backstage/types@1.1.0
  - @backstage/plugin-tech-insights-common@0.2.11

## 0.4.5-next.0

### Patch Changes

- Updated dependencies
  - @backstage/backend-common@0.19.1-next.0
  - @backstage/backend-tasks@0.5.4-next.0
  - @backstage/config@1.0.8
  - @backstage/types@1.1.0
  - @backstage/plugin-tech-insights-common@0.2.11

## 0.4.4

### Patch Changes

- Updated dependencies
  - @backstage/backend-common@0.19.0
  - @backstage/types@1.1.0
  - @backstage/backend-tasks@0.5.3
  - @backstage/config@1.0.8
  - @backstage/plugin-tech-insights-common@0.2.11

## 0.4.4-next.2

### Patch Changes

- Updated dependencies
  - @backstage/backend-common@0.19.0-next.2
  - @backstage/backend-tasks@0.5.3-next.2
  - @backstage/config@1.0.7
  - @backstage/types@1.0.2
  - @backstage/plugin-tech-insights-common@0.2.10

## 0.4.4-next.1

### Patch Changes

- Updated dependencies
  - @backstage/backend-common@0.19.0-next.1
  - @backstage/backend-tasks@0.5.3-next.1
  - @backstage/config@1.0.7
  - @backstage/types@1.0.2
  - @backstage/plugin-tech-insights-common@0.2.10

## 0.4.4-next.0

### Patch Changes

- Updated dependencies
  - @backstage/backend-common@0.18.6-next.0
  - @backstage/config@1.0.7
  - @backstage/backend-tasks@0.5.3-next.0
  - @backstage/types@1.0.2
  - @backstage/plugin-tech-insights-common@0.2.10

## 0.4.3

### Patch Changes

- Updated dependencies
  - @backstage/backend-common@0.18.5
  - @backstage/backend-tasks@0.5.2
  - @backstage/config@1.0.7
  - @backstage/types@1.0.2
  - @backstage/plugin-tech-insights-common@0.2.10

## 0.4.3-next.1

### Patch Changes

- Updated dependencies
  - @backstage/backend-common@0.18.5-next.1
  - @backstage/backend-tasks@0.5.2-next.1
  - @backstage/config@1.0.7

## 0.4.3-next.0

### Patch Changes

- Updated dependencies
  - @backstage/backend-common@0.18.5-next.0
  - @backstage/backend-tasks@0.5.2-next.0
  - @backstage/config@1.0.7
  - @backstage/types@1.0.2
  - @backstage/plugin-tech-insights-common@0.2.10

## 0.4.2

### Patch Changes

- Updated dependencies
  - @backstage/backend-common@0.18.4
  - @backstage/backend-tasks@0.5.1
  - @backstage/config@1.0.7
  - @backstage/types@1.0.2
  - @backstage/plugin-tech-insights-common@0.2.10

## 0.4.2-next.2

### Patch Changes

- Updated dependencies
  - @backstage/backend-common@0.18.4-next.2
  - @backstage/backend-tasks@0.5.1-next.2
  - @backstage/config@1.0.7
  - @backstage/types@1.0.2
  - @backstage/plugin-tech-insights-common@0.2.10

## 0.4.2-next.1

### Patch Changes

- Updated dependencies
  - @backstage/backend-tasks@0.5.1-next.1
  - @backstage/backend-common@0.18.4-next.1
  - @backstage/config@1.0.7
  - @backstage/types@1.0.2
  - @backstage/plugin-tech-insights-common@0.2.10

## 0.4.2-next.0

### Patch Changes

- Updated dependencies
  - @backstage/backend-common@0.18.4-next.0
  - @backstage/config@1.0.7
  - @backstage/backend-tasks@0.5.1-next.0
  - @backstage/types@1.0.2
  - @backstage/plugin-tech-insights-common@0.2.10

## 0.4.1

### Patch Changes

- Updated dependencies
  - @backstage/backend-tasks@0.5.0
  - @backstage/backend-common@0.18.3
  - @backstage/config@1.0.7
  - @backstage/types@1.0.2
  - @backstage/plugin-tech-insights-common@0.2.10

## 0.4.1-next.2

### Patch Changes

- Updated dependencies
  - @backstage/backend-tasks@0.5.0-next.2
  - @backstage/backend-common@0.18.3-next.2
  - @backstage/config@1.0.7-next.0

## 0.4.1-next.1

### Patch Changes

- Updated dependencies
  - @backstage/backend-common@0.18.3-next.1
  - @backstage/backend-tasks@0.4.4-next.1
  - @backstage/config@1.0.7-next.0
  - @backstage/types@1.0.2
  - @backstage/plugin-tech-insights-common@0.2.10

## 0.4.1-next.0

### Patch Changes

- Updated dependencies
  - @backstage/backend-tasks@0.4.4-next.0
  - @backstage/backend-common@0.18.3-next.0
  - @backstage/config@1.0.6
  - @backstage/types@1.0.2
  - @backstage/plugin-tech-insights-common@0.2.10

## 0.4.0

### Minor Changes

- 4024b37449: TechInsightsApi interface now has getFactSchemas() method.
  TechInsightsClient now implements method getFactSchemas().

  **BREAKING** FactSchema type moved from @backstage/plugin-tech-insights-node into @backstage/plugin-tech-insights-common

  These changes are **required** if you were importing this type directly.

  ```diff
  - import { FactSchema } from '@backstage/plugin-tech-insights-node';
  + import { FactSchema } from '@backstage/plugin-tech-insights-common';
  ```

### Patch Changes

- Updated dependencies
  - @backstage/backend-common@0.18.2
  - @backstage/plugin-tech-insights-common@0.2.10
  - @backstage/backend-tasks@0.4.3
  - @backstage/config@1.0.6
  - @backstage/types@1.0.2

## 0.4.0-next.2

### Patch Changes

- Updated dependencies
  - @backstage/backend-common@0.18.2-next.2
  - @backstage/backend-tasks@0.4.3-next.2
  - @backstage/config@1.0.6
  - @backstage/types@1.0.2
  - @backstage/plugin-tech-insights-common@0.2.10-next.0

## 0.4.0-next.1

### Minor Changes

- 4024b37449: TechInsightsApi interface now has getFactSchemas() method.
  TechInsightsClient now implements method getFactSchemas().

  **BREAKING** FactSchema type moved from @backstage/plugin-tech-insights-node into @backstage/plugin-tech-insights-common

  These changes are **required** if you were importing this type directly.

  ```diff
  - import { FactSchema } from '@backstage/plugin-tech-insights-node';
  + import { FactSchema } from '@backstage/plugin-tech-insights-common';
  ```

### Patch Changes

- Updated dependencies
  - @backstage/plugin-tech-insights-common@0.2.10-next.0
  - @backstage/backend-common@0.18.2-next.1
  - @backstage/backend-tasks@0.4.3-next.1
  - @backstage/config@1.0.6
  - @backstage/types@1.0.2

## 0.3.10-next.0

### Patch Changes

- Updated dependencies
  - @backstage/backend-common@0.18.2-next.0
  - @backstage/backend-tasks@0.4.3-next.0

## 0.3.8

### Patch Changes

- Updated dependencies
  - @backstage/backend-common@0.18.0
  - @backstage/backend-tasks@0.4.1
  - @backstage/config@1.0.6
  - @backstage/types@1.0.2
  - @backstage/plugin-tech-insights-common@0.2.9

## 0.3.8-next.1

### Patch Changes

- Updated dependencies
  - @backstage/backend-common@0.18.0-next.1
  - @backstage/backend-tasks@0.4.1-next.1
  - @backstage/config@1.0.6-next.0
  - @backstage/types@1.0.2
  - @backstage/plugin-tech-insights-common@0.2.9

## 0.3.8-next.0

### Patch Changes

- Updated dependencies
  - @backstage/backend-common@0.18.0-next.0
  - @backstage/config@1.0.6-next.0
  - @backstage/backend-tasks@0.4.1-next.0
  - @backstage/types@1.0.2
  - @backstage/plugin-tech-insights-common@0.2.9

## 0.3.7

### Patch Changes

- Updated dependencies
  - @backstage/backend-common@0.17.0
  - @backstage/backend-tasks@0.4.0
  - @backstage/types@1.0.2
  - @backstage/config@1.0.5
  - @backstage/plugin-tech-insights-common@0.2.9

## 0.3.7-next.3

### Patch Changes

- Updated dependencies
  - @backstage/backend-tasks@0.4.0-next.3
  - @backstage/backend-common@0.17.0-next.3
  - @backstage/config@1.0.5-next.1
  - @backstage/types@1.0.2-next.1
  - @backstage/plugin-tech-insights-common@0.2.9-next.1

## 0.3.7-next.2

### Patch Changes

- Updated dependencies
  - @backstage/backend-common@0.17.0-next.2
  - @backstage/backend-tasks@0.4.0-next.2
  - @backstage/config@1.0.5-next.1
  - @backstage/types@1.0.2-next.1
  - @backstage/plugin-tech-insights-common@0.2.9-next.1

## 0.3.7-next.1

### Patch Changes

- Updated dependencies
  - @backstage/backend-common@0.17.0-next.1
  - @backstage/backend-tasks@0.4.0-next.1
  - @backstage/types@1.0.2-next.1
  - @backstage/config@1.0.5-next.1
  - @backstage/plugin-tech-insights-common@0.2.9-next.1

## 0.3.7-next.0

### Patch Changes

- Updated dependencies
  - @backstage/backend-common@0.16.1-next.0
  - @backstage/types@1.0.2-next.0
  - @backstage/backend-tasks@0.3.8-next.0
  - @backstage/config@1.0.5-next.0
  - @backstage/plugin-tech-insights-common@0.2.9-next.0

## 0.3.6

### Patch Changes

- 06cf8f1cf2: Add a default delay to the fact retrievers to prevent cold-start errors
- 30e43717c7: Use `HumanDuration` from `@backstage/types`
- Updated dependencies
  - @backstage/backend-common@0.16.0
  - @backstage/backend-tasks@0.3.7
  - @backstage/types@1.0.1
  - @backstage/config@1.0.4
  - @backstage/plugin-tech-insights-common@0.2.8

## 0.3.6-next.1

### Patch Changes

- Updated dependencies
  - @backstage/backend-common@0.16.0-next.1
  - @backstage/backend-tasks@0.3.7-next.1
  - @backstage/config@1.0.4-next.0
  - @backstage/types@1.0.1-next.0
  - @backstage/plugin-tech-insights-common@0.2.8-next.0

## 0.3.6-next.0

### Patch Changes

- 06cf8f1cf2: Add a default delay to the fact retrievers to prevent cold-start errors
- 30e43717c7: Use `HumanDuration` from `@backstage/types`
- Updated dependencies
  - @backstage/backend-common@0.16.0-next.0
  - @backstage/backend-tasks@0.3.7-next.0
  - @backstage/types@1.0.1-next.0
  - @backstage/config@1.0.4-next.0
  - @backstage/plugin-tech-insights-common@0.2.8-next.0

## 0.3.5

### Patch Changes

- 0963b4d5fb: Updated package role to be `node-library`.
- Updated dependencies
  - @backstage/backend-common@0.15.2
  - @backstage/backend-tasks@0.3.6
  - @backstage/config@1.0.3
  - @backstage/types@1.0.0
  - @backstage/plugin-tech-insights-common@0.2.7

## 0.3.5-next.2

### Patch Changes

- Updated dependencies
  - @backstage/backend-tasks@0.3.6-next.2
  - @backstage/backend-common@0.15.2-next.2
  - @backstage/config@1.0.3-next.2
  - @backstage/types@1.0.0
  - @backstage/plugin-tech-insights-common@0.2.7-next.2

## 0.3.5-next.1

### Patch Changes

- Updated dependencies
  - @backstage/backend-common@0.15.2-next.1
  - @backstage/backend-tasks@0.3.6-next.1
  - @backstage/config@1.0.3-next.1
  - @backstage/types@1.0.0
  - @backstage/plugin-tech-insights-common@0.2.7-next.1

## 0.3.5-next.0

### Patch Changes

- 0963b4d5fb: Updated package role to be `node-library`.
- Updated dependencies
  - @backstage/backend-common@0.15.2-next.0
  - @backstage/backend-tasks@0.3.6-next.0
  - @backstage/config@1.0.3-next.0
  - @backstage/types@1.0.0
  - @backstage/plugin-tech-insights-common@0.2.7-next.0

## 0.3.4

### Patch Changes

- 3f739be9d9: Minor API signatures cleanup
- 2e0689e536: Support for timeout in FactRetrieverRegistrationOptions
- Updated dependencies
  - @backstage/backend-common@0.15.1
  - @backstage/backend-tasks@0.3.5
  - @backstage/config@1.0.2

## 0.3.4-next.1

### Patch Changes

- Updated dependencies
  - @backstage/config@1.0.2-next.0
  - @backstage/backend-common@0.15.1-next.3
  - @backstage/backend-tasks@0.3.5-next.1

## 0.3.4-next.0

### Patch Changes

- 3f739be9d9: Minor API signatures cleanup
- 2e0689e536: Support for timeout in FactRetrieverRegistrationOptions
- Updated dependencies
  - @backstage/backend-common@0.15.1-next.0
  - @backstage/backend-tasks@0.3.5-next.0

## 0.3.3

### Patch Changes

- 29f782eb37: Updated dependency `@types/luxon` to `^3.0.0`.
- Updated dependencies
  - @backstage/backend-common@0.15.0
  - @backstage/plugin-tech-insights-common@0.2.6

## 0.3.3-next.0

### Patch Changes

- 29f782eb37: Updated dependency `@types/luxon` to `^3.0.0`.
- Updated dependencies
  - @backstage/backend-common@0.15.0-next.0
  - @backstage/plugin-tech-insights-common@0.2.6-next.0

## 0.3.2

### Patch Changes

- 4e9a90e307: Updated dependency `luxon` to `^3.0.0`.
- bcc122c46d: The `FactRetriever` model has been extended by adding optional title and description fields, allowing you to display them in the UI.
- Updated dependencies
  - @backstage/backend-common@0.14.1
  - @backstage/plugin-tech-insights-common@0.2.5

## 0.3.2-next.1

### Patch Changes

- 4e9a90e307: Updated dependency `luxon` to `^3.0.0`.
- bcc122c46d: The `FactRetriever` model has been extended by adding optional title and description fields, allowing you to display them in the UI.
- Updated dependencies
  - @backstage/backend-common@0.14.1-next.3
  - @backstage/plugin-tech-insights-common@0.2.5-next.0

## 0.3.2-next.0

### Patch Changes

- Updated dependencies
  - @backstage/backend-common@0.14.1-next.0

## 0.3.1

### Patch Changes

- aa15229ec3: Introduce additional JsonValue types to be storable as facts. This enables the possibility to store more complex objects for fact checking purposes. The rules engine supports walking keyed object values directly to create rules and checks

  Modify facts database table to have a more restricted timestamp precision for cases where the postgres server isn't configured to contain such value. This fixes the issue where in some cases `maxItems` lifecycle condition didn't work as expected.

- Updated dependencies
  - @backstage/backend-common@0.14.0

## 0.3.1-next.1

### Patch Changes

- Updated dependencies
  - @backstage/backend-common@0.14.0-next.2

## 0.3.1-next.0

### Patch Changes

- Updated dependencies
  - @backstage/backend-common@0.13.6-next.0

## 0.3.0

### Minor Changes

- 58e2c46151: **BREAKING**: The `FactRetrieverContext` type now contains an additional
  field: `tokenManager`.

### Patch Changes

- Updated dependencies
  - @backstage/backend-common@0.13.3
  - @backstage/config@1.0.1

## 0.3.0-next.2

### Patch Changes

- Updated dependencies
  - @backstage/backend-common@0.13.3-next.2
  - @backstage/config@1.0.1-next.0

## 0.3.0-next.1

### Minor Changes

- 58e2c46151: **BREAKING**: The `FactRetrieverContext` type now contains an additional
  field: `tokenManager`.

### Patch Changes

- Updated dependencies
  - @backstage/backend-common@0.13.3-next.1

## 0.2.10-next.0

### Patch Changes

- Updated dependencies
  - @backstage/backend-common@0.13.3-next.0

## 0.2.9

### Patch Changes

- 231fee736b: Adds an optional timeout to fact retriever registrations to stop a task if it runs too long.
- Updated dependencies
  - @backstage/backend-common@0.13.2

## 0.2.9-next.1

### Patch Changes

- 231fee736b: Adds an optional timeout to fact retriever registrations to stop a task if it runs too long.
- Updated dependencies
  - @backstage/backend-common@0.13.2-next.1

## 0.2.9-next.0

### Patch Changes

- Updated dependencies
  - @backstage/backend-common@0.13.2-next.0

## 0.2.8

### Patch Changes

- Updated dependencies
  - @backstage/backend-common@0.13.1
  - @backstage/config@1.0.0
  - @backstage/plugin-tech-insights-common@0.2.4

## 0.2.7

### Patch Changes

- Updated dependencies
  - @backstage/backend-common@0.13.0

## 0.2.7-next.0

### Patch Changes

- Updated dependencies
  - @backstage/backend-common@0.13.0-next.0

## 0.2.6

### Patch Changes

- Updated dependencies
  - @backstage/backend-common@0.12.0

## 0.2.5

### Patch Changes

- Updated dependencies
  - @backstage/backend-common@0.11.0

## 0.2.4

### Patch Changes

- Fix for the previous release with missing type declarations.
- Updated dependencies
  - @backstage/backend-common@0.10.9
  - @backstage/config@0.1.15
  - @backstage/plugin-tech-insights-common@0.2.3

## 0.2.3

### Patch Changes

- c77c5c7eb6: Added `backstage.role` to `package.json`
- Updated dependencies
  - @backstage/backend-common@0.10.8
  - @backstage/config@0.1.14
  - @backstage/plugin-tech-insights-common@0.2.2

## 0.2.2

### Patch Changes

- Updated dependencies
  - @backstage/backend-common@0.10.7

## 0.2.2-next.0

### Patch Changes

- Updated dependencies
  - @backstage/backend-common@0.10.7-next.0

## 0.2.1

### Patch Changes

- Updated dependencies
  - @backstage/backend-common@0.10.6

## 0.2.1-next.0

### Patch Changes

- Updated dependencies
  - @backstage/backend-common@0.10.6-next.0

## 0.2.0

### Minor Changes

- dfd5e81721: BREAKING CHANGES:

  - The helper function to create a fact retriever registration is now expecting an object of configuration items instead of individual arguments.
    Modify your `techInsights.ts` plugin configuration in `packages/backend/src/plugins/techInsights.ts` (or equivalent) the following way:

  ```diff
  -createFactRetrieverRegistration(
  -  '1 1 1 * *', // Example cron, At 01:01 on day-of-month 1.
  -  entityOwnershipFactRetriever,
  -),
  +createFactRetrieverRegistration({
  +  cadende: '1 1 1 * *', // Example cron, At 01:01 on day-of-month 1.
  +  factRetriever: entityOwnershipFactRetriever,
  +}),

  ```

  - `TechInsightsStore` interface has changed its signature of `insertFacts` method. If you have created your own implementation of either `TechInsightsDatabase` or `FactRetrieverEngine` you need to modify the implementation/call to this method to accept/pass-in an object instead if individual arguments. The interface now accepts an additional `lifecycle` argument which is optional (defined below). An example modification to fact retriever engine:

  ```diff
  -await this.repository.insertFacts(factRetriever.id, facts);
  +await this.repository.insertFacts({
  + id: factRetriever.id,
  + facts,
  + lifecycle,
  +});
  ```

  Adds a configuration option to fact retrievers to define lifecycle for facts the retriever persists. Possible values are either 'max items' or 'time-to-live'. The former will keep only n number of items in the database for each fact per entity. The latter will remove all facts that are older than the TTL value.

  Possible values:

  - `{ maxItems: 5 }` // Deletes all facts for the retriever/entity pair, apart from the last five
  - `{ ttl: 1209600000 }` // (2 weeks) Deletes all facts older than 2 weeks for the retriever/entity pair
  - `{ ttl: { weeks: 2 } }` // Deletes all facts older than 2 weeks for the retriever/entity pair

### Patch Changes

- Updated dependencies
  - @backstage/backend-common@0.10.4
  - @backstage/config@0.1.13

## 0.2.0-next.0

### Minor Changes

- dfd5e81721: BREAKING CHANGES:

  - The helper function to create a fact retriever registration is now expecting an object of configuration items instead of individual arguments.
    Modify your `techInsights.ts` plugin configuration in `packages/backend/src/plugins/techInsights.ts` (or equivalent) the following way:

  ```diff
  -createFactRetrieverRegistration(
  -  '1 1 1 * *', // Example cron, At 01:01 on day-of-month 1.
  -  entityOwnershipFactRetriever,
  -),
  +createFactRetrieverRegistration({
  +  cadende: '1 1 1 * *', // Example cron, At 01:01 on day-of-month 1.
  +  factRetriever: entityOwnershipFactRetriever,
  +}),

  ```

  - `TechInsightsStore` interface has changed its signature of `insertFacts` method. If you have created your own implementation of either `TechInsightsDatabase` or `FactRetrieverEngine` you need to modify the implementation/call to this method to accept/pass-in an object instead if individual arguments. The interface now accepts an additional `lifecycle` argument which is optional (defined below). An example modification to fact retriever engine:

  ```diff
  -await this.repository.insertFacts(factRetriever.id, facts);
  +await this.repository.insertFacts({
  + id: factRetriever.id,
  + facts,
  + lifecycle,
  +});
  ```

  Adds a configuration option to fact retrievers to define lifecycle for facts the retriever persists. Possible values are either 'max items' or 'time-to-live'. The former will keep only n number of items in the database for each fact per entity. The latter will remove all facts that are older than the TTL value.

  Possible values:

  - `{ maxItems: 5 }` // Deletes all facts for the retriever/entity pair, apart from the last five
  - `{ ttl: 1209600000 }` // (2 weeks) Deletes all facts older than 2 weeks for the retriever/entity pair
  - `{ ttl: { weeks: 2 } }` // Deletes all facts older than 2 weeks for the retriever/entity pair

### Patch Changes

- Updated dependencies
  - @backstage/backend-common@0.10.4-next.0
  - @backstage/config@0.1.13-next.0

## 0.1.2

### Patch Changes

- Updated dependencies
  - @backstage/backend-common@0.10.0

## 0.1.1

### Patch Changes

- Updated dependencies
  - @backstage/plugin-tech-insights-common@0.2.0
  - @backstage/backend-common@0.9.12<|MERGE_RESOLUTION|>--- conflicted
+++ resolved
@@ -1,7 +1,5 @@
 # @backstage/plugin-tech-insights-node
 
-<<<<<<< HEAD
-=======
 ## 0.4.9-next.3
 
 ### Patch Changes
@@ -46,7 +44,6 @@
   - @backstage/types@1.1.0
   - @backstage/plugin-tech-insights-common@0.2.11
 
->>>>>>> 1e3c6889
 ## 0.4.6
 
 ### Patch Changes
