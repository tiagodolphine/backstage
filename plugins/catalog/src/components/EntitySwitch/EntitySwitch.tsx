/*
 * Copyright 2020 The Backstage Authors
 *
 * Licensed under the Apache License, Version 2.0 (the "License");
 * you may not use this file except in compliance with the License.
 * You may obtain a copy of the License at
 *
 *     http://www.apache.org/licenses/LICENSE-2.0
 *
 * Unless required by applicable law or agreed to in writing, software
 * distributed under the License is distributed on an "AS IS" BASIS,
 * WITHOUT WARRANTIES OR CONDITIONS OF ANY KIND, either express or implied.
 * See the License for the specific language governing permissions and
 * limitations under the License.
 */

import { Entity } from '@backstage/catalog-model';
import { useAsyncEntity } from '@backstage/plugin-catalog-react';
import React, { ReactNode, ReactElement } from 'react';
import {
  attachComponentData,
  useApiHolder,
  useElementFilter,
  ApiHolder,
} from '@backstage/core-plugin-api';
import useAsync from 'react-use/lib/useAsync';

const ENTITY_SWITCH_KEY = 'core.backstage.entitySwitch';

/** @public */
export interface EntitySwitchCaseProps {
  if?: (
    entity: Entity,
    context: { apis: ApiHolder },
  ) => boolean | Promise<boolean>;
  children: ReactNode;
}

const EntitySwitchCaseComponent = (_props: EntitySwitchCaseProps) => null;

attachComponentData(EntitySwitchCaseComponent, ENTITY_SWITCH_KEY, true);

interface EntitySwitchCase {
  if?: (
    entity: Entity,
    context: { apis: ApiHolder },
  ) => boolean | Promise<boolean>;
  children: JSX.Element;
}

type SwitchCaseResult = {
  if?: boolean | Promise<boolean>;
  children: JSX.Element;
};

/**
 * Props for the {@link EntitySwitch} component.
 * @public
 */
export interface EntitySwitchProps {
  children: ReactNode;
  renderMultipleMatches?: 'first' | 'all';
}

/** @public */
export const EntitySwitch = (props: EntitySwitchProps) => {
  const { entity } = useAsyncEntity();
  const apis = useApiHolder();

  const results = useElementFilter(
    props.children,
    collection =>
      collection
        .selectByComponentData({
          key: ENTITY_SWITCH_KEY,
          withStrictError: 'Child of EntitySwitch is not an EntitySwitch.Case',
        })
        .getElements()
        .flatMap<SwitchCaseResult>((element: ReactElement) => {
<<<<<<< HEAD
          // If the entity is missing or there is an error, render nothing
          if (!entity) {
=======
          if (loading && !entity) {
>>>>>>> f4e1ea3c
            return [];
          }

          const { if: condition, children: elementsChildren } =
            element.props as EntitySwitchCase;

<<<<<<< HEAD
=======
          if (!entity) {
            return [
              {
                if: condition === undefined,
                children: elementsChildren,
              },
            ];
          }
>>>>>>> f4e1ea3c
          return [
            {
              if: condition?.(entity, { apis }),
              children: elementsChildren,
            },
          ];
        }),
    [apis, entity],
  );

  const hasAsyncCases = results.some(
    r => typeof r.if === 'object' && 'then' in r.if,
  );

  if (hasAsyncCases) {
    return (
      <AsyncEntitySwitch
        results={results}
        renderMultipleMatches={props.renderMultipleMatches}
      />
    );
  }

  if (props.renderMultipleMatches === 'all') {
    const children = results.filter(r => r.if).map(r => r.children);
    if (children.length === 0) {
      return getDefaultChildren(results);
    }
    return <>{children}</>;
  }

  return results.find(r => r.if)?.children ?? getDefaultChildren(results);
};

function AsyncEntitySwitch({
  results,
  renderMultipleMatches,
}: {
  results: SwitchCaseResult[];
  renderMultipleMatches?: 'first' | 'all';
}) {
  const { loading, value } = useAsync(async () => {
    const promises = results.map(
      async ({ if: condition, children: output }) => {
        try {
          if (await condition) {
            return output;
          }
        } catch {
          /* ignored */
        }
        return null;
      },
    );

    if (renderMultipleMatches === 'all') {
      const children = (await Promise.all(promises)).filter(Boolean);
      if (children.length === 0) {
        return getDefaultChildren(results);
      }
      return <>{children}</>;
    }

    return (
      (await Promise.all(promises)).find(Boolean) ?? getDefaultChildren(results)
    );
  }, [results]);

  if (loading || !value) {
    return null;
  }

  return value;
}

function getDefaultChildren(results: SwitchCaseResult[]) {
  return results.filter(r => r.if === undefined)[0]?.children ?? null;
}

EntitySwitch.Case = EntitySwitchCaseComponent;<|MERGE_RESOLUTION|>--- conflicted
+++ resolved
@@ -77,20 +77,13 @@
         })
         .getElements()
         .flatMap<SwitchCaseResult>((element: ReactElement) => {
-<<<<<<< HEAD
-          // If the entity is missing or there is an error, render nothing
-          if (!entity) {
-=======
           if (loading && !entity) {
->>>>>>> f4e1ea3c
             return [];
           }
 
           const { if: condition, children: elementsChildren } =
             element.props as EntitySwitchCase;
 
-<<<<<<< HEAD
-=======
           if (!entity) {
             return [
               {
@@ -99,7 +92,6 @@
               },
             ];
           }
->>>>>>> f4e1ea3c
           return [
             {
               if: condition?.(entity, { apis }),
