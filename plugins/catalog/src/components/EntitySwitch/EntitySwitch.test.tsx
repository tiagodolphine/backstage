/*
 * Copyright 2020 The Backstage Authors
 *
 * Licensed under the Apache License, Version 2.0 (the "License");
 * you may not use this file except in compliance with the License.
 * You may obtain a copy of the License at
 *
 *     http://www.apache.org/licenses/LICENSE-2.0
 *
 * Unless required by applicable law or agreed to in writing, software
 * distributed under the License is distributed on an "AS IS" BASIS,
 * WITHOUT WARRANTIES OR CONDITIONS OF ANY KIND, either express or implied.
 * See the License for the specific language governing permissions and
 * limitations under the License.
 */

import { Entity } from '@backstage/catalog-model';
import {
  AsyncEntityProvider,
  EntityProvider,
} from '@backstage/plugin-catalog-react';
import { render, screen, waitFor } from '@testing-library/react';
import React, { useEffect } from 'react';
import { isKind } from './conditions';
import { EntitySwitch } from './EntitySwitch';
import { featureFlagsApiRef } from '@backstage/core-plugin-api';
import { LocalStorageFeatureFlags } from '@backstage/core-app-api';
import { TestApiProvider } from '@backstage/test-utils';

const mockFeatureFlagsApi = new LocalStorageFeatureFlags();
const Wrapper = ({ children }: { children?: React.ReactNode }) => (
  <TestApiProvider apis={[[featureFlagsApiRef, mockFeatureFlagsApi]]}>
    {children}
  </TestApiProvider>
);

describe('EntitySwitch', () => {
  it('should render only the first match', () => {
    const content = (
      <EntitySwitch>
        <EntitySwitch.Case if={isKind('component')} children="A" />
        <EntitySwitch.Case if={isKind('component')} children="B" />
        <EntitySwitch.Case children="C" />
      </EntitySwitch>
    );

    render(
      <Wrapper>
        <EntityProvider
          entity={{ metadata: { name: 'mock' }, kind: 'component' } as Entity}
        >
          {content}
        </EntityProvider>
      </Wrapper>,
    );

    expect(screen.getByText('A')).toBeInTheDocument();
    expect(screen.queryByText('B')).not.toBeInTheDocument();
    expect(screen.queryByText('C')).not.toBeInTheDocument();
  });

<<<<<<< HEAD
=======
  it('should render the default case if entity is not found', () => {
    const content = (
      <EntitySwitch>
        <EntitySwitch.Case if={isKind('component')} children="A" />
        <EntitySwitch.Case if={isKind('api')} children="B" />
        <EntitySwitch.Case children="C" />
      </EntitySwitch>
    );

    render(
      <Wrapper>
        <AsyncEntityProvider entity={undefined} loading={false}>
          {content}
        </AsyncEntityProvider>
      </Wrapper>,
    );

    expect(screen.queryByText('A')).not.toBeInTheDocument();
    expect(screen.queryByText('B')).not.toBeInTheDocument();
    expect(screen.queryByText('C')).toBeInTheDocument();
  });

  it(`shouldn't render any children if entity is loading and no entity exists in the context`, () => {
    const content = (
      <EntitySwitch>
        <EntitySwitch.Case if={isKind('component')} children="A" />
        <EntitySwitch.Case if={isKind('api')} children="B" />
        <EntitySwitch.Case children="C" />
      </EntitySwitch>
    );

    render(
      <Wrapper>
        <AsyncEntityProvider entity={undefined} loading>
          {content}
        </AsyncEntityProvider>
      </Wrapper>,
    );

    expect(screen.queryByText('A')).not.toBeInTheDocument();
    expect(screen.queryByText('B')).not.toBeInTheDocument();
    expect(screen.queryByText('C')).not.toBeInTheDocument();
  });

>>>>>>> f4e1ea3c
  it('should render the fallback if no cases are matching', () => {
    const content = (
      <EntitySwitch>
        <EntitySwitch.Case if={isKind('system')} children="A" />
        <EntitySwitch.Case if={isKind('api')} children="B" />
        <EntitySwitch.Case children="C" />
      </EntitySwitch>
    );

    render(
      <Wrapper>
        <EntityProvider
          entity={{ metadata: { name: 'mock' }, kind: 'component' } as Entity}
        >
          {content}
        </EntityProvider>
      </Wrapper>,
    );

    expect(screen.queryByText('A')).not.toBeInTheDocument();
    expect(screen.queryByText('B')).not.toBeInTheDocument();
    expect(screen.getByText('C')).toBeInTheDocument();
  });

  it('should render only the first fallback in case no cases are matching', () => {
    const content = (
      <EntitySwitch>
        <EntitySwitch.Case if={isKind('system')} children="A" />
        <EntitySwitch.Case if={isKind('api')} children="B" />
        <EntitySwitch.Case children="C" />
        <EntitySwitch.Case children="D" />
      </EntitySwitch>
    );

    render(
      <Wrapper>
        <EntityProvider
          entity={{ metadata: { name: 'mock' }, kind: 'component' } as Entity}
        >
          {content}
        </EntityProvider>
      </Wrapper>,
    );

    expect(screen.queryByText('A')).not.toBeInTheDocument();
    expect(screen.queryByText('B')).not.toBeInTheDocument();
    expect(screen.getByText('C')).toBeInTheDocument();
    expect(screen.queryByText('D')).not.toBeInTheDocument();
  });

  it('should switch child when entity switches', () => {
    const content = (
      <EntitySwitch>
        <EntitySwitch.Case if={isKind('component')} children="A" />
        <EntitySwitch.Case if={isKind('template')} children="B" />
        <EntitySwitch.Case children="C" />
      </EntitySwitch>
    );

    const rendered = render(
      <Wrapper>
        <EntityProvider
          entity={{ metadata: { name: 'mock' }, kind: 'component' } as Entity}
        >
          {content}
        </EntityProvider>
      </Wrapper>,
    );

    expect(screen.getByText('A')).toBeInTheDocument();
    expect(screen.queryByText('B')).not.toBeInTheDocument();
    expect(screen.queryByText('C')).not.toBeInTheDocument();

    rendered.rerender(
      <Wrapper>
        <EntityProvider
          entity={{ metadata: { name: 'mock' }, kind: 'template' } as Entity}
        >
          {content}
        </EntityProvider>
      </Wrapper>,
    );

    expect(screen.queryByText('A')).not.toBeInTheDocument();
    expect(screen.getByText('B')).toBeInTheDocument();
    expect(screen.queryByText('C')).not.toBeInTheDocument();

    rendered.rerender(
      <Wrapper>
        <EntityProvider
          entity={{ metadata: { name: 'mock' }, kind: 'derp' } as Entity}
        >
          {content}
        </EntityProvider>
      </Wrapper>,
    );

    expect(screen.queryByText('A')).not.toBeInTheDocument();
    expect(screen.queryByText('B')).not.toBeInTheDocument();
    expect(screen.getByText('C')).toBeInTheDocument();

    rendered.rerender(
      <Wrapper>
        <AsyncEntityProvider entity={undefined} loading={false}>
          {content}
        </AsyncEntityProvider>
      </Wrapper>,
    );

    expect(screen.queryByText('A')).not.toBeInTheDocument();
    expect(screen.queryByText('B')).not.toBeInTheDocument();
<<<<<<< HEAD
    expect(screen.queryByText('C')).not.toBeInTheDocument();
=======
    expect(screen.queryByText('C')).toBeInTheDocument();
>>>>>>> f4e1ea3c
  });

  it('should switch child when filters switch', () => {
    const entity = { metadata: { name: 'mock' }, kind: 'component' } as Entity;

    const rendered = render(
      <Wrapper>
        <EntityProvider entity={entity}>
          <EntitySwitch>
            <EntitySwitch.Case if={isKind('component')} children="A" />
            <EntitySwitch.Case children="B" />
          </EntitySwitch>
        </EntityProvider>
      </Wrapper>,
    );

    expect(screen.getByText('A')).toBeInTheDocument();
    expect(screen.queryByText('B')).not.toBeInTheDocument();

    rendered.rerender(
      <Wrapper>
        <EntityProvider entity={entity}>
          <EntitySwitch>
            <EntitySwitch.Case if={isKind('template')} children="A" />
            <EntitySwitch.Case children="B" />
          </EntitySwitch>
        </EntityProvider>
      </Wrapper>,
    );

    expect(screen.queryByText('A')).not.toBeInTheDocument();
    expect(screen.getByText('B')).toBeInTheDocument();
  });

  it('should render all elements that match the condition', () => {
    const entity = { metadata: { name: 'mock' }, kind: 'component' } as Entity;

    render(
      <Wrapper>
        <EntityProvider entity={entity}>
          <EntitySwitch renderMultipleMatches="all">
            <EntitySwitch.Case if={isKind('component')} children={<p>A</p>} />
            <EntitySwitch.Case if={isKind('component')} children={<p>B</p>} />
            <EntitySwitch.Case if={isKind('system')} children={<p>C</p>} />
            <EntitySwitch.Case children={<p>D</p>} />
          </EntitySwitch>
        </EntityProvider>
      </Wrapper>,
    );

    expect(screen.getByText('A')).toBeInTheDocument();
    expect(screen.getByText('B')).toBeInTheDocument();
    expect(screen.queryByText('C')).not.toBeInTheDocument();
    expect(screen.queryByText('D')).not.toBeInTheDocument();
  });

  it('should render default element if none of the cases match', () => {
    const entity = { metadata: { name: 'mock' }, kind: 'component' } as Entity;

    render(
      <Wrapper>
        <EntityProvider entity={entity}>
          <EntitySwitch renderMultipleMatches="all">
            <EntitySwitch.Case if={isKind('system')} children={<p>A</p>} />
            <EntitySwitch.Case if={isKind('system')} children={<p>B</p>} />
            <EntitySwitch.Case children={<p>C</p>} />
          </EntitySwitch>
        </EntityProvider>
      </Wrapper>,
    );

    expect(screen.queryByText('A')).not.toBeInTheDocument();
    expect(screen.queryByText('B')).not.toBeInTheDocument();
    expect(screen.getByText('C')).toBeInTheDocument();
  });

  it('should render nothing if no default case is set for multiple matches', () => {
    const entity = { metadata: { name: 'mock' }, kind: 'component' } as Entity;

    render(
      <Wrapper>
        <EntityProvider entity={entity}>
          <EntitySwitch renderMultipleMatches="all">
            <EntitySwitch.Case if={isKind('system')} children={<p>A</p>} />
            <EntitySwitch.Case if={isKind('system')} children={<p>B</p>} />
          </EntitySwitch>
        </EntityProvider>
      </Wrapper>,
    );

    expect(screen.queryByText('A')).not.toBeInTheDocument();
    expect(screen.queryByText('B')).not.toBeInTheDocument();
  });

  it('should render nothing if no default case is set for default', () => {
    const entity = { metadata: { name: 'mock' }, kind: 'component' } as Entity;

    render(
      <Wrapper>
        <EntityProvider entity={entity}>
          <EntitySwitch>
            <EntitySwitch.Case if={isKind('system')} children={<p>A</p>} />
            <EntitySwitch.Case if={isKind('system')} children={<p>B</p>} />
          </EntitySwitch>
        </EntityProvider>
      </Wrapper>,
    );

    expect(screen.queryByText('A')).not.toBeInTheDocument();
    expect(screen.queryByText('B')).not.toBeInTheDocument();
  });

  it('should display the children in case entity is available and loading is true', () => {
    const entity = { metadata: { name: 'mock' }, kind: 'component' } as Entity;

    render(
      <Wrapper>
        <AsyncEntityProvider entity={entity} loading>
          <EntitySwitch>
            <EntitySwitch.Case
              if={isKind('component')}
              children={<p>Component</p>}
            />
            <EntitySwitch.Case if={isKind('system')} children={<p>System</p>} />
          </EntitySwitch>
        </AsyncEntityProvider>
      </Wrapper>,
    );

    expect(screen.queryByText('Component')).toBeInTheDocument();
    expect(screen.queryByText('System')).not.toBeInTheDocument();
  });

  it(`shouldn't unmount the children on entity refresh`, () => {
    const entity = { metadata: { name: 'mock' }, kind: 'component' } as Entity;

    let mountsCount = 0;
    function Component() {
      useEffect(() => {
        ++mountsCount;
      }, []);

      return <p>Component</p>;
    }

    const rendered = render(
      <Wrapper>
        <AsyncEntityProvider entity={entity} loading={false}>
          <EntitySwitch>
            <EntitySwitch.Case
              if={isKind('component')}
              children={<Component />}
            />
            <EntitySwitch.Case if={isKind('system')} children={<p>System</p>} />
          </EntitySwitch>
        </AsyncEntityProvider>
      </Wrapper>,
    );

    expect(screen.queryByText('Component')).toBeInTheDocument();
    expect(screen.queryByText('System')).not.toBeInTheDocument();

    expect(mountsCount).toBe(1);

    rendered.rerender(
      <Wrapper>
        <AsyncEntityProvider entity={entity} loading>
          <EntitySwitch>
            <EntitySwitch.Case
              if={isKind('component')}
              children={<Component />}
            />
            <EntitySwitch.Case if={isKind('system')} children={<p>System</p>} />
          </EntitySwitch>
        </AsyncEntityProvider>
      </Wrapper>,
    );

    expect(screen.queryByText('Component')).toBeInTheDocument();
    expect(screen.queryByText('System')).not.toBeInTheDocument();

    expect(mountsCount).toBe(1);

    rendered.rerender(
      <Wrapper>
        <AsyncEntityProvider entity={entity} loading={false}>
          <EntitySwitch>
            <EntitySwitch.Case
              if={isKind('component')}
              children={<Component />}
            />
            <EntitySwitch.Case if={isKind('system')} children={<p>System</p>} />
          </EntitySwitch>
        </AsyncEntityProvider>
      </Wrapper>,
    );

    expect(screen.queryByText('Component')).toBeInTheDocument();
    expect(screen.queryByText('System')).not.toBeInTheDocument();

    expect(mountsCount).toBe(1);
  });

  it('should switch with async condition that is true', async () => {
    const entity = { metadata: { name: 'mock' }, kind: 'component' } as Entity;

    const shouldRender = () => Promise.resolve(true);
    render(
      <Wrapper>
        <EntityProvider entity={entity}>
          <EntitySwitch>
            <EntitySwitch.Case if={shouldRender} children="A" />
            <EntitySwitch.Case children="B" />
          </EntitySwitch>
        </EntityProvider>
      </Wrapper>,
    );

    await expect(screen.findByText('A')).resolves.toBeInTheDocument();
    expect(screen.queryByText('B')).not.toBeInTheDocument();
  });

  it('should render all elements with async result as true', async () => {
    const entity = { metadata: { name: 'mock' }, kind: 'component' } as Entity;

    const shouldRender = () => Promise.resolve(true);
    const shouldNotRender = () => Promise.resolve(false);
    render(
      <Wrapper>
        <EntityProvider entity={entity}>
          <EntitySwitch renderMultipleMatches="all">
            <EntitySwitch.Case if={shouldRender} children={<p>A</p>} />
            <EntitySwitch.Case if={shouldRender} children={<p>B</p>} />
            <EntitySwitch.Case if={shouldNotRender} children={<p>C</p>} />
            <EntitySwitch.Case children={<p>D</p>} />
          </EntitySwitch>
        </EntityProvider>
      </Wrapper>,
    );

    await expect(screen.findByText('A')).resolves.toBeInTheDocument();
    await expect(screen.findByText('B')).resolves.toBeInTheDocument();
    expect(screen.queryByText('C')).not.toBeInTheDocument();
    expect(screen.queryByText('D')).not.toBeInTheDocument();
  });

  it('should render default element if none of the async cases match', async () => {
    const entity = { metadata: { name: 'mock' }, kind: 'component' } as Entity;

    const shouldNotRender = () => Promise.resolve(false);
    render(
      <Wrapper>
        <EntityProvider entity={entity}>
          <EntitySwitch renderMultipleMatches="all">
            <EntitySwitch.Case if={shouldNotRender} children={<p>A</p>} />
            <EntitySwitch.Case if={shouldNotRender} children={<p>B</p>} />
            <EntitySwitch.Case children={<p>C</p>} />
          </EntitySwitch>
        </EntityProvider>
      </Wrapper>,
    );

    await expect(screen.findByText('C')).resolves.toBeInTheDocument();
    expect(screen.queryByText('A')).not.toBeInTheDocument();
    expect(screen.queryByText('B')).not.toBeInTheDocument();
  });

  it('should switch with sync condition that is false', async () => {
    const entity = { metadata: { name: 'mock' }, kind: 'component' } as Entity;

    const shouldRender = () => Promise.resolve(false);
    render(
      <Wrapper>
        <EntityProvider entity={entity}>
          <EntitySwitch>
            <EntitySwitch.Case if={shouldRender} children="A" />
            <EntitySwitch.Case if={() => true} children="B" />
          </EntitySwitch>
        </EntityProvider>
      </Wrapper>,
    );

    await expect(screen.findByText('B')).resolves.toBeInTheDocument();
    expect(screen.queryByText('A')).not.toBeInTheDocument();
  });

  it('should switch with async condition that throws', async () => {
    const entity = { metadata: { name: 'mock' }, kind: 'component' } as Entity;

    const shouldRender = jest.fn().mockRejectedValue(undefined);
    render(
      <Wrapper>
        <EntityProvider entity={entity}>
          <EntitySwitch>
            <EntitySwitch.Case if={shouldRender} children="A" />
            <EntitySwitch.Case if={() => false} children="B" />
            <EntitySwitch.Case children="C" />
          </EntitySwitch>
        </EntityProvider>
      </Wrapper>,
    );

    await waitFor(() => expect(shouldRender).toHaveBeenCalled());

    expect(screen.getByText('C')).toBeInTheDocument();
    expect(screen.queryByText('A')).not.toBeInTheDocument();
    expect(screen.queryByText('B')).not.toBeInTheDocument();
  });
});<|MERGE_RESOLUTION|>--- conflicted
+++ resolved
@@ -59,8 +59,6 @@
     expect(screen.queryByText('C')).not.toBeInTheDocument();
   });
 
-<<<<<<< HEAD
-=======
   it('should render the default case if entity is not found', () => {
     const content = (
       <EntitySwitch>
@@ -105,7 +103,6 @@
     expect(screen.queryByText('C')).not.toBeInTheDocument();
   });
 
->>>>>>> f4e1ea3c
   it('should render the fallback if no cases are matching', () => {
     const content = (
       <EntitySwitch>
@@ -217,11 +214,7 @@
 
     expect(screen.queryByText('A')).not.toBeInTheDocument();
     expect(screen.queryByText('B')).not.toBeInTheDocument();
-<<<<<<< HEAD
-    expect(screen.queryByText('C')).not.toBeInTheDocument();
-=======
     expect(screen.queryByText('C')).toBeInTheDocument();
->>>>>>> f4e1ea3c
   });
 
   it('should switch child when filters switch', () => {
