{
  "name": "@backstage/plugin-catalog",
  "description": "The Backstage plugin for browsing the Backstage catalog",
<<<<<<< HEAD
  "version": "1.12.1",
=======
  "version": "1.13.0-next.3",
>>>>>>> 1e3c6889
  "main": "src/index.ts",
  "types": "src/index.ts",
  "license": "Apache-2.0",
  "publishConfig": {
    "access": "public",
    "main": "dist/index.esm.js",
    "types": "dist/index.d.ts"
  },
  "backstage": {
    "role": "frontend-plugin"
  },
  "homepage": "https://backstage.io",
  "repository": {
    "type": "git",
    "url": "https://github.com/backstage/backstage",
    "directory": "plugins/catalog"
  },
  "keywords": [
    "backstage"
  ],
  "sideEffects": false,
  "scripts": {
    "build": "backstage-cli package build",
    "start": "backstage-cli package start",
    "lint": "backstage-cli package lint",
    "test": "backstage-cli package test",
    "prepack": "backstage-cli package prepack",
    "postpack": "backstage-cli package postpack",
    "clean": "backstage-cli package clean"
  },
  "dependencies": {
    "@backstage/catalog-client": "workspace:^",
    "@backstage/catalog-model": "workspace:^",
    "@backstage/core-components": "workspace:^",
    "@backstage/core-plugin-api": "workspace:^",
    "@backstage/errors": "workspace:^",
    "@backstage/integration-react": "workspace:^",
    "@backstage/plugin-catalog-common": "workspace:^",
    "@backstage/plugin-catalog-react": "workspace:^",
    "@backstage/plugin-scaffolder-common": "workspace:^",
    "@backstage/plugin-search-common": "workspace:^",
    "@backstage/plugin-search-react": "workspace:^",
    "@backstage/theme": "workspace:^",
    "@backstage/types": "workspace:^",
    "@material-ui/core": "^4.12.2",
    "@material-ui/icons": "^4.9.1",
    "@material-ui/lab": "4.0.0-alpha.61",
    "@types/react": "^16.13.1 || ^17.0.0",
    "history": "^5.0.0",
    "lodash": "^4.17.21",
    "pluralize": "^8.0.0",
    "react-helmet": "6.1.0",
    "react-use": "^17.2.4",
    "zen-observable": "^0.10.0"
  },
  "peerDependencies": {
    "react": "^16.13.1 || ^17.0.0",
    "react-dom": "^16.13.1 || ^17.0.0",
    "react-router-dom": "6.0.0-beta.0 || ^6.3.0"
  },
  "devDependencies": {
    "@backstage/cli": "workspace:^",
    "@backstage/core-app-api": "workspace:^",
    "@backstage/dev-utils": "workspace:^",
    "@backstage/plugin-permission-react": "workspace:^",
    "@backstage/test-utils": "workspace:^",
    "@testing-library/dom": "^8.0.0",
    "@testing-library/jest-dom": "^5.10.1",
    "@testing-library/react": "^12.1.3",
    "@testing-library/user-event": "^14.0.0"
  },
  "files": [
    "dist"
  ]
}<|MERGE_RESOLUTION|>--- conflicted
+++ resolved
@@ -1,11 +1,7 @@
 {
   "name": "@backstage/plugin-catalog",
   "description": "The Backstage plugin for browsing the Backstage catalog",
-<<<<<<< HEAD
-  "version": "1.12.1",
-=======
   "version": "1.13.0-next.3",
->>>>>>> 1e3c6889
   "main": "src/index.ts",
   "types": "src/index.ts",
   "license": "Apache-2.0",
