# @internal/plugin-todo-list

<<<<<<< HEAD
=======
## 1.0.17-next.3

### Patch Changes

- Updated dependencies
  - @backstage/core-components@0.13.5-next.3
  - @backstage/core-plugin-api@1.6.0-next.3
  - @backstage/theme@0.4.2-next.0

## 1.0.17-next.2

### Patch Changes

- Updated dependencies
  - @backstage/core-components@0.13.5-next.2
  - @backstage/core-plugin-api@1.6.0-next.2
  - @backstage/theme@0.4.1

## 1.0.17-next.1

### Patch Changes

- Updated dependencies
  - @backstage/core-components@0.13.5-next.1
  - @backstage/core-plugin-api@1.6.0-next.1
  - @backstage/theme@0.4.1

## 1.0.17-next.0

### Patch Changes

- Updated dependencies
  - @backstage/core-plugin-api@1.6.0-next.0
  - @backstage/core-components@0.13.5-next.0
  - @backstage/theme@0.4.1

>>>>>>> 1e3c6889
## 1.0.16

### Patch Changes

- Updated dependencies
  - @backstage/core-components@0.13.4
  - @backstage/core-plugin-api@1.5.3
  - @backstage/theme@0.4.1

## 1.0.16-next.0

### Patch Changes

- Updated dependencies
  - @backstage/core-components@0.13.4-next.0
  - @backstage/core-plugin-api@1.5.3
  - @backstage/theme@0.4.1

## 1.0.15

### Patch Changes

- Updated dependencies
  - @backstage/theme@0.4.1
  - @backstage/core-components@0.13.3
  - @backstage/core-plugin-api@1.5.3

## 1.0.15-next.2

### Patch Changes

- Updated dependencies
  - @backstage/theme@0.4.1-next.1
  - @backstage/core-plugin-api@1.5.3-next.1
  - @backstage/core-components@0.13.3-next.2

## 1.0.15-next.1

### Patch Changes

- Updated dependencies
  - @backstage/theme@0.4.1-next.0
  - @backstage/core-components@0.13.3-next.1
  - @backstage/core-plugin-api@1.5.3-next.0

## 1.0.15-next.0

### Patch Changes

- Updated dependencies
  - @backstage/core-components@0.13.3-next.0
  - @backstage/core-plugin-api@1.5.2
  - @backstage/theme@0.4.0

## 1.0.14

### Patch Changes

- Updated dependencies
  - @backstage/core-plugin-api@1.5.2
  - @backstage/core-components@0.13.2
  - @backstage/theme@0.4.0

## 1.0.14-next.3

### Patch Changes

- Updated dependencies
  - @backstage/core-components@0.13.2-next.3
  - @backstage/core-plugin-api@1.5.2-next.0
  - @backstage/theme@0.4.0-next.1

## 1.0.14-next.2

### Patch Changes

- Updated dependencies
  - @backstage/theme@0.4.0-next.1
  - @backstage/core-components@0.13.2-next.2
  - @backstage/core-plugin-api@1.5.2-next.0

## 1.0.14-next.1

### Patch Changes

- Updated dependencies
  - @backstage/core-components@0.13.2-next.1
  - @backstage/core-plugin-api@1.5.2-next.0
  - @backstage/theme@0.4.0-next.0

## 1.0.14-next.0

### Patch Changes

- Updated dependencies
  - @backstage/theme@0.4.0-next.0
  - @backstage/core-components@0.13.2-next.0
  - @backstage/core-plugin-api@1.5.1

## 1.0.13

### Patch Changes

- Updated dependencies
  - @backstage/theme@0.3.0
  - @backstage/core-components@0.13.1
  - @backstage/core-plugin-api@1.5.1

## 1.0.13-next.1

### Patch Changes

- Updated dependencies
  - @backstage/theme@0.3.0-next.0
  - @backstage/core-components@0.13.1-next.1
  - @backstage/core-plugin-api@1.5.1

## 1.0.13-next.0

### Patch Changes

- Updated dependencies
  - @backstage/core-components@0.13.1-next.0
  - @backstage/core-plugin-api@1.5.1

## 1.0.12

### Patch Changes

- Updated dependencies
  - @backstage/core-components@0.13.0
  - @backstage/theme@0.2.19
  - @backstage/core-plugin-api@1.5.1

## 1.0.12-next.3

### Patch Changes

- Updated dependencies
  - @backstage/core-components@0.13.0-next.3
  - @backstage/core-plugin-api@1.5.1-next.1
  - @backstage/theme@0.2.19-next.0

## 1.0.12-next.2

### Patch Changes

- Updated dependencies
  - @backstage/core-components@0.12.6-next.2
  - @backstage/core-plugin-api@1.5.1-next.1
  - @backstage/theme@0.2.19-next.0

## 1.0.12-next.1

### Patch Changes

- Updated dependencies
  - @backstage/core-components@0.12.6-next.1
  - @backstage/core-plugin-api@1.5.1-next.0
  - @backstage/theme@0.2.19-next.0

## 1.0.12-next.0

### Patch Changes

- Updated dependencies
  - @backstage/core-components@0.12.6-next.0
  - @backstage/core-plugin-api@1.5.0
  - @backstage/theme@0.2.18

## 1.0.11

### Patch Changes

- Updated dependencies
  - @backstage/core-components@0.12.5
  - @backstage/core-plugin-api@1.5.0
  - @backstage/theme@0.2.18

## 1.0.11-next.2

### Patch Changes

- Updated dependencies
  - @backstage/core-components@0.12.5-next.2
  - @backstage/core-plugin-api@1.5.0-next.2

## 1.0.11-next.1

### Patch Changes

- Updated dependencies
  - @backstage/core-components@0.12.5-next.1
  - @backstage/core-plugin-api@1.4.1-next.1
  - @backstage/theme@0.2.18-next.0

## 1.0.11-next.0

### Patch Changes

- Updated dependencies
  - @backstage/core-plugin-api@1.4.1-next.0
  - @backstage/core-components@0.12.5-next.0
  - @backstage/theme@0.2.17

## 1.0.10

### Patch Changes

- Updated dependencies
  - @backstage/core-components@0.12.4
  - @backstage/theme@0.2.17
  - @backstage/core-plugin-api@1.4.0

## 1.0.10-next.1

### Patch Changes

- Updated dependencies
  - @backstage/core-components@0.12.4-next.1
  - @backstage/core-plugin-api@1.3.0
  - @backstage/theme@0.2.16

## 1.0.10-next.0

### Patch Changes

- Updated dependencies
  - @backstage/core-components@0.12.4-next.0
  - @backstage/core-plugin-api@1.3.0
  - @backstage/theme@0.2.16

## 1.0.9

### Patch Changes

- Updated dependencies
  - @backstage/core-components@0.12.3
  - @backstage/core-plugin-api@1.3.0
  - @backstage/theme@0.2.16

## 1.0.9-next.2

### Patch Changes

- Updated dependencies
  - @backstage/core-plugin-api@1.3.0-next.1
  - @backstage/core-components@0.12.3-next.2
  - @backstage/theme@0.2.16

## 1.0.9-next.1

### Patch Changes

- Updated dependencies
  - @backstage/core-components@0.12.3-next.1
  - @backstage/core-plugin-api@1.2.1-next.0
  - @backstage/theme@0.2.16

## 1.0.9-next.0

### Patch Changes

- Updated dependencies
  - @backstage/core-components@0.12.3-next.0
  - @backstage/core-plugin-api@1.2.0
  - @backstage/theme@0.2.16

## 1.0.9

### Patch Changes

- Updated dependencies
  - @backstage/core-components@0.12.2

## 1.0.8

### Patch Changes

- Updated dependencies
  - @backstage/core-plugin-api@1.2.0
  - @backstage/core-components@0.12.1
  - @backstage/theme@0.2.16

## 1.0.8-next.4

### Patch Changes

- Updated dependencies
  - @backstage/core-components@0.12.1-next.4
  - @backstage/core-plugin-api@1.2.0-next.2
  - @backstage/theme@0.2.16

## 1.0.8-next.3

### Patch Changes

- Updated dependencies
  - @backstage/core-components@0.12.1-next.3
  - @backstage/core-plugin-api@1.2.0-next.2
  - @backstage/theme@0.2.16

## 1.0.8-next.2

### Patch Changes

- Updated dependencies
  - @backstage/core-plugin-api@1.2.0-next.2
  - @backstage/core-components@0.12.1-next.2
  - @backstage/theme@0.2.16

## 1.0.8-next.1

### Patch Changes

- Updated dependencies
  - @backstage/core-components@0.12.1-next.1
  - @backstage/core-plugin-api@1.1.1-next.1
  - @backstage/theme@0.2.16

## 1.0.8-next.0

### Patch Changes

- Updated dependencies
  - @backstage/core-components@0.12.1-next.0
  - @backstage/core-plugin-api@1.1.1-next.0
  - @backstage/theme@0.2.16

## 1.0.7

### Patch Changes

- Updated dependencies
  - @backstage/core-components@0.12.0
  - @backstage/core-plugin-api@1.1.0
  - @backstage/theme@0.2.16

## 1.0.7-next.1

### Patch Changes

- Updated dependencies
  - @backstage/core-components@0.12.0-next.1
  - @backstage/core-plugin-api@1.1.0-next.0
  - @backstage/theme@0.2.16

## 1.0.7-next.0

### Patch Changes

- Updated dependencies
  - @backstage/core-components@0.12.0-next.0
  - @backstage/core-plugin-api@1.1.0-next.0
  - @backstage/theme@0.2.16

## 1.0.6

### Patch Changes

- Updated dependencies
  - @backstage/core-components@0.11.2
  - @backstage/core-plugin-api@1.0.7
  - @backstage/theme@0.2.16

## 1.0.6-next.2

### Patch Changes

- Updated dependencies
  - @backstage/core-components@0.11.2-next.2
  - @backstage/core-plugin-api@1.0.7-next.2
  - @backstage/theme@0.2.16

## 1.0.6-next.1

### Patch Changes

- Updated dependencies
  - @backstage/core-components@0.11.2-next.1
  - @backstage/core-plugin-api@1.0.7-next.1
  - @backstage/theme@0.2.16

## 1.0.6-next.0

### Patch Changes

- Updated dependencies
  - @backstage/core-components@0.11.2-next.0
  - @backstage/core-plugin-api@1.0.7-next.0
  - @backstage/theme@0.2.16

## 1.0.5

### Patch Changes

- Updated dependencies
  - @backstage/core-components@0.11.1
  - @backstage/core-plugin-api@1.0.6

## 1.0.5-next.0

### Patch Changes

- Updated dependencies
  - @backstage/core-plugin-api@1.0.6-next.0
  - @backstage/core-components@0.11.1-next.0

## 1.0.4

### Patch Changes

- Updated dependencies
  - @backstage/core-components@0.11.0
  - @backstage/core-plugin-api@1.0.5

## 1.0.4-next.1

### Patch Changes

- Updated dependencies
  - @backstage/core-components@0.11.0-next.2

## 1.0.4-next.0

### Patch Changes

- Updated dependencies
  - @backstage/core-plugin-api@1.0.5-next.0
  - @backstage/core-components@0.10.1-next.0

## 1.0.3

### Patch Changes

- Updated dependencies
  - @backstage/core-components@0.10.0
  - @backstage/core-plugin-api@1.0.4
  - @backstage/theme@0.2.16

## 1.0.3-next.3

### Patch Changes

- Updated dependencies
  - @backstage/core-plugin-api@1.0.4-next.0
  - @backstage/core-components@0.10.0-next.3

## 1.0.3-next.2

### Patch Changes

- Updated dependencies
  - @backstage/core-components@0.10.0-next.2
  - @backstage/theme@0.2.16-next.1

## 1.0.3-next.1

### Patch Changes

- Updated dependencies
  - @backstage/core-components@0.9.6-next.1
  - @backstage/theme@0.2.16-next.0

## 1.0.3-next.0

### Patch Changes

- Updated dependencies
  - @backstage/core-components@0.9.6-next.0

## 1.0.2

### Patch Changes

- Updated dependencies
  - @backstage/core-components@0.9.5
  - @backstage/core-plugin-api@1.0.3

## 1.0.2-next.1

### Patch Changes

- Updated dependencies
  - @backstage/core-components@0.9.5-next.1
  - @backstage/core-plugin-api@1.0.3-next.0

## 1.0.2-next.0

### Patch Changes

- Updated dependencies
  - @backstage/core-components@0.9.5-next.0

## 1.0.1

### Patch Changes

- Updated dependencies
  - @backstage/core-components@0.9.4
  - @backstage/core-plugin-api@1.0.2

## 1.0.1-next.0

### Patch Changes

- Updated dependencies
  - @backstage/core-components@0.9.4-next.0
  - @backstage/core-plugin-api@1.0.2-next.0<|MERGE_RESOLUTION|>--- conflicted
+++ resolved
@@ -1,7 +1,5 @@
 # @internal/plugin-todo-list
 
-<<<<<<< HEAD
-=======
 ## 1.0.17-next.3
 
 ### Patch Changes
@@ -38,7 +36,6 @@
   - @backstage/core-components@0.13.5-next.0
   - @backstage/theme@0.4.1
 
->>>>>>> 1e3c6889
 ## 1.0.16
 
 ### Patch Changes
