# @backstage/plugin-kubernetes

<<<<<<< HEAD
=======
## 0.10.3-next.3

### Patch Changes

- 7032c214f3b4: Add pod exec terminal to Container Card
- 406b786a2a2c: Mark package as being free of side effects, allowing more optimized Webpack builds.
- Updated dependencies
  - @backstage/catalog-model@1.4.2-next.2
  - @backstage/config@1.1.0-next.2
  - @backstage/core-components@0.13.5-next.3
  - @backstage/core-plugin-api@1.6.0-next.3
  - @backstage/errors@1.2.2-next.0
  - @backstage/plugin-catalog-react@1.8.4-next.3
  - @backstage/plugin-kubernetes-common@0.6.6-next.2
  - @backstage/theme@0.4.2-next.0

## 0.10.3-next.2

### Patch Changes

- 8cec7664e146: Removed `@types/node` dependency
- Updated dependencies
  - @backstage/core-components@0.13.5-next.2
  - @backstage/core-plugin-api@1.6.0-next.2
  - @backstage/config@1.1.0-next.1
  - @backstage/plugin-catalog-react@1.8.4-next.2
  - @backstage/catalog-model@1.4.2-next.1
  - @backstage/errors@1.2.1
  - @backstage/theme@0.4.1
  - @backstage/plugin-kubernetes-common@0.6.6-next.1

## 0.10.3-next.1

### Patch Changes

- 6a5e04e20e6e: fix logs dialog min height
- Updated dependencies
  - @backstage/plugin-kubernetes-common@0.6.6-next.0
  - @backstage/plugin-catalog-react@1.8.4-next.1
  - @backstage/core-components@0.13.5-next.1
  - @backstage/config@1.1.0-next.0
  - @backstage/catalog-model@1.4.2-next.0
  - @backstage/core-plugin-api@1.6.0-next.1
  - @backstage/errors@1.2.1
  - @backstage/theme@0.4.1

## 0.10.2-next.0

### Patch Changes

- Updated dependencies
  - @backstage/core-plugin-api@1.6.0-next.0
  - @backstage/core-components@0.13.5-next.0
  - @backstage/catalog-model@1.4.1
  - @backstage/config@1.0.8
  - @backstage/errors@1.2.1
  - @backstage/theme@0.4.1
  - @backstage/plugin-catalog-react@1.8.3-next.0
  - @backstage/plugin-kubernetes-common@0.6.5

>>>>>>> 1e3c6889
## 0.10.0

### Minor Changes

- 4b6d41737aad: **BREAKING**: Fixed typos in exported module attributes. Many users may see no changes, but if you have customized the plugin output, you may have to rename the following:

  - Component attribute: `<ResourceUtilization totalFormated={} />` to `<ResourceUtilization totalFormatted={} />`
  - Interface attribute: `DetectedError.occuranceCount` to `DetectedError.occurrenceCount`.

### Patch Changes

- 562e34d2693f: Fix container memory limits
- Updated dependencies
  - @backstage/core-components@0.13.4
  - @backstage/plugin-catalog-react@1.8.1
  - @backstage/core-plugin-api@1.5.3
  - @backstage/catalog-model@1.4.1
  - @backstage/config@1.0.8
  - @backstage/errors@1.2.1
  - @backstage/theme@0.4.1
  - @backstage/plugin-kubernetes-common@0.6.5

## 0.9.4-next.1

### Patch Changes

- Updated dependencies
  - @backstage/plugin-catalog-react@1.8.1-next.1

## 0.9.4-next.0

### Patch Changes

- Updated dependencies
  - @backstage/core-components@0.13.4-next.0
  - @backstage/core-plugin-api@1.5.3
  - @backstage/plugin-catalog-react@1.8.1-next.0
  - @backstage/catalog-model@1.4.1
  - @backstage/config@1.0.8
  - @backstage/errors@1.2.1
  - @backstage/theme@0.4.1
  - @backstage/plugin-kubernetes-common@0.6.5

## 0.9.3

### Patch Changes

- d62fc3fe85ba: Make pod drawer headings consistent
- cc27fa4a1aac: Changed Google cloud auth scope to read-only.
- Updated dependencies
  - @backstage/theme@0.4.1
  - @backstage/errors@1.2.1
  - @backstage/plugin-catalog-react@1.8.0
  - @backstage/core-components@0.13.3
  - @backstage/core-plugin-api@1.5.3
  - @backstage/catalog-model@1.4.1
  - @backstage/config@1.0.8
  - @backstage/plugin-kubernetes-common@0.6.5

## 0.9.3-next.2

### Patch Changes

- cc27fa4a1aac: Changed Google cloud auth scope to read-only.
- Updated dependencies
  - @backstage/plugin-catalog-react@1.8.0-next.2
  - @backstage/theme@0.4.1-next.1
  - @backstage/core-plugin-api@1.5.3-next.1
  - @backstage/core-components@0.13.3-next.2
  - @backstage/catalog-model@1.4.1-next.0
  - @backstage/config@1.0.8
  - @backstage/errors@1.2.1-next.0
  - @backstage/plugin-kubernetes-common@0.6.5-next.0

## 0.9.3-next.1

### Patch Changes

- d62fc3fe85ba: Make pod drawer headings consistent
- Updated dependencies
  - @backstage/theme@0.4.1-next.0
  - @backstage/core-components@0.13.3-next.1
  - @backstage/core-plugin-api@1.5.3-next.0
  - @backstage/plugin-catalog-react@1.7.1-next.1
  - @backstage/config@1.0.8

## 0.9.3-next.0

### Patch Changes

- Updated dependencies
  - @backstage/errors@1.2.1-next.0
  - @backstage/core-components@0.13.3-next.0
  - @backstage/catalog-model@1.4.1-next.0
  - @backstage/config@1.0.8
  - @backstage/core-plugin-api@1.5.2
  - @backstage/theme@0.4.0
  - @backstage/plugin-catalog-react@1.7.1-next.0
  - @backstage/plugin-kubernetes-common@0.6.5-next.0

## 0.9.2

### Patch Changes

- dc3cddf51ab5: Fix cyclical dependency in built output
- 4e697e88f0e2: Add resource utilization to Pod Drawer
- 4b230b97660d: Add errors to PodDrawer
- 73cc0deee48a: Add proposed fix dialog for pod errors
- Updated dependencies
  - @backstage/core-plugin-api@1.5.2
  - @backstage/core-components@0.13.2
  - @backstage/theme@0.4.0
  - @backstage/plugin-catalog-react@1.7.0
  - @backstage/catalog-model@1.4.0
  - @backstage/errors@1.2.0
  - @backstage/config@1.0.8
  - @backstage/plugin-kubernetes-common@0.6.4

## 0.9.2-next.3

### Patch Changes

- Updated dependencies
  - @backstage/core-components@0.13.2-next.3
  - @backstage/catalog-model@1.4.0-next.1
  - @backstage/config@1.0.7
  - @backstage/core-plugin-api@1.5.2-next.0
  - @backstage/errors@1.2.0-next.0
  - @backstage/theme@0.4.0-next.1
  - @backstage/plugin-catalog-react@1.7.0-next.3
  - @backstage/plugin-kubernetes-common@0.6.4-next.1

## 0.9.2-next.2

### Patch Changes

- 73cc0deee48a: Add proposed fix dialog for pod errors
- Updated dependencies
  - @backstage/theme@0.4.0-next.1
  - @backstage/plugin-catalog-react@1.7.0-next.2
  - @backstage/core-components@0.13.2-next.2
  - @backstage/config@1.0.7
  - @backstage/core-plugin-api@1.5.2-next.0

## 0.9.2-next.1

### Patch Changes

- Updated dependencies
  - @backstage/errors@1.2.0-next.0
  - @backstage/core-components@0.13.2-next.1
  - @backstage/plugin-catalog-react@1.7.0-next.1
  - @backstage/catalog-model@1.4.0-next.0
  - @backstage/core-plugin-api@1.5.2-next.0
  - @backstage/plugin-kubernetes-common@0.6.4-next.0
  - @backstage/config@1.0.7
  - @backstage/theme@0.4.0-next.0

## 0.9.2-next.0

### Patch Changes

- dc3cddf51ab5: Fix cyclical dependency in built output
- 4b230b97660d: Add errors to PodDrawer
- Updated dependencies
  - @backstage/plugin-catalog-react@1.7.0-next.0
  - @backstage/theme@0.4.0-next.0
  - @backstage/config@1.0.7
  - @backstage/core-components@0.13.2-next.0
  - @backstage/core-plugin-api@1.5.1
  - @backstage/catalog-model@1.3.0
  - @backstage/errors@1.1.5
  - @backstage/plugin-kubernetes-common@0.6.3

## 0.9.0

### Minor Changes

- 280ec10c18e: Added Pod logs components for Kubernetes plugin

  **BREAKING**: `kubernetesProxyApi` for custom plugins built with components from the Kubernetes plugin apis, `kubernetesProxyApi` should be added to the plugin's API list.

  ```
  ...
  export const kubernetesPlugin = createPlugin({
    id: 'kubernetes',
    apis: [
  ...
      createApiFactory({
          api: kubernetesProxyApiRef,
          deps: {
          kubernetesApi: kubernetesApiRef,
          },
          factory: ({ kubernetesApi }) =>
          new KubernetesProxyClient({
              kubernetesApi,
          }),
      }),
  ```

  **BREAKING**: `KubernetesDrawer` is now called `KubernetesStructuredMetadataTableDrawer` so that we can do more than just show `StructuredMetadataTable`

  `import { KubernetesDrawer } from "@backstage/plugin-kubernetes"`

  should now be:

  `import { KubernetesStructuredMetadataTableDrawer } from "@backstage/plugin-kubernetes"`

### Patch Changes

- c7bad1005ba: The Kubernetes plugin now requests AKS access tokens from Azure when retrieving
  objects from clusters configured with `authProvider: aks` and sets `auth.aks` in
  its request bodies appropriately.
- a160e02c3d7: Omit managed fields in the Kubernetes resource YAML display.
- Updated dependencies
  - @backstage/theme@0.3.0
  - @backstage/plugin-catalog-react@1.6.0
  - @backstage/core-components@0.13.1
  - @backstage/plugin-kubernetes-common@0.6.3
  - @backstage/catalog-model@1.3.0
  - @backstage/config@1.0.7
  - @backstage/core-plugin-api@1.5.1
  - @backstage/errors@1.1.5

## 0.9.0-next.2

### Patch Changes

- c7bad1005ba: The Kubernetes plugin now requests AKS access tokens from Azure when retrieving
  objects from clusters configured with `authProvider: aks` and sets `auth.aks` in
  its request bodies appropriately.
- Updated dependencies
  - @backstage/theme@0.3.0-next.0
  - @backstage/core-components@0.13.1-next.1
  - @backstage/plugin-kubernetes-common@0.6.3-next.0
  - @backstage/plugin-catalog-react@1.6.0-next.2
  - @backstage/config@1.0.7
  - @backstage/core-plugin-api@1.5.1

## 0.9.0-next.1

### Minor Changes

- 280ec10c18e: Added Pod logs components for Kubernetes plugin

  **BREAKING**: `kubernetesProxyApi` for custom plugins built with components from the Kubernetes plugin apis, `kubernetesProxyApi` should be added to the plugin's API list.

  ```
  ...
  export const kubernetesPlugin = createPlugin({
    id: 'kubernetes',
    apis: [
  ...
      createApiFactory({
          api: kubernetesProxyApiRef,
          deps: {
          kubernetesApi: kubernetesApiRef,
          },
          factory: ({ kubernetesApi }) =>
          new KubernetesProxyClient({
              kubernetesApi,
          }),
      }),
  ```

  **BREAKING**: `KubernetesDrawer` is now called `KubernetesStructuredMetadataTableDrawer` so that we can do more than just show `StructuredMetadataTable`

  `import { KubernetesDrawer } from "@backstage/plugin-kubernetes"`

  should now be:

  `import { KubernetesStructuredMetadataTableDrawer } from "@backstage/plugin-kubernetes"`

### Patch Changes

- a160e02c3d7: Omit managed fields in the Kubernetes resource YAML display.
- Updated dependencies
  - @backstage/core-components@0.13.1-next.0
  - @backstage/core-plugin-api@1.5.1
  - @backstage/plugin-catalog-react@1.6.0-next.1
  - @backstage/config@1.0.7

## 0.8.1-next.0

### Patch Changes

- Updated dependencies
  - @backstage/plugin-catalog-react@1.6.0-next.0
  - @backstage/core-components@0.13.0
  - @backstage/core-plugin-api@1.5.1
  - @backstage/catalog-model@1.3.0
  - @backstage/config@1.0.7
  - @backstage/errors@1.1.5
  - @backstage/theme@0.2.19
  - @backstage/plugin-kubernetes-common@0.6.2

## 0.8.0

### Minor Changes

- 754be7c5106: refactor kubernetes error detection to make way for proposed solutions

  **BREAKING**: `DetectedError` now appears once per Kubernetes resource per error instead of for all resources which have that error, `namespace` and `name` fields are now in `sourceRef` object `message` is now a `string` instead of a `string[]`. `ErrorDetectableKind` has been removed.

### Patch Changes

- 8e00acb28db: Small tweaks to remove warnings in the console during development (mainly focusing on techdocs)
- e7fb0117485: fixes a bug where an empty authorization header was provided to the proxy endpoint when a cluster had a server-side auth provider
- c159ab64a60: `KubernetesBackendClient` now requires a `kubernetesAuthProvidersApi` value to be provided. `KubernetesApi` interface now has a proxy method requirement.
- e0c6e8b9c3c: Update peer dependencies
- Updated dependencies
  - @backstage/core-components@0.13.0
  - @backstage/plugin-catalog-react@1.5.0
  - @backstage/theme@0.2.19
  - @backstage/core-plugin-api@1.5.1
  - @backstage/catalog-model@1.3.0
  - @backstage/plugin-kubernetes-common@0.6.2
  - @backstage/config@1.0.7
  - @backstage/errors@1.1.5

## 0.8.0-next.3

### Minor Changes

- 754be7c5106: refactor kubernetes error detection to make way for proposed solutions

  **BREAKING**: `DetectedError` now appears once per Kubernetes resource per error instead of for all resources which have that error, `namespace` and `name` fields are now in `sourceRef` object `message` is now a `string` instead of a `string[]`. `ErrorDetectableKind` has been removed.

### Patch Changes

- e7fb0117485: fixes a bug where an empty authorization header was provided to the proxy endpoint when a cluster had a server-side auth provider
- c159ab64a60: `KubernetesBackendClient` now requires a `kubernetesAuthProvidersApi` value to be provided. `KubernetesApi` interface now has a proxy method requirement.
- Updated dependencies
  - @backstage/plugin-catalog-react@1.5.0-next.3
  - @backstage/catalog-model@1.3.0-next.0
  - @backstage/core-components@0.13.0-next.3
  - @backstage/config@1.0.7
  - @backstage/core-plugin-api@1.5.1-next.1
  - @backstage/errors@1.1.5
  - @backstage/theme@0.2.19-next.0
  - @backstage/plugin-kubernetes-common@0.6.2-next.2

## 0.7.10-next.2

### Patch Changes

- Updated dependencies
  - @backstage/core-components@0.12.6-next.2
  - @backstage/plugin-catalog-react@1.4.1-next.2
  - @backstage/core-plugin-api@1.5.1-next.1
  - @backstage/catalog-model@1.2.1
  - @backstage/config@1.0.7
  - @backstage/theme@0.2.19-next.0
  - @backstage/plugin-kubernetes-common@0.6.2-next.1

## 0.7.10-next.1

### Patch Changes

- e0c6e8b9c3c: Update peer dependencies
- Updated dependencies
  - @backstage/core-components@0.12.6-next.1
  - @backstage/core-plugin-api@1.5.1-next.0
  - @backstage/plugin-catalog-react@1.4.1-next.1
  - @backstage/theme@0.2.19-next.0
  - @backstage/catalog-model@1.2.1
  - @backstage/config@1.0.7
  - @backstage/plugin-kubernetes-common@0.6.2-next.1

## 0.7.10-next.0

### Patch Changes

- 8e00acb28db: Small tweaks to remove warnings in the console during development (mainly focusing on techdocs)
- Updated dependencies
  - @backstage/core-components@0.12.6-next.0
  - @backstage/plugin-catalog-react@1.4.1-next.0
  - @backstage/plugin-kubernetes-common@0.6.2-next.0
  - @backstage/core-plugin-api@1.5.0
  - @backstage/config@1.0.7
  - @backstage/catalog-model@1.2.1
  - @backstage/theme@0.2.18

## 0.7.9

### Patch Changes

- 8adeb19b37d: GitLab can now be used as an `oidcTokenProvider` for Kubernetes clusters
- c10384a9235: Switch to using `LinkButton` instead of the deprecated `Button`
- 52b0022dab7: Updated dependency `msw` to `^1.0.0`.
- Updated dependencies
  - @backstage/core-components@0.12.5
  - @backstage/plugin-catalog-react@1.4.0
  - @backstage/core-plugin-api@1.5.0
  - @backstage/catalog-model@1.2.1
  - @backstage/config@1.0.7
  - @backstage/theme@0.2.18
  - @backstage/plugin-kubernetes-common@0.6.1

## 0.7.9-next.2

### Patch Changes

- 8adeb19b37d: GitLab can now be used as an `oidcTokenProvider` for Kubernetes clusters
- Updated dependencies
  - @backstage/core-components@0.12.5-next.2
  - @backstage/plugin-catalog-react@1.4.0-next.2
  - @backstage/core-plugin-api@1.5.0-next.2
  - @backstage/config@1.0.7-next.0

## 0.7.9-next.1

### Patch Changes

- c10384a9235: Switch to using `LinkButton` instead of the deprecated `Button`
- 52b0022dab7: Updated dependency `msw` to `^1.0.0`.
- Updated dependencies
  - @backstage/core-components@0.12.5-next.1
  - @backstage/core-plugin-api@1.4.1-next.1
  - @backstage/config@1.0.7-next.0
  - @backstage/theme@0.2.18-next.0
  - @backstage/plugin-catalog-react@1.4.0-next.1
  - @backstage/catalog-model@1.2.1-next.1
  - @backstage/plugin-kubernetes-common@0.6.1-next.1

## 0.7.9-next.0

### Patch Changes

- Updated dependencies
  - @backstage/plugin-catalog-react@1.4.0-next.0
  - @backstage/core-plugin-api@1.4.1-next.0
  - @backstage/catalog-model@1.2.1-next.0
  - @backstage/config@1.0.6
  - @backstage/core-components@0.12.5-next.0
  - @backstage/theme@0.2.17
  - @backstage/plugin-kubernetes-common@0.6.1-next.0

## 0.7.8

### Patch Changes

- 145a79a15b: Condenses kubernetes ui plugin to fit more onscreen and increase visibility
- 628e2bd89a: Updated dependency `@kubernetes/client-node` to `0.18.1`.
- Updated dependencies
  - @backstage/plugin-kubernetes-common@0.6.0
  - @backstage/core-components@0.12.4
  - @backstage/catalog-model@1.2.0
  - @backstage/theme@0.2.17
  - @backstage/core-plugin-api@1.4.0
  - @backstage/plugin-catalog-react@1.3.0
  - @backstage/config@1.0.6

## 0.7.8-next.2

### Patch Changes

- Updated dependencies
  - @backstage/catalog-model@1.2.0-next.1
  - @backstage/core-components@0.12.4-next.1
  - @backstage/config@1.0.6
  - @backstage/core-plugin-api@1.3.0
  - @backstage/theme@0.2.16
  - @backstage/plugin-catalog-react@1.3.0-next.2
  - @backstage/plugin-kubernetes-common@0.6.0-next.2

## 0.7.8-next.1

### Patch Changes

- 145a79a15b: Condenses kubernetes ui plugin to fit more onscreen and increase visibility
- 628e2bd89a: Updated dependency `@kubernetes/client-node` to `0.18.1`.
- Updated dependencies
  - @backstage/core-components@0.12.4-next.0
  - @backstage/plugin-kubernetes-common@0.6.0-next.1
  - @backstage/plugin-catalog-react@1.3.0-next.1
  - @backstage/catalog-model@1.1.6-next.0
  - @backstage/config@1.0.6
  - @backstage/core-plugin-api@1.3.0
  - @backstage/theme@0.2.16

## 0.7.8-next.0

### Patch Changes

- Updated dependencies
  - @backstage/plugin-kubernetes-common@0.6.0-next.0
  - @backstage/plugin-catalog-react@1.3.0-next.0
  - @backstage/catalog-model@1.1.6-next.0

## 0.7.7

### Patch Changes

- 27a5e90e97: Small updates to some paragraph components to ensure theme typography properties are inherited correctly.
- Updated dependencies
  - @backstage/catalog-model@1.1.5
  - @backstage/plugin-catalog-react@1.2.4
  - @backstage/core-components@0.12.3
  - @backstage/core-plugin-api@1.3.0
  - @backstage/config@1.0.6
  - @backstage/theme@0.2.16
  - @backstage/plugin-kubernetes-common@0.5.1

## 0.7.7-next.2

### Patch Changes

- Updated dependencies
  - @backstage/core-plugin-api@1.3.0-next.1
  - @backstage/plugin-catalog-react@1.2.4-next.2
  - @backstage/catalog-model@1.1.5-next.1
  - @backstage/config@1.0.6-next.0
  - @backstage/core-components@0.12.3-next.2
  - @backstage/theme@0.2.16
  - @backstage/plugin-kubernetes-common@0.5.1-next.1

## 0.7.7-next.1

### Patch Changes

- Updated dependencies
  - @backstage/config@1.0.6-next.0
  - @backstage/catalog-model@1.1.5-next.1
  - @backstage/core-components@0.12.3-next.1
  - @backstage/core-plugin-api@1.2.1-next.0
  - @backstage/theme@0.2.16
  - @backstage/plugin-catalog-react@1.2.4-next.1
  - @backstage/plugin-kubernetes-common@0.5.1-next.1

## 0.7.7-next.0

### Patch Changes

- Updated dependencies
  - @backstage/catalog-model@1.1.5-next.0
  - @backstage/plugin-catalog-react@1.2.4-next.0
  - @backstage/core-components@0.12.3-next.0
  - @backstage/config@1.0.5
  - @backstage/core-plugin-api@1.2.0
  - @backstage/theme@0.2.16
  - @backstage/plugin-kubernetes-common@0.5.1-next.0

## 0.7.6

### Patch Changes

- Updated dependencies
  - @backstage/core-components@0.12.2
  - @backstage/plugin-catalog-react@1.2.3

## 0.7.5

### Patch Changes

- 2db8acffe7: Kubernetes plugin now gracefully surfaces transport-level errors (like DNS or timeout, or other socket errors) occurring while fetching data. This will be merged into any data that is fetched successfully, fixing a bug where the whole page would be empty if any fetch operation encountered such an error.
- 365f887717: Removed rendering for ErrorEmptyState in ErrorReporting component, so nothing is rendered when there are no errors. Also removed Divider on Kubernetes page.
- 3280711113: Updated dependency `msw` to `^0.49.0`.
- 9ce7866ecd: Updated dependency `@kubernetes/client-node` to `0.18.0`.
- Updated dependencies
  - @backstage/plugin-kubernetes-common@0.5.0
  - @backstage/core-plugin-api@1.2.0
  - @backstage/core-components@0.12.1
  - @backstage/plugin-catalog-react@1.2.2
  - @backstage/catalog-model@1.1.4
  - @backstage/config@1.0.5
  - @backstage/theme@0.2.16

## 0.7.5-next.4

### Patch Changes

- 365f887717: Removed rendering for ErrorEmptyState in ErrorReporting component, so nothing is rendered when there are no errors. Also removed Divider on Kubernetes page.
- Updated dependencies
  - @backstage/core-components@0.12.1-next.4
  - @backstage/plugin-catalog-react@1.2.2-next.4
  - @backstage/catalog-model@1.1.4-next.1
  - @backstage/config@1.0.5-next.1
  - @backstage/core-plugin-api@1.2.0-next.2
  - @backstage/theme@0.2.16
  - @backstage/plugin-kubernetes-common@0.4.5-next.1

## 0.7.5-next.3

### Patch Changes

- Updated dependencies
  - @backstage/core-components@0.12.1-next.3
  - @backstage/catalog-model@1.1.4-next.1
  - @backstage/config@1.0.5-next.1
  - @backstage/core-plugin-api@1.2.0-next.2
  - @backstage/theme@0.2.16
  - @backstage/plugin-catalog-react@1.2.2-next.3
  - @backstage/plugin-kubernetes-common@0.4.5-next.1

## 0.7.5-next.2

### Patch Changes

- Updated dependencies
  - @backstage/core-plugin-api@1.2.0-next.2
  - @backstage/core-components@0.12.1-next.2
  - @backstage/plugin-catalog-react@1.2.2-next.2
  - @backstage/catalog-model@1.1.4-next.1
  - @backstage/config@1.0.5-next.1
  - @backstage/theme@0.2.16
  - @backstage/plugin-kubernetes-common@0.4.5-next.1

## 0.7.5-next.1

### Patch Changes

- Updated dependencies
  - @backstage/core-components@0.12.1-next.1
  - @backstage/core-plugin-api@1.1.1-next.1
  - @backstage/plugin-catalog-react@1.2.2-next.1
  - @backstage/config@1.0.5-next.1
  - @backstage/catalog-model@1.1.4-next.1
  - @backstage/theme@0.2.16
  - @backstage/plugin-kubernetes-common@0.4.5-next.1

## 0.7.5-next.0

### Patch Changes

- 3280711113: Updated dependency `msw` to `^0.49.0`.
- Updated dependencies
  - @backstage/core-components@0.12.1-next.0
  - @backstage/core-plugin-api@1.1.1-next.0
  - @backstage/plugin-catalog-react@1.2.2-next.0
  - @backstage/plugin-kubernetes-common@0.4.5-next.0
  - @backstage/catalog-model@1.1.4-next.0
  - @backstage/config@1.0.5-next.0
  - @backstage/theme@0.2.16

## 0.7.4

### Patch Changes

- cfb30b700c: Pin `@kubernetes/client-node` version to `0.17.0`.
- Updated dependencies
  - @backstage/plugin-catalog-react@1.2.1
  - @backstage/core-components@0.12.0
  - @backstage/core-plugin-api@1.1.0
  - @backstage/catalog-model@1.1.3
  - @backstage/plugin-kubernetes-common@0.4.4
  - @backstage/config@1.0.4
  - @backstage/theme@0.2.16

## 0.7.4-next.1

### Patch Changes

- cfb30b700c: Pin `@kubernetes/client-node` version to `0.17.0`.
- Updated dependencies
  - @backstage/core-components@0.12.0-next.1
  - @backstage/plugin-kubernetes-common@0.4.4-next.1
  - @backstage/catalog-model@1.1.3-next.0
  - @backstage/config@1.0.4-next.0
  - @backstage/core-plugin-api@1.1.0-next.0
  - @backstage/theme@0.2.16
  - @backstage/plugin-catalog-react@1.2.1-next.1

## 0.7.4-next.0

### Patch Changes

- Updated dependencies
  - @backstage/plugin-catalog-react@1.2.1-next.0
  - @backstage/core-components@0.12.0-next.0
  - @backstage/core-plugin-api@1.1.0-next.0
  - @backstage/catalog-model@1.1.3-next.0
  - @backstage/plugin-kubernetes-common@0.4.4-next.0
  - @backstage/config@1.0.4-next.0
  - @backstage/theme@0.2.16

## 0.7.3

### Patch Changes

- 51af8361de: Add useCustomResources react hook for fetching Kubernetes Custom Resources
- 35a6cfe257: Fix infinite call bug in `useCustomResources` hook
- Updated dependencies
  - @backstage/catalog-model@1.1.2
  - @backstage/plugin-catalog-react@1.2.0
  - @backstage/core-components@0.11.2
  - @backstage/plugin-kubernetes-common@0.4.3
  - @backstage/core-plugin-api@1.0.7
  - @backstage/config@1.0.3
  - @backstage/theme@0.2.16

## 0.7.3-next.2

### Patch Changes

- Updated dependencies
  - @backstage/plugin-catalog-react@1.2.0-next.2
  - @backstage/catalog-model@1.1.2-next.2
  - @backstage/config@1.0.3-next.2
  - @backstage/core-components@0.11.2-next.2
  - @backstage/core-plugin-api@1.0.7-next.2
  - @backstage/theme@0.2.16
  - @backstage/plugin-kubernetes-common@0.4.3-next.2

## 0.7.3-next.1

### Patch Changes

- Updated dependencies
  - @backstage/plugin-catalog-react@1.2.0-next.1
  - @backstage/core-components@0.11.2-next.1
  - @backstage/core-plugin-api@1.0.7-next.1
  - @backstage/catalog-model@1.1.2-next.1
  - @backstage/config@1.0.3-next.1
  - @backstage/theme@0.2.16
  - @backstage/plugin-kubernetes-common@0.4.3-next.1

## 0.7.3-next.0

### Patch Changes

- 51af8361de: Add useCustomResources react hook for fetching Kubernetes Custom Resources
- 35a6cfe257: Fix infinite call bug in `useCustomResources` hook
- Updated dependencies
  - @backstage/catalog-model@1.1.2-next.0
  - @backstage/core-components@0.11.2-next.0
  - @backstage/plugin-catalog-react@1.1.5-next.0
  - @backstage/plugin-kubernetes-common@0.4.3-next.0
  - @backstage/config@1.0.3-next.0
  - @backstage/core-plugin-api@1.0.7-next.0
  - @backstage/theme@0.2.16

## 0.7.2

### Patch Changes

- 817f3196f6: Updated React Router dependencies to be peer dependencies.
- 7d47def9c4: Removed dependency on `@types/jest`.
- 0768d6dece: add new kubernetes backend endpoints to kubernetes backend client
- 19a27929fb: Reset error state on success
- 667d917488: Updated dependency `msw` to `^0.47.0`.
- 87ec2ba4d6: Updated dependency `msw` to `^0.46.0`.
- bf5e9030eb: Updated dependency `msw` to `^0.45.0`.
- ef9ab322de: Minor API signatures cleanup
- Updated dependencies
  - @backstage/core-components@0.11.1
  - @backstage/core-plugin-api@1.0.6
  - @backstage/plugin-catalog-react@1.1.4
  - @backstage/catalog-model@1.1.1
  - @backstage/config@1.0.2
  - @backstage/plugin-kubernetes-common@0.4.2

## 0.7.2-next.3

### Patch Changes

- 7d47def9c4: Removed dependency on `@types/jest`.
- 19a27929fb: Reset error state on success
- Updated dependencies
  - @backstage/plugin-catalog-react@1.1.4-next.2
  - @backstage/catalog-model@1.1.1-next.0
  - @backstage/config@1.0.2-next.0
  - @backstage/core-components@0.11.1-next.3
  - @backstage/core-plugin-api@1.0.6-next.3
  - @backstage/plugin-kubernetes-common@0.4.2-next.1

## 0.7.2-next.2

### Patch Changes

- 667d917488: Updated dependency `msw` to `^0.47.0`.
- 87ec2ba4d6: Updated dependency `msw` to `^0.46.0`.
- Updated dependencies
  - @backstage/core-components@0.11.1-next.2
  - @backstage/core-plugin-api@1.0.6-next.2

## 0.7.2-next.1

### Patch Changes

- 817f3196f6: Updated React Router dependencies to be peer dependencies.
- Updated dependencies
  - @backstage/core-components@0.11.1-next.1
  - @backstage/core-plugin-api@1.0.6-next.1
  - @backstage/plugin-catalog-react@1.1.4-next.1
  - @backstage/plugin-kubernetes-common@0.4.2-next.0

## 0.7.2-next.0

### Patch Changes

- bf5e9030eb: Updated dependency `msw` to `^0.45.0`.
- ef9ab322de: Minor API signatures cleanup
- Updated dependencies
  - @backstage/core-plugin-api@1.0.6-next.0
  - @backstage/core-components@0.11.1-next.0
  - @backstage/plugin-catalog-react@1.1.4-next.0

## 0.7.1

### Patch Changes

- 860ed68343: Fixed bug in CronJobsAccordions component that causes an error when cronjobs use a kubernetes alias, such as `@hourly` or `@daily` instead of standard cron syntax.
- f563b86a5b: Adds namespace column to Kubernetes error reporting table
- Updated dependencies
  - @backstage/plugin-kubernetes-common@0.4.1
  - @backstage/core-components@0.11.0
  - @backstage/core-plugin-api@1.0.5
  - @backstage/plugin-catalog-react@1.1.3

## 0.7.1-next.2

### Patch Changes

- f563b86a5b: Adds namespace column to Kubernetes error reporting table
- Updated dependencies
  - @backstage/plugin-catalog-react@1.1.3-next.2
  - @backstage/core-components@0.11.0-next.2

## 0.7.1-next.1

### Patch Changes

- 860ed68343: Fixed bug in CronJobsAccordions component that causes an error when cronjobs use a kubernetes alias, such as `@hourly` or `@daily` instead of standard cron syntax.
- Updated dependencies
  - @backstage/core-components@0.10.1-next.1
  - @backstage/plugin-catalog-react@1.1.3-next.1

## 0.7.1-next.0

### Patch Changes

- Updated dependencies
  - @backstage/core-plugin-api@1.0.5-next.0
  - @backstage/plugin-catalog-react@1.1.3-next.0
  - @backstage/core-components@0.10.1-next.0

## 0.7.0

### Minor Changes

- f5c9730639: Add `localKubectlProxy` cluster locator method to make local development simpler to setup.

  Consolidated no-op server side auth decorators.
  The following Kubernetes auth decorators are now one class (`ServerSideKubernetesAuthProvider`):

  - `AwsKubernetesAuthProvider`
  - `AzureKubernetesAuthProvider`
  - `ServiceAccountKubernetesAuthProvider`

### Patch Changes

- 3ec294a186: expose detectErrors function publicly
- a70869e775: Updated dependency `msw` to `^0.43.0`.
- 4e9a90e307: Updated dependency `luxon` to `^3.0.0`.
- 8006d0f9bf: Updated dependency `msw` to `^0.44.0`.
- eadb3a8d2e: Updated dependency `@kubernetes/client-node` to `^0.17.0`.
- Updated dependencies
  - @backstage/core-components@0.10.0
  - @backstage/catalog-model@1.1.0
  - @backstage/plugin-kubernetes-common@0.4.0
  - @backstage/core-plugin-api@1.0.4
  - @backstage/plugin-catalog-react@1.1.2
  - @backstage/theme@0.2.16

## 0.7.0-next.3

### Minor Changes

- f5c9730639: Add `localKubectlProxy` cluster locator method to make local development simpler to setup.

  Consolidated no-op server side auth decorators.
  The following Kubernetes auth decorators are now one class (`ServerSideKubernetesAuthProvider`):

  - `AwsKubernetesAuthProvider`
  - `AzureKubernetesAuthProvider`
  - `ServiceAccountKubernetesAuthProvider`

### Patch Changes

- 3ec294a186: expose detectErrors function publicly
- a70869e775: Updated dependency `msw` to `^0.43.0`.
- 4e9a90e307: Updated dependency `luxon` to `^3.0.0`.
- eadb3a8d2e: Updated dependency `@kubernetes/client-node` to `^0.17.0`.
- Updated dependencies
  - @backstage/core-plugin-api@1.0.4-next.0
  - @backstage/core-components@0.10.0-next.3
  - @backstage/catalog-model@1.1.0-next.3
  - @backstage/plugin-catalog-react@1.1.2-next.3
  - @backstage/plugin-kubernetes-common@0.4.0-next.2

## 0.6.7-next.2

### Patch Changes

- Updated dependencies
  - @backstage/core-components@0.10.0-next.2
  - @backstage/plugin-kubernetes-common@0.4.0-next.1
  - @backstage/catalog-model@1.1.0-next.2
  - @backstage/theme@0.2.16-next.1
  - @backstage/plugin-catalog-react@1.1.2-next.2

## 0.6.7-next.1

### Patch Changes

- Updated dependencies
  - @backstage/core-components@0.9.6-next.1
  - @backstage/catalog-model@1.1.0-next.1
  - @backstage/theme@0.2.16-next.0
  - @backstage/plugin-catalog-react@1.1.2-next.1

## 0.6.7-next.0

### Patch Changes

- Updated dependencies
  - @backstage/catalog-model@1.1.0-next.0
  - @backstage/core-components@0.9.6-next.0
  - @backstage/plugin-kubernetes-common@0.4.0-next.0
  - @backstage/plugin-catalog-react@1.1.2-next.0

## 0.6.6

### Patch Changes

- 4328737af6: Add support to fetch data for Stateful Sets and display an accordion in the same way as with Deployments
- b9b8bbc7d9: show request/limit CPU and Memory on the UI
- 5553f09e80: ability to configure refresh interval on Kubernetes tab
- 8f7b1835df: Updated dependency `msw` to `^0.41.0`.
- 81304e3e91: Fix for HPA matching when deploying same HPA in multiple namespaces
- Updated dependencies
  - @backstage/plugin-catalog-react@1.1.1
  - @backstage/core-components@0.9.5
  - @backstage/plugin-kubernetes-common@0.3.0
  - @backstage/core-plugin-api@1.0.3
  - @backstage/catalog-model@1.0.3

## 0.6.6-next.2

### Patch Changes

- 5553f09e80: ability to configure refresh interval on Kubernetes tab
- Updated dependencies
  - @backstage/core-components@0.9.5-next.2

## 0.6.6-next.1

### Patch Changes

- b9b8bbc7d9: show request/limit CPU and Memory on the UI
- 8f7b1835df: Updated dependency `msw` to `^0.41.0`.
- Updated dependencies
  - @backstage/core-components@0.9.5-next.1
  - @backstage/core-plugin-api@1.0.3-next.0
  - @backstage/catalog-model@1.0.3-next.0
  - @backstage/plugin-catalog-react@1.1.1-next.1
  - @backstage/plugin-kubernetes-common@0.3.0-next.1

## 0.6.6-next.0

### Patch Changes

- 4328737af6: Add support to fetch data for Stateful Sets and display an accordion in the same way as with Deployments
- 81304e3e91: Fix for HPA matching when deploying same HPA in multiple namespaces
- Updated dependencies
  - @backstage/plugin-catalog-react@1.1.1-next.0
  - @backstage/core-components@0.9.5-next.0
  - @backstage/plugin-kubernetes-common@0.3.0-next.0

## 0.6.5

### Patch Changes

- 1ef98cfe48: add Azure Identity auth provider and AKS dashboard formatter
- 447e060872: Add support for 'oidc' as authProvider for kubernetes authentication
  and adds optional 'oidcTokenProvider' config value. This will allow
  users to authenticate to kubernetes cluster using id tokens obtained
  from the configured auth provider in their backstage instance.
- Updated dependencies
  - @backstage/core-components@0.9.4
  - @backstage/plugin-kubernetes-common@0.2.10
  - @backstage/core-plugin-api@1.0.2
  - @backstage/plugin-catalog-react@1.1.0
  - @backstage/config@1.0.1
  - @backstage/catalog-model@1.0.2

## 0.6.5-next.3

### Patch Changes

- 447e060872: Add support for 'oidc' as authProvider for kubernetes authentication
  and adds optional 'oidcTokenProvider' config value. This will allow
  users to authenticate to kubernetes cluster using id tokens obtained
  from the configured auth provider in their backstage instance.
- Updated dependencies
  - @backstage/plugin-kubernetes-common@0.2.10-next.1
  - @backstage/core-components@0.9.4-next.2

## 0.6.5-next.2

### Patch Changes

- 1ef98cfe48: add Azure Identity auth provider and AKS dashboard formatter
- Updated dependencies
  - @backstage/core-components@0.9.4-next.1
  - @backstage/plugin-kubernetes-common@0.2.10-next.0
  - @backstage/config@1.0.1-next.0
  - @backstage/plugin-catalog-react@1.1.0-next.2
  - @backstage/catalog-model@1.0.2-next.0
  - @backstage/core-plugin-api@1.0.2-next.1

## 0.6.5-next.1

### Patch Changes

- Updated dependencies
  - @backstage/core-components@0.9.4-next.0
  - @backstage/core-plugin-api@1.0.2-next.0
  - @backstage/plugin-catalog-react@1.1.0-next.1

## 0.6.5-next.0

### Patch Changes

- Updated dependencies
  - @backstage/plugin-catalog-react@1.1.0-next.0

## 0.6.4

### Patch Changes

- 82e2ae6ff6: build(deps): bump `cronstrue` from 1.125.0 to 2.2.0
- 7c7919777e: build(deps-dev): bump `@testing-library/react-hooks` from 7.0.2 to 8.0.0
- 24254fd433: build(deps): bump `@testing-library/user-event` from 13.5.0 to 14.0.0
- 1023ee6353: export kubernetes components
- 230ad0826f: Bump to using `@types/node` v16
- f616d99f6f: Fix division by zero in currentToDeclaredResourceToPerc when pod resources weren't set
- Updated dependencies
  - @backstage/plugin-catalog-react@1.0.1
  - @backstage/catalog-model@1.0.1
  - @backstage/core-components@0.9.3
  - @backstage/core-plugin-api@1.0.1
  - @backstage/plugin-kubernetes-common@0.2.9

## 0.6.4-next.2

### Patch Changes

- 82e2ae6ff6: build(deps): bump `cronstrue` from 1.125.0 to 2.2.0
- 24254fd433: build(deps): bump `@testing-library/user-event` from 13.5.0 to 14.0.0
- 230ad0826f: Bump to using `@types/node` v16
- Updated dependencies
  - @backstage/core-components@0.9.3-next.2
  - @backstage/core-plugin-api@1.0.1-next.0
  - @backstage/plugin-catalog-react@1.0.1-next.3

## 0.6.4-next.1

### Patch Changes

- 1023ee6353: export kubernetes components
- Updated dependencies
  - @backstage/plugin-catalog-react@1.0.1-next.1

## 0.6.4-next.0

### Patch Changes

- f616d99f6f: Fix division by zero in currentToDeclaredResourceToPerc when pod resources weren't set
- Updated dependencies
  - @backstage/catalog-model@1.0.1-next.0
  - @backstage/plugin-catalog-react@1.0.1-next.0
  - @backstage/core-components@0.9.3-next.0
  - @backstage/plugin-kubernetes-common@0.2.9-next.0

## 0.6.3

### Patch Changes

- a422d7ce5e: chore(deps): bump `@testing-library/react` from 11.2.6 to 12.1.3
- f24ef7864e: Minor typo fixes
- Updated dependencies
  - @backstage/core-components@0.9.2
  - @backstage/core-plugin-api@1.0.0
  - @backstage/plugin-catalog-react@1.0.0
  - @backstage/catalog-model@1.0.0
  - @backstage/config@1.0.0
  - @backstage/plugin-kubernetes-common@0.2.8

## 0.6.2

### Patch Changes

- Updated dependencies
  - @backstage/plugin-catalog-react@0.9.0
  - @backstage/core-components@0.9.1
  - @backstage/catalog-model@0.13.0
  - @backstage/plugin-kubernetes-common@0.2.7

## 0.6.2-next.0

### Patch Changes

- Updated dependencies
  - @backstage/plugin-catalog-react@0.9.0-next.0
  - @backstage/core-components@0.9.1-next.0
  - @backstage/catalog-model@0.13.0-next.0
  - @backstage/plugin-kubernetes-common@0.2.7-next.0

## 0.6.1

### Patch Changes

- Updated dependencies
  - @backstage/catalog-model@0.12.0
  - @backstage/core-components@0.9.0
  - @backstage/plugin-catalog-react@0.8.0
  - @backstage/core-plugin-api@0.8.0
  - @backstage/plugin-kubernetes-common@0.2.6

## 0.6.0

### Minor Changes

- 2262fe19c9: **BREAKING**: Removed support for passing in an explicit `entity` prop to entity page extensions, which has been deprecated for a long time. This is only a breaking change at the TypeScript level, as this property was already ignored.

### Patch Changes

- Updated dependencies
  - @backstage/core-components@0.8.10
  - @backstage/plugin-catalog-react@0.7.0
  - @backstage/catalog-model@0.11.0
  - @backstage/core-plugin-api@0.7.0
  - @backstage/plugin-kubernetes-common@0.2.5

## 0.5.8

### Patch Changes

- 1ed305728b: Bump `node-fetch` to version 2.6.7 and `cross-fetch` to version 3.1.5
- c77c5c7eb6: Added `backstage.role` to `package.json`
- Updated dependencies
  - @backstage/core-components@0.8.9
  - @backstage/core-plugin-api@0.6.1
  - @backstage/plugin-catalog-react@0.6.15
  - @backstage/catalog-model@0.10.0
  - @backstage/config@0.1.14
  - @backstage/theme@0.2.15
  - @backstage/plugin-kubernetes-common@0.2.3

## 0.5.7

### Patch Changes

- Updated dependencies
  - @backstage/core-components@0.8.8
  - @backstage/plugin-catalog-react@0.6.14

## 0.5.7-next.0

### Patch Changes

- Updated dependencies
  - @backstage/core-components@0.8.8-next.0
  - @backstage/plugin-catalog-react@0.6.14-next.0

## 0.5.6

### Patch Changes

- Updated dependencies
  - @backstage/core-components@0.8.7
  - @backstage/plugin-catalog-react@0.6.13

## 0.5.6-next.0

### Patch Changes

- Updated dependencies
  - @backstage/core-components@0.8.7-next.0
  - @backstage/plugin-catalog-react@0.6.13-next.0

## 0.5.5

### Patch Changes

- edbd626d0a: add a new auth provider to support use GOOGLE_APPLICATION_CREDENTIALS
- 51fbedc445: Migrated usage of deprecated `IdentityApi` methods.
- Updated dependencies
  - @backstage/core-components@0.8.5
  - @backstage/core-plugin-api@0.6.0
  - @backstage/plugin-catalog-react@0.6.12
  - @backstage/config@0.1.13
  - @backstage/catalog-model@0.9.10
  - @backstage/plugin-kubernetes-common@0.2.2

## 0.5.5-next.0

### Patch Changes

- 51fbedc445: Migrated usage of deprecated `IdentityApi` methods.
- Updated dependencies
  - @backstage/core-components@0.8.5-next.0
  - @backstage/core-plugin-api@0.6.0-next.0
  - @backstage/config@0.1.13-next.0
  - @backstage/plugin-catalog-react@0.6.12-next.0
  - @backstage/catalog-model@0.9.10-next.0
  - @backstage/plugin-kubernetes-common@0.2.2-next.0

## 0.5.4

### Patch Changes

- 7612e2856b: Clean up emptystate.svg image, removing wrong white artifact from the background
- Updated dependencies
  - @backstage/config@0.1.12
  - @backstage/core-components@0.8.4
  - @backstage/core-plugin-api@0.5.0
  - @backstage/plugin-catalog-react@0.6.11
  - @backstage/catalog-model@0.9.9

## 0.5.3

### Patch Changes

- 7ac0bd2c66: implement dashboard link formatter for GKE
- 4ce51ab0f1: Internal refactor of the `react-use` imports to use `react-use/lib/*` instead.
- Updated dependencies
  - @backstage/core-plugin-api@0.4.1
  - @backstage/plugin-catalog-react@0.6.10
  - @backstage/plugin-kubernetes-common@0.2.1
  - @backstage/core-components@0.8.3

## 0.5.2

### Patch Changes

- 610614a06d: Includes `KubernetesBackendClient` in the export to allow developers to use it externally.
- Updated dependencies
  - @backstage/core-plugin-api@0.4.0
  - @backstage/plugin-catalog-react@0.6.8
  - @backstage/core-components@0.8.2

## 0.5.1

### Patch Changes

- 6f0c850a86: Fixed styling bug for the CronJobsAccordions and updated Completed pods to display a green dot.
- Updated dependencies
  - @backstage/core-plugin-api@0.3.1
  - @backstage/core-components@0.8.1
  - @backstage/catalog-model@0.9.8
  - @backstage/plugin-catalog-react@0.6.7

## 0.5.0

### Minor Changes

- c010632f88: Add pod metrics lookup and display in pod table.

  ## Backwards incompatible changes

  If your Kubernetes distribution does not have the [metrics server](https://github.com/kubernetes-sigs/metrics-server) installed,
  you will need to set the `skipMetricsLookup` config flag to `true`.

  See the [configuration docs](https://backstage.io/docs/features/kubernetes/configuration) for more details.

### Patch Changes

- cd450844f6: Moved React dependencies to `peerDependencies` and allow both React v16 and v17 to be used.
- Updated dependencies
  - @backstage/core-components@0.8.0
  - @backstage/core-plugin-api@0.3.0
  - @backstage/plugin-kubernetes-common@0.2.0
  - @backstage/plugin-catalog-react@0.6.5

## 0.4.22

### Patch Changes

- 86ed770308: Added accordions to display information on Jobs and CronJobs in the kubernetes plugin. Updated the PodsTable with fewer default columns and the ability to pass in additional ones depending on the use case.
- Updated dependencies
  - @backstage/core-components@0.7.6
  - @backstage/theme@0.2.14
  - @backstage/core-plugin-api@0.2.2
  - @backstage/plugin-kubernetes-common@0.1.7

## 0.4.21

### Patch Changes

- 3739d3f773: Implement support for formatting OpenShift dashboard url links
- Updated dependencies
  - @backstage/plugin-kubernetes-common@0.1.6
  - @backstage/core-plugin-api@0.2.1
  - @backstage/core-components@0.7.5

## 0.4.20

### Patch Changes

- a125278b81: Refactor out the deprecated path and icon from RouteRefs
- Updated dependencies
  - @backstage/catalog-model@0.9.7
  - @backstage/plugin-catalog-react@0.6.4
  - @backstage/core-components@0.7.4
  - @backstage/core-plugin-api@0.2.0

## 0.4.19

### Patch Changes

- 9f3dd76bc7: fix: kubernetes plugin shall pass id token on get clusters request if possible
- Updated dependencies
  - @backstage/core-components@0.7.3
  - @backstage/theme@0.2.13
  - @backstage/core-plugin-api@0.1.13
  - @backstage/plugin-catalog-react@0.6.3

## 0.4.18

### Patch Changes

- 14df942bae: The Kubernetes plugin will now re-fetch the kubernetes objects every ten seconds (not current configurable), this allows users to track the progress of deployments without refreshing the browser.
- Updated dependencies
  - @backstage/config@0.1.11
  - @backstage/theme@0.2.12
  - @backstage/core-components@0.7.2
  - @backstage/plugin-catalog-react@0.6.2
  - @backstage/catalog-model@0.9.6
  - @backstage/core-plugin-api@0.1.12

## 0.4.17

### Patch Changes

- 89bcf90b66: Refactor kubernetes fetcher to reduce boilerplate code
- Updated dependencies
  - @backstage/plugin-catalog-react@0.6.0
  - @backstage/core-components@0.7.0
  - @backstage/theme@0.2.11

## 0.4.16

### Patch Changes

- c148c8854b: Support Rancher URL's with an existing path component
- ca0559444c: Avoid usage of `.to*Case()`, preferring `.toLocale*Case('en-US')` instead.
- 81a41ec249: Added a `name` key to all extensions in order to improve Analytics API metadata.
- Updated dependencies
  - @backstage/core-components@0.6.1
  - @backstage/core-plugin-api@0.1.10
  - @backstage/plugin-catalog-react@0.5.2
  - @backstage/catalog-model@0.9.4
  - @backstage/plugin-kubernetes-common@0.1.5

## 0.4.15

### Patch Changes

- e6aaf246c2: Enhanced deployment accordion to display the namespace of the deployment.
- 6ba06efe08: Exported `KubernetesApi`, `kubernetesApiRef`, and `KubernetesAuthProvidersApi`.
- 8d397ef27a: Added a check for the Kubernetes annotation on the entity
- 6c0bd7fb75: Add dashboard support for Rancher
- Updated dependencies
  - @backstage/core-plugin-api@0.1.9
  - @backstage/core-components@0.6.0
  - @backstage/plugin-catalog-react@0.5.1

## 0.4.14

### Patch Changes

- 7a0c334707: Provide access to the Kubernetes dashboard when viewing a specific resource
- Updated dependencies
  - @backstage/core-components@0.5.0
  - @backstage/plugin-catalog-react@0.5.0
  - @backstage/catalog-model@0.9.3
  - @backstage/config@0.1.10
  - @backstage/plugin-kubernetes-common@0.1.4

## 0.4.13

### Patch Changes

- 9f1362dcc1: Upgrade `@material-ui/lab` to `4.0.0-alpha.57`.
- Updated dependencies
  - @backstage/core-components@0.4.2
  - @backstage/plugin-catalog-react@0.4.6
  - @backstage/core-plugin-api@0.1.8

## 0.4.12

### Patch Changes

- Updated dependencies
  - @backstage/plugin-catalog-react@0.4.5
  - @backstage/core-components@0.4.0
  - @backstage/catalog-model@0.9.1

## 0.4.11

### Patch Changes

- 8bedb75ae: Update Luxon dependency to 2.x
- Updated dependencies
  - @backstage/core-components@0.3.1
  - @backstage/core-plugin-api@0.1.6
  - @backstage/plugin-catalog-react@0.4.2

## 0.4.10

### Patch Changes

- 260c053b9: Fix All Material UI Warnings
- Updated dependencies
  - @backstage/core-components@0.3.0
  - @backstage/config@0.1.6
  - @backstage/core-plugin-api@0.1.5
  - @backstage/plugin-catalog-react@0.4.1

## 0.4.9

### Patch Changes

- 9d40fcb1e: - Bumping `material-ui/core` version to at least `4.12.2` as they made some breaking changes in later versions which broke `Pagination` of the `Table`.
  - Switching out `material-table` to `@material-table/core` for support for the later versions of `material-ui/core`
  - This causes a minor API change to `@backstage/core-components` as the interface for `Table` re-exports the `prop` from the underlying `Table` components.
  - `onChangeRowsPerPage` has been renamed to `onRowsPerPageChange`
  - `onChangePage` has been renamed to `onPageChange`
  - Migration guide is here: https://material-table-core.com/docs/breaking-changes
- 7f24f4088: chore(deps): bump `@kubernetes/client-node` from 0.14.3 to 0.15.0
- Updated dependencies
  - @backstage/core-components@0.2.0
  - @backstage/plugin-catalog-react@0.4.0
  - @backstage/core-plugin-api@0.1.4
  - @backstage/theme@0.2.9
  - @backstage/plugin-kubernetes-common@0.1.3

## 0.4.8

### Patch Changes

- Updated dependencies
  - @backstage/plugin-catalog-react@0.3.0

## 0.4.7

### Patch Changes

- Updated dependencies
  - @backstage/core-components@0.1.5
  - @backstage/catalog-model@0.9.0
  - @backstage/plugin-catalog-react@0.2.6
  - @backstage/plugin-kubernetes-common@0.1.2

## 0.4.6

### Patch Changes

- 48c9fcd33: Migrated to use the new `@backstage/core-*` packages rather than `@backstage/core`.
- Updated dependencies
  - @backstage/core-plugin-api@0.1.3
  - @backstage/catalog-model@0.8.4
  - @backstage/plugin-catalog-react@0.2.4

## 0.4.5

### Patch Changes

- Updated dependencies [add62a455]
- Updated dependencies [cc592248b]
- Updated dependencies [17c497b81]
- Updated dependencies [704875e26]
  - @backstage/catalog-model@0.8.0
  - @backstage/core@0.7.11
  - @backstage/plugin-catalog-react@0.2.0
  - @backstage/plugin-kubernetes-common@0.1.1

## 0.4.4

### Patch Changes

- 062bbf90f: chore: bump `@testing-library/user-event` from 12.8.3 to 13.1.8
- ea21d46f0: Export types
- 675a569a9: chore: bump `react-use` dependency in all packages
- Updated dependencies [062bbf90f]
- Updated dependencies [10c008a3a]
- Updated dependencies [889d89b6e]
- Updated dependencies [16be1d093]
- Updated dependencies [3f988cb63]
- Updated dependencies [675a569a9]
  - @backstage/core@0.7.9
  - @backstage/plugin-catalog-react@0.1.6
  - @backstage/catalog-model@0.7.9

## 0.4.3

### Patch Changes

- f53fba29f: Adds @backstage/plugin-kubernetes-common library to share types between kubernetes frontend and backend.
- Updated dependencies [f65adcde7]
- Updated dependencies [81c54d1f2]
- Updated dependencies [80888659b]
- Updated dependencies [7b8272fb7]
- Updated dependencies [d8b81fd28]
  - @backstage/core@0.7.8
  - @backstage/plugin-catalog-react@0.1.5
  - @backstage/theme@0.2.7
  - @backstage/catalog-model@0.7.8
  - @backstage/config@0.1.5

## 0.4.2

### Patch Changes

- a2a3c7803: Bump `@kubernetes/client-node` from `^0.13.2` to `^0.14.0`.
- Updated dependencies [a2a3c7803]
- Updated dependencies [01ccef4c7]
- Updated dependencies [fcc3ada24]
- Updated dependencies [4618774ff]
- Updated dependencies [df59930b3]
  - @backstage/plugin-kubernetes-backend@0.3.2
  - @backstage/plugin-catalog-react@0.1.3
  - @backstage/core@0.7.3
  - @backstage/theme@0.2.5

## 0.4.1

### Patch Changes

- 1df417bd3: Add tests for kubernetes custom hook
- 9ca0e4009: use local version of lowerCase and upperCase methods
- 1f98a6ff8: Filter out k8s cluster with no resources or errors
- Updated dependencies [0434853a5]
- Updated dependencies [8686eb38c]
- Updated dependencies [9ca0e4009]
- Updated dependencies [34ff49b0f]
- Updated dependencies [1f98a6ff8]
  - @backstage/config@0.1.4
  - @backstage/core@0.7.2
  - @backstage/plugin-catalog-react@0.1.2
  - @backstage/plugin-kubernetes-backend@0.3.1

## 0.4.0

### Minor Changes

- 9581ff0b4: Restructure configuration; Add GKE cluster locator

  Config migration

  1. `kubernetes.clusters` is now at `kubernetes.clusterLocatorMethods[].clusters` when the `clusterLocatorMethod` is of `type: 'config''`
  2. `kubernetes.serviceLocatorMethod` is now an object. `multiTenant` is the only valid `type` currently

  Old config example:

  ```yaml
  kubernetes:
    serviceLocatorMethod: 'multiTenant'
    clusterLocatorMethods:
      - 'config'
    clusters:
      - url: http://127.0.0.1:9999
        name: minikube
        authProvider: 'serviceAccount'
        serviceAccountToken:
          $env: K8S_MINIKUBE_TOKEN
      - url: http://127.0.0.2:9999
        name: aws-cluster-1
        authProvider: 'aws'
  ```

  New config example:

  ```yaml
  kubernetes:
    serviceLocatorMethod:
      type: 'multiTenant'
    clusterLocatorMethods:
      - type: 'config'
        clusters:
          - url: http://127.0.0.1:9999
            name: minikube
            authProvider: 'serviceAccount'
            serviceAccountToken:
              $env: K8S_MINIKUBE_TOKEN
          - url: http://127.0.0.2:9999
            name: aws-cluster-1
            authProvider: 'aws'
  ```

- e2c1b3fb6: Add initial CRD support framework

### Patch Changes

- 763926bc1: Adds a new method `getClusters` to grab cluster configuration in the frontend
- Updated dependencies [5d7834baf]
- Updated dependencies [0b42fff22]
- Updated dependencies [ff4d666ab]
- Updated dependencies [9581ff0b4]
- Updated dependencies [2089de76b]
- Updated dependencies [dc1fc92c8]
- Updated dependencies [8de9963f0]
- Updated dependencies [e2c1b3fb6]
  - @backstage/plugin-kubernetes-backend@0.3.0
  - @backstage/catalog-model@0.7.4
  - @backstage/core@0.7.1
  - @backstage/theme@0.2.4

## 0.3.12

### Patch Changes

- ba21797ca: k8s plugin now surfaces k8s components with only label selector query annotation.
  Previously backstage.io/kubernetes-label-selector catalog entity annotation would only work if you also included backstage.io/kubernetes-id.
  But backstage.io/kubernetes-id value was ignored
- 42c8ebb79: Support AWS auth provider on kubernetes FE plugin
- Updated dependencies [12d8f27a6]
- Updated dependencies [f43192207]
- Updated dependencies [e3adec2bd]
- Updated dependencies [40c0fdbaa]
- Updated dependencies [2a271d89e]
- Updated dependencies [bece09057]
- Updated dependencies [169f48deb]
- Updated dependencies [8a1566719]
- Updated dependencies [9d455f69a]
- Updated dependencies [4c049a1a1]
- Updated dependencies [02816ecd7]
  - @backstage/catalog-model@0.7.3
  - @backstage/plugin-kubernetes-backend@0.2.8
  - @backstage/core@0.7.0
  - @backstage/plugin-catalog-react@0.1.1

## 0.3.11

### Patch Changes

- Updated dependencies [a70af22a2]
- Updated dependencies [3a58084b6]
- Updated dependencies [e799e74d4]
- Updated dependencies [d0760ecdf]
- Updated dependencies [1407b34c6]
- Updated dependencies [88f1f1b60]
- Updated dependencies [bad21a085]
- Updated dependencies [9615e68fb]
- Updated dependencies [49f9b7346]
- Updated dependencies [5c2e2863f]
- Updated dependencies [3a58084b6]
- Updated dependencies [a1f5e6545]
- Updated dependencies [2c1f2a7c2]
  - @backstage/plugin-kubernetes-backend@0.2.7
  - @backstage/core@0.6.3
  - @backstage/plugin-catalog-react@0.1.0
  - @backstage/catalog-model@0.7.2
  - @backstage/config@0.1.3

## 0.3.10

### Patch Changes

- Updated dependencies [fd3f2a8c0]
- Updated dependencies [d34d26125]
- Updated dependencies [0af242b6d]
- Updated dependencies [f4c2bcf54]
- Updated dependencies [10a0124e0]
- Updated dependencies [07e226872]
- Updated dependencies [f62e7abe5]
- Updated dependencies [96f378d10]
- Updated dependencies [688b73110]
  - @backstage/core@0.6.2
  - @backstage/plugin-catalog-react@0.0.4

## 0.3.9

### Patch Changes

- 6ed2b47d6: Include Backstage identity token in requests to backend plugins.
- 64b9efac2: Migrate to new composability API, exporting the plugin instance as `kubernetesPlugin` and entity content as `EntityKubernetesContent`.
- Updated dependencies [19d354c78]
- Updated dependencies [b51ee6ece]
  - @backstage/plugin-catalog-react@0.0.3
  - @backstage/core@0.6.1

## 0.3.8

### Patch Changes

- Updated dependencies [12ece98cd]
- Updated dependencies [d82246867]
- Updated dependencies [c810082ae]
- Updated dependencies [5fa3bdb55]
- Updated dependencies [6e612ce25]
- Updated dependencies [025e122c3]
- Updated dependencies [21e624ba9]
- Updated dependencies [da9f53c60]
- Updated dependencies [32c95605f]
- Updated dependencies [7881f2117]
- Updated dependencies [54c7d02f7]
- Updated dependencies [11cb5ef94]
  - @backstage/core@0.6.0
  - @backstage/theme@0.2.3
  - @backstage/catalog-model@0.7.1

## 0.3.7

### Patch Changes

- 681111228: Add AWS auth provider for Kubernetes
- a6e3b9596: Improve error reporting for plugin misconfiguration.
- Updated dependencies [681111228]
  - @backstage/plugin-kubernetes-backend@0.2.6

## 0.3.6

### Patch Changes

- d014185db: Show Kubernetes Service manifests.
  Show Kubernetes Ingress manifests.
- Updated dependencies [def2307f3]
- Updated dependencies [d54857099]
- Updated dependencies [efd6ef753]
- Updated dependencies [a187b8ad0]
- Updated dependencies [a93f42213]
  - @backstage/catalog-model@0.7.0
  - @backstage/plugin-kubernetes-backend@0.2.5
  - @backstage/core@0.5.0

## 0.3.5

### Patch Changes

- 1fea88fd0: Fixed an issue where assets weren't properly bundled in the published package.

## 0.3.4

### Patch Changes

- 5a9a7e7c2: Revamped Kubernetes UI and added error reporting/detection
- 3e7c09c84: Minor updates to display of errors
- Updated dependencies [5a9a7e7c2]
- Updated dependencies [f3b064e1c]
- Updated dependencies [265a7ab30]
- Updated dependencies [abbee6fff]
- Updated dependencies [147fadcb9]
  - @backstage/plugin-kubernetes-backend@0.2.4
  - @backstage/catalog-model@0.6.1
  - @backstage/core@0.4.4

## 0.3.3

### Patch Changes

- Updated dependencies [c911061b7]
- Updated dependencies [8ef71ed32]
- Updated dependencies [0e6298f7e]
- Updated dependencies [ac3560b42]
  - @backstage/catalog-model@0.6.0
  - @backstage/core@0.4.1
  - @backstage/plugin-kubernetes-backend@0.2.3

## 0.3.2

### Patch Changes

- Updated dependencies [2527628e1]
- Updated dependencies [e3bd9fc2f]
- Updated dependencies [1c69d4716]
- Updated dependencies [83b6e0c1f]
- Updated dependencies [1665ae8bb]
- Updated dependencies [04f26f88d]
- Updated dependencies [ff243ce96]
- Updated dependencies [e3bd9fc2f]
  - @backstage/core@0.4.0
  - @backstage/config@0.1.2
  - @backstage/catalog-model@0.5.0
  - @backstage/theme@0.2.2
  - @backstage/plugin-kubernetes-backend@0.2.2

## 0.3.1

### Patch Changes

- bcc211a08: k8s-plugin: refactor approach to use annotation based label-selector
- Updated dependencies [08835a61d]
- Updated dependencies [a9fd599f7]
- Updated dependencies [bcc211a08]
  - @backstage/catalog-model@0.4.0
  - @backstage/plugin-kubernetes-backend@0.2.1

## 0.3.0

### Minor Changes

- 1166fcc36: add kubernetes selector to component model

### Patch Changes

- Updated dependencies [475fc0aaa]
- Updated dependencies [1166fcc36]
- Updated dependencies [1185919f3]
  - @backstage/core@0.3.2
  - @backstage/catalog-model@0.3.0
  - @backstage/plugin-kubernetes-backend@0.2.0

## 0.2.1

### Patch Changes

- Updated dependencies [7b37d65fd]
- Updated dependencies [4aca74e08]
- Updated dependencies [e8f69ba93]
- Updated dependencies [0c0798f08]
- Updated dependencies [0c0798f08]
- Updated dependencies [199237d2f]
- Updated dependencies [6627b626f]
- Updated dependencies [4577e377b]
  - @backstage/core@0.3.0
  - @backstage/theme@0.2.1

## 0.2.0

### Minor Changes

- 28edd7d29: Create backend plugin through CLI

### Patch Changes

- Updated dependencies [819a70229]
- Updated dependencies [3a4236570]
- Updated dependencies [ae5983387]
- Updated dependencies [0d4459c08]
- Updated dependencies [482b6313d]
- Updated dependencies [e0be86b6f]
- Updated dependencies [f70a52868]
- Updated dependencies [12b5fe940]
- Updated dependencies [1c60f716e]
- Updated dependencies [144c66d50]
- Updated dependencies [a768a07fb]
- Updated dependencies [b79017fd3]
- Updated dependencies [6d97d2d6f]
- Updated dependencies [5adfc005e]
- Updated dependencies [93a3fa3ae]
- Updated dependencies [782f3b354]
- Updated dependencies [2713f28f4]
- Updated dependencies [406015b0d]
- Updated dependencies [82759d3e4]
- Updated dependencies [ac8d5d5c7]
- Updated dependencies [fa56f4615]
- Updated dependencies [ebca83d48]
- Updated dependencies [aca79334f]
- Updated dependencies [c0d5242a0]
- Updated dependencies [b3d57961c]
- Updated dependencies [3beb5c9fc]
- Updated dependencies [754e31db5]
- Updated dependencies [1611c6dbc]
  - @backstage/core@0.2.0
  - @backstage/catalog-model@0.2.0
  - @backstage/theme@0.2.0
  - @backstage/plugin-kubernetes-backend@0.1.2<|MERGE_RESOLUTION|>--- conflicted
+++ resolved
@@ -1,7 +1,5 @@
 # @backstage/plugin-kubernetes
 
-<<<<<<< HEAD
-=======
 ## 0.10.3-next.3
 
 ### Patch Changes
@@ -62,7 +60,6 @@
   - @backstage/plugin-catalog-react@1.8.3-next.0
   - @backstage/plugin-kubernetes-common@0.6.5
 
->>>>>>> 1e3c6889
 ## 0.10.0
 
 ### Minor Changes
