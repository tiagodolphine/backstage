--- conflicted
+++ resolved
@@ -30,11 +30,7 @@
 import { bytesToMiB, formatMillicores } from '../../../utils/resources';
 import { PodExecTerminalDialog } from '../../PodExecTerminal/PodExecTerminalDialog';
 import { ResourceUtilization } from '../../ResourceUtilization';
-<<<<<<< HEAD
-import { bytesToMiB, formatMillicores } from '../../../utils/resources';
-=======
 import { PodLogsDialog, PodScope } from '../PodLogs';
->>>>>>> f4e1ea3c
 
 const getContainerHealthChecks = (
   containerSpec: IContainer,
