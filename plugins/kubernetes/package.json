{
  "name": "@backstage/plugin-kubernetes",
  "version": "0.3.8",
  "main": "src/index.ts",
  "types": "src/index.ts",
  "license": "Apache-2.0",
  "publishConfig": {
    "access": "public",
    "main": "dist/index.esm.js",
    "types": "dist/index.d.ts"
  },
  "homepage": "https://backstage.io",
  "repository": {
    "type": "git",
    "url": "https://github.com/backstage/backstage",
    "directory": "plugins/kubernetes"
  },
  "keywords": [
    "backstage",
    "kubernetes"
  ],
  "configSchema": "schema.d.ts",
  "scripts": {
    "build": "backstage-cli plugin:build",
    "start": "backstage-cli plugin:serve",
    "lint": "backstage-cli lint",
    "test": "backstage-cli test",
    "diff": "backstage-cli plugin:diff",
    "prepack": "backstage-cli prepack",
    "postpack": "backstage-cli postpack",
    "clean": "backstage-cli clean"
  },
  "dependencies": {
<<<<<<< HEAD
    "@backstage/catalog-model": "^0.7.0",
    "@backstage/plugin-catalog-react": "^0.0.1",
=======
    "@backstage/catalog-model": "^0.7.1",
>>>>>>> 95303032
    "@backstage/config": "^0.1.2",
    "@backstage/core": "^0.6.0",
    "@backstage/plugin-kubernetes-backend": "^0.2.6",
    "@backstage/theme": "^0.2.3",
    "@kubernetes/client-node": "^0.13.2",
    "@material-ui/core": "^4.11.0",
    "@material-ui/icons": "^4.9.1",
    "@material-ui/lab": "4.0.0-alpha.45",
    "js-yaml": "^4.0.0",
    "react": "^16.13.1",
    "react-dom": "^16.13.1",
    "react-router-dom": "6.0.0-beta.0",
    "react-use": "^15.3.3"
  },
  "devDependencies": {
    "@backstage/cli": "^0.6.0",
    "@backstage/dev-utils": "^0.1.9",
    "@backstage/test-utils": "^0.1.6",
    "@testing-library/jest-dom": "^5.10.1",
    "@testing-library/react": "^10.4.1",
    "@testing-library/user-event": "^12.0.7",
    "@types/jest": "^26.0.7",
    "@types/node": "^12.0.0",
    "cross-fetch": "^3.0.6",
    "msw": "^0.21.2"
  },
  "files": [
    "dist",
    "schema.d.ts"
  ]
}<|MERGE_RESOLUTION|>--- conflicted
+++ resolved
@@ -31,12 +31,8 @@
     "clean": "backstage-cli clean"
   },
   "dependencies": {
-<<<<<<< HEAD
-    "@backstage/catalog-model": "^0.7.0",
-    "@backstage/plugin-catalog-react": "^0.0.1",
-=======
     "@backstage/catalog-model": "^0.7.1",
->>>>>>> 95303032
+    "@backstage/plugin-catalog-react": "^0.0.2",
     "@backstage/config": "^0.1.2",
     "@backstage/core": "^0.6.0",
     "@backstage/plugin-kubernetes-backend": "^0.2.6",
