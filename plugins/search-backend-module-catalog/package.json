{
  "name": "@backstage/plugin-search-backend-module-catalog",
  "description": "A module for the search backend that exports catalog modules",
<<<<<<< HEAD
  "version": "0.1.4",
=======
  "version": "0.1.6-next.0",
>>>>>>> 413caa19
  "main": "src/index.ts",
  "types": "src/index.ts",
  "license": "Apache-2.0",
  "publishConfig": {
    "access": "public"
  },
  "exports": {
    ".": "./src/index.ts",
    "./alpha": "./src/alpha.ts",
    "./package.json": "./package.json"
  },
  "typesVersions": {
    "*": {
      "alpha": [
        "src/alpha.ts"
      ],
      "package.json": [
        "package.json"
      ]
    }
  },
  "backstage": {
    "role": "backend-plugin-module"
  },
  "homepage": "https://backstage.io",
  "repository": {
    "type": "git",
    "url": "https://github.com/backstage/backstage",
    "directory": "plugins/search-backend-module-catalog"
  },
  "scripts": {
    "start": "backstage-cli package start",
    "build": "backstage-cli package build",
    "lint": "backstage-cli package lint",
    "test": "backstage-cli package test",
    "prepack": "backstage-cli package prepack",
    "postpack": "backstage-cli package postpack",
    "clean": "backstage-cli package clean"
  },
  "dependencies": {
    "@backstage/backend-common": "workspace:^",
    "@backstage/backend-plugin-api": "workspace:^",
    "@backstage/backend-tasks": "workspace:^",
    "@backstage/catalog-client": "workspace:^",
    "@backstage/catalog-model": "workspace:^",
    "@backstage/config": "workspace:^",
    "@backstage/errors": "workspace:^",
    "@backstage/plugin-catalog-common": "workspace:^",
    "@backstage/plugin-catalog-node": "workspace:^",
    "@backstage/plugin-permission-common": "workspace:^",
    "@backstage/plugin-search-backend-node": "workspace:^",
    "@backstage/plugin-search-common": "workspace:^"
  },
  "devDependencies": {
    "@backstage/backend-common": "workspace:^",
    "@backstage/backend-test-utils": "workspace:^",
    "@backstage/cli": "workspace:^",
    "msw": "^1.0.0"
  },
  "files": [
    "dist",
    "config.d.ts"
  ],
  "configSchema": "config.d.ts"
}<|MERGE_RESOLUTION|>--- conflicted
+++ resolved
@@ -1,11 +1,7 @@
 {
   "name": "@backstage/plugin-search-backend-module-catalog",
   "description": "A module for the search backend that exports catalog modules",
-<<<<<<< HEAD
-  "version": "0.1.4",
-=======
   "version": "0.1.6-next.0",
->>>>>>> 413caa19
   "main": "src/index.ts",
   "types": "src/index.ts",
   "license": "Apache-2.0",
