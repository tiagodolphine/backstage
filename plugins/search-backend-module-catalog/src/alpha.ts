/*
 * Copyright 2023 The Backstage Authors
 *
 * Licensed under the Apache License, Version 2.0 (the "License");
 * you may not use this file except in compliance with the License.
 * You may obtain a copy of the License at
 *
 *     http://www.apache.org/licenses/LICENSE-2.0
 *
 * Unless required by applicable law or agreed to in writing, software
 * distributed under the License is distributed on an "AS IS" BASIS,
 * WITHOUT WARRANTIES OR CONDITIONS OF ANY KIND, either express or implied.
 * See the License for the specific language governing permissions and
 * limitations under the License.
 */

/**
 * @packageDocumentation
 * A module for the search backend that exports Catalog modules.
 */

import {
  coreServices,
  createBackendModule,
  createExtensionPoint,
} from '@backstage/backend-plugin-api';
import { catalogServiceRef } from '@backstage/plugin-catalog-node/alpha';
import {
  CatalogCollatorEntityTransformer,
  DefaultCatalogCollatorFactory,
} from '@backstage/plugin-search-backend-module-catalog';
import { searchIndexRegistryExtensionPoint } from '@backstage/plugin-search-backend-node/alpha';
import { readScheduleConfigOptions } from './collators/config';

/**
 * Options for {@link catalogCollatorExtensionPoint}.
 *
 * @alpha
 */
export type CatalogCollatorExtensionPoint = {
  /**
   * Allows you to customize how entities are shaped into documents.
   */
  setEntityTransformer(transformer: CatalogCollatorEntityTransformer): void;
};

/**
 * Extension point for customizing how catalog entities are shaped into
<<<<<<< HEAD
 * documents for the search backend, when using
 * {@link searchModuleCatalogCollator}.
=======
 * documents for the search backend.
>>>>>>> 1e3c6889
 *
 * @alpha
 */
export const catalogCollatorExtensionPoint =
  createExtensionPoint<CatalogCollatorExtensionPoint>({
    id: 'search.catalogCollator.extension',
  });

/**
 * Search backend module for the Catalog index.
 *
 * @alpha
 */
<<<<<<< HEAD
export const searchModuleCatalogCollator = createBackendModule({
=======
export default createBackendModule({
>>>>>>> 1e3c6889
  moduleId: 'catalogCollator',
  pluginId: 'search',
  register(env) {
    let entityTransformer: CatalogCollatorEntityTransformer | undefined;

    env.registerExtensionPoint(catalogCollatorExtensionPoint, {
      setEntityTransformer(transformer) {
        if (entityTransformer) {
          throw new Error('setEntityTransformer can only be called once');
        }
        entityTransformer = transformer;
      },
    });

    env.registerInit({
      deps: {
        config: coreServices.rootConfig,
        discovery: coreServices.discovery,
        tokenManager: coreServices.tokenManager,
        scheduler: coreServices.scheduler,
        indexRegistry: searchIndexRegistryExtensionPoint,
        catalog: catalogServiceRef,
      },
      async init({
        config,
        discovery,
        tokenManager,
        scheduler,
        indexRegistry,
        catalog,
      }) {
        indexRegistry.addCollator({
          schedule: scheduler.createScheduledTaskRunner(
            readScheduleConfigOptions(config),
          ),
          factory: DefaultCatalogCollatorFactory.fromConfig(config, {
            entityTransformer,
            discovery,
            tokenManager,
            catalogClient: catalog,
          }),
        });
      },
    });
  },
});<|MERGE_RESOLUTION|>--- conflicted
+++ resolved
@@ -46,12 +46,7 @@
 
 /**
  * Extension point for customizing how catalog entities are shaped into
-<<<<<<< HEAD
- * documents for the search backend, when using
- * {@link searchModuleCatalogCollator}.
-=======
  * documents for the search backend.
->>>>>>> 1e3c6889
  *
  * @alpha
  */
@@ -65,11 +60,7 @@
  *
  * @alpha
  */
-<<<<<<< HEAD
-export const searchModuleCatalogCollator = createBackendModule({
-=======
 export default createBackendModule({
->>>>>>> 1e3c6889
   moduleId: 'catalogCollator',
   pluginId: 'search',
   register(env) {
