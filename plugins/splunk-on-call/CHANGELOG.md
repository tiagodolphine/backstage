# @backstage/plugin-splunk-on-call

<<<<<<< HEAD
=======
## 0.4.13-next.3

### Patch Changes

- 406b786a2a2c: Mark package as being free of side effects, allowing more optimized Webpack builds.
- Updated dependencies
  - @backstage/catalog-model@1.4.2-next.2
  - @backstage/core-components@0.13.5-next.3
  - @backstage/core-plugin-api@1.6.0-next.3
  - @backstage/plugin-catalog-react@1.8.4-next.3
  - @backstage/theme@0.4.2-next.0

## 0.4.13-next.2

### Patch Changes

- 8cec7664e146: Removed `@types/node` dependency
- Updated dependencies
  - @backstage/core-components@0.13.5-next.2
  - @backstage/core-plugin-api@1.6.0-next.2
  - @backstage/plugin-catalog-react@1.8.4-next.2
  - @backstage/catalog-model@1.4.2-next.1
  - @backstage/theme@0.4.1

## 0.4.13-next.1

### Patch Changes

- Updated dependencies
  - @backstage/plugin-catalog-react@1.8.4-next.1
  - @backstage/core-components@0.13.5-next.1
  - @backstage/catalog-model@1.4.2-next.0
  - @backstage/core-plugin-api@1.6.0-next.1
  - @backstage/theme@0.4.1

## 0.4.12-next.0

### Patch Changes

- 482bb5c0bbf8: Moved `@types/react` to be a regular dependency
- Updated dependencies
  - @backstage/core-plugin-api@1.6.0-next.0
  - @backstage/core-components@0.13.5-next.0
  - @backstage/catalog-model@1.4.1
  - @backstage/theme@0.4.1
  - @backstage/plugin-catalog-react@1.8.3-next.0

>>>>>>> 1e3c6889
## 0.4.10

### Patch Changes

- 3d86be999fdf: Prefer simple `theme.spacing` without string interpolation
- Updated dependencies
  - @backstage/core-components@0.13.4
  - @backstage/plugin-catalog-react@1.8.1
  - @backstage/core-plugin-api@1.5.3
  - @backstage/catalog-model@1.4.1
  - @backstage/theme@0.4.1

## 0.4.10-next.1

### Patch Changes

- Updated dependencies
  - @backstage/plugin-catalog-react@1.8.1-next.1

## 0.4.10-next.0

### Patch Changes

- 3d86be999fdf: Prefer simple `theme.spacing` without string interpolation
- Updated dependencies
  - @backstage/core-components@0.13.4-next.0
  - @backstage/core-plugin-api@1.5.3
  - @backstage/plugin-catalog-react@1.8.1-next.0
  - @backstage/catalog-model@1.4.1
  - @backstage/theme@0.4.1

## 0.4.9

### Patch Changes

- Updated dependencies
  - @backstage/theme@0.4.1
  - @backstage/plugin-catalog-react@1.8.0
  - @backstage/core-components@0.13.3
  - @backstage/core-plugin-api@1.5.3
  - @backstage/catalog-model@1.4.1

## 0.4.9-next.2

### Patch Changes

- Updated dependencies
  - @backstage/plugin-catalog-react@1.8.0-next.2
  - @backstage/theme@0.4.1-next.1
  - @backstage/core-plugin-api@1.5.3-next.1
  - @backstage/core-components@0.13.3-next.2
  - @backstage/catalog-model@1.4.1-next.0

## 0.4.9-next.1

### Patch Changes

- Updated dependencies
  - @backstage/theme@0.4.1-next.0
  - @backstage/core-components@0.13.3-next.1
  - @backstage/core-plugin-api@1.5.3-next.0
  - @backstage/plugin-catalog-react@1.7.1-next.1

## 0.4.9-next.0

### Patch Changes

- Updated dependencies
  - @backstage/core-components@0.13.3-next.0
  - @backstage/catalog-model@1.4.1-next.0
  - @backstage/core-plugin-api@1.5.2
  - @backstage/theme@0.4.0
  - @backstage/plugin-catalog-react@1.7.1-next.0

## 0.4.8

### Patch Changes

- Updated dependencies
  - @backstage/core-plugin-api@1.5.2
  - @backstage/core-components@0.13.2
  - @backstage/theme@0.4.0
  - @backstage/plugin-catalog-react@1.7.0
  - @backstage/catalog-model@1.4.0

## 0.4.8-next.3

### Patch Changes

- Updated dependencies
  - @backstage/core-components@0.13.2-next.3
  - @backstage/catalog-model@1.4.0-next.1
  - @backstage/core-plugin-api@1.5.2-next.0
  - @backstage/theme@0.4.0-next.1
  - @backstage/plugin-catalog-react@1.7.0-next.3

## 0.4.8-next.2

### Patch Changes

- Updated dependencies
  - @backstage/theme@0.4.0-next.1
  - @backstage/plugin-catalog-react@1.7.0-next.2
  - @backstage/core-components@0.13.2-next.2
  - @backstage/core-plugin-api@1.5.2-next.0

## 0.4.8-next.1

### Patch Changes

- Updated dependencies
  - @backstage/core-components@0.13.2-next.1
  - @backstage/plugin-catalog-react@1.7.0-next.1
  - @backstage/catalog-model@1.4.0-next.0
  - @backstage/core-plugin-api@1.5.2-next.0
  - @backstage/theme@0.4.0-next.0

## 0.4.8-next.0

### Patch Changes

- Updated dependencies
  - @backstage/plugin-catalog-react@1.7.0-next.0
  - @backstage/theme@0.4.0-next.0
  - @backstage/core-components@0.13.2-next.0
  - @backstage/core-plugin-api@1.5.1
  - @backstage/catalog-model@1.3.0

## 0.4.7

### Patch Changes

- Updated dependencies
  - @backstage/theme@0.3.0
  - @backstage/plugin-catalog-react@1.6.0
  - @backstage/core-components@0.13.1
  - @backstage/catalog-model@1.3.0
  - @backstage/core-plugin-api@1.5.1

## 0.4.7-next.2

### Patch Changes

- Updated dependencies
  - @backstage/theme@0.3.0-next.0
  - @backstage/core-components@0.13.1-next.1
  - @backstage/plugin-catalog-react@1.6.0-next.2
  - @backstage/core-plugin-api@1.5.1

## 0.4.7-next.1

### Patch Changes

- Updated dependencies
  - @backstage/core-components@0.13.1-next.0
  - @backstage/core-plugin-api@1.5.1
  - @backstage/plugin-catalog-react@1.6.0-next.1

## 0.4.7-next.0

### Patch Changes

- Updated dependencies
  - @backstage/plugin-catalog-react@1.6.0-next.0
  - @backstage/core-components@0.13.0
  - @backstage/core-plugin-api@1.5.1
  - @backstage/catalog-model@1.3.0
  - @backstage/theme@0.2.19

## 0.4.6

### Patch Changes

- 8e00acb28db: Small tweaks to remove warnings in the console during development (mainly focusing on techdocs)
- e0c6e8b9c3c: Update peer dependencies
- Updated dependencies
  - @backstage/core-components@0.13.0
  - @backstage/plugin-catalog-react@1.5.0
  - @backstage/theme@0.2.19
  - @backstage/core-plugin-api@1.5.1
  - @backstage/catalog-model@1.3.0

## 0.4.6-next.3

### Patch Changes

- Updated dependencies
  - @backstage/plugin-catalog-react@1.5.0-next.3
  - @backstage/catalog-model@1.3.0-next.0
  - @backstage/core-components@0.13.0-next.3
  - @backstage/core-plugin-api@1.5.1-next.1
  - @backstage/theme@0.2.19-next.0

## 0.4.6-next.2

### Patch Changes

- Updated dependencies
  - @backstage/core-components@0.12.6-next.2
  - @backstage/plugin-catalog-react@1.4.1-next.2
  - @backstage/core-plugin-api@1.5.1-next.1
  - @backstage/catalog-model@1.2.1
  - @backstage/theme@0.2.19-next.0

## 0.4.6-next.1

### Patch Changes

- e0c6e8b9c3c: Update peer dependencies
- Updated dependencies
  - @backstage/core-components@0.12.6-next.1
  - @backstage/core-plugin-api@1.5.1-next.0
  - @backstage/plugin-catalog-react@1.4.1-next.1
  - @backstage/theme@0.2.19-next.0
  - @backstage/catalog-model@1.2.1

## 0.4.6-next.0

### Patch Changes

- 8e00acb28db: Small tweaks to remove warnings in the console during development (mainly focusing on techdocs)
- Updated dependencies
  - @backstage/core-components@0.12.6-next.0
  - @backstage/plugin-catalog-react@1.4.1-next.0
  - @backstage/core-plugin-api@1.5.0
  - @backstage/catalog-model@1.2.1
  - @backstage/theme@0.2.18

## 0.4.5

### Patch Changes

- 65454876fb2: Minor API report tweaks
- 52b0022dab7: Updated dependency `msw` to `^1.0.0`.
- Updated dependencies
  - @backstage/core-components@0.12.5
  - @backstage/plugin-catalog-react@1.4.0
  - @backstage/core-plugin-api@1.5.0
  - @backstage/catalog-model@1.2.1
  - @backstage/theme@0.2.18

## 0.4.5-next.2

### Patch Changes

- 65454876fb2: Minor API report tweaks
- Updated dependencies
  - @backstage/core-components@0.12.5-next.2
  - @backstage/plugin-catalog-react@1.4.0-next.2
  - @backstage/core-plugin-api@1.5.0-next.2

## 0.4.5-next.1

### Patch Changes

- 52b0022dab7: Updated dependency `msw` to `^1.0.0`.
- Updated dependencies
  - @backstage/core-components@0.12.5-next.1
  - @backstage/core-plugin-api@1.4.1-next.1
  - @backstage/theme@0.2.18-next.0
  - @backstage/plugin-catalog-react@1.4.0-next.1
  - @backstage/catalog-model@1.2.1-next.1

## 0.4.5-next.0

### Patch Changes

- Updated dependencies
  - @backstage/plugin-catalog-react@1.4.0-next.0
  - @backstage/core-plugin-api@1.4.1-next.0
  - @backstage/catalog-model@1.2.1-next.0
  - @backstage/core-components@0.12.5-next.0
  - @backstage/theme@0.2.17

## 0.4.4

### Patch Changes

- 3598136ac7: Refactor plugin Card component to not rerender contents unnecessarily.
- Updated dependencies
  - @backstage/core-components@0.12.4
  - @backstage/catalog-model@1.2.0
  - @backstage/theme@0.2.17
  - @backstage/core-plugin-api@1.4.0
  - @backstage/plugin-catalog-react@1.3.0

## 0.4.4-next.2

### Patch Changes

- Updated dependencies
  - @backstage/catalog-model@1.2.0-next.1
  - @backstage/core-components@0.12.4-next.1
  - @backstage/core-plugin-api@1.3.0
  - @backstage/theme@0.2.16
  - @backstage/plugin-catalog-react@1.3.0-next.2

## 0.4.4-next.1

### Patch Changes

- Updated dependencies
  - @backstage/core-components@0.12.4-next.0
  - @backstage/plugin-catalog-react@1.3.0-next.1
  - @backstage/catalog-model@1.1.6-next.0
  - @backstage/core-plugin-api@1.3.0
  - @backstage/theme@0.2.16

## 0.4.4-next.0

### Patch Changes

- 3598136ac7: Refactor plugin Card component to not rerender contents unnecessarily.
- Updated dependencies
  - @backstage/plugin-catalog-react@1.3.0-next.0
  - @backstage/catalog-model@1.1.6-next.0

## 0.4.3

### Patch Changes

- Updated dependencies
  - @backstage/catalog-model@1.1.5
  - @backstage/plugin-catalog-react@1.2.4
  - @backstage/core-components@0.12.3
  - @backstage/core-plugin-api@1.3.0
  - @backstage/theme@0.2.16

## 0.4.3-next.2

### Patch Changes

- Updated dependencies
  - @backstage/core-plugin-api@1.3.0-next.1
  - @backstage/plugin-catalog-react@1.2.4-next.2
  - @backstage/catalog-model@1.1.5-next.1
  - @backstage/core-components@0.12.3-next.2
  - @backstage/theme@0.2.16

## 0.4.3-next.1

### Patch Changes

- Updated dependencies
  - @backstage/catalog-model@1.1.5-next.1
  - @backstage/core-components@0.12.3-next.1
  - @backstage/core-plugin-api@1.2.1-next.0
  - @backstage/theme@0.2.16
  - @backstage/plugin-catalog-react@1.2.4-next.1

## 0.4.3-next.0

### Patch Changes

- Updated dependencies
  - @backstage/catalog-model@1.1.5-next.0
  - @backstage/plugin-catalog-react@1.2.4-next.0
  - @backstage/core-components@0.12.3-next.0
  - @backstage/core-plugin-api@1.2.0
  - @backstage/theme@0.2.16

## 0.4.2

### Patch Changes

- Updated dependencies
  - @backstage/core-components@0.12.2
  - @backstage/plugin-catalog-react@1.2.3

## 0.4.1

### Patch Changes

- cb716004ef: Internal refactor to improve tests
- 3280711113: Updated dependency `msw` to `^0.49.0`.
- Updated dependencies
  - @backstage/core-plugin-api@1.2.0
  - @backstage/core-components@0.12.1
  - @backstage/plugin-catalog-react@1.2.2
  - @backstage/catalog-model@1.1.4
  - @backstage/theme@0.2.16

## 0.4.1-next.4

### Patch Changes

- Updated dependencies
  - @backstage/core-components@0.12.1-next.4
  - @backstage/plugin-catalog-react@1.2.2-next.4
  - @backstage/catalog-model@1.1.4-next.1
  - @backstage/core-plugin-api@1.2.0-next.2
  - @backstage/theme@0.2.16

## 0.4.1-next.3

### Patch Changes

- Updated dependencies
  - @backstage/core-components@0.12.1-next.3
  - @backstage/catalog-model@1.1.4-next.1
  - @backstage/core-plugin-api@1.2.0-next.2
  - @backstage/theme@0.2.16
  - @backstage/plugin-catalog-react@1.2.2-next.3

## 0.4.1-next.2

### Patch Changes

- Updated dependencies
  - @backstage/core-plugin-api@1.2.0-next.2
  - @backstage/core-components@0.12.1-next.2
  - @backstage/plugin-catalog-react@1.2.2-next.2
  - @backstage/catalog-model@1.1.4-next.1
  - @backstage/theme@0.2.16

## 0.4.1-next.1

### Patch Changes

- Updated dependencies
  - @backstage/core-components@0.12.1-next.1
  - @backstage/core-plugin-api@1.1.1-next.1
  - @backstage/plugin-catalog-react@1.2.2-next.1
  - @backstage/catalog-model@1.1.4-next.1
  - @backstage/theme@0.2.16

## 0.4.1-next.0

### Patch Changes

- cb716004ef: Internal refactor to improve tests
- 3280711113: Updated dependency `msw` to `^0.49.0`.
- Updated dependencies
  - @backstage/core-components@0.12.1-next.0
  - @backstage/core-plugin-api@1.1.1-next.0
  - @backstage/plugin-catalog-react@1.2.2-next.0
  - @backstage/catalog-model@1.1.4-next.0
  - @backstage/theme@0.2.16

## 0.4.0

### Minor Changes

- 34b772ef31: Use the routing key if it's available instead of team name when triggering incidents.

  BREAKING CHANGE:
  Before, the team name was used even if the routing key (with or without team) was used.
  Now, the routing key defined for the component will be used instead of the team name.

### Patch Changes

- Updated dependencies
  - @backstage/plugin-catalog-react@1.2.1
  - @backstage/core-components@0.12.0
  - @backstage/core-plugin-api@1.1.0
  - @backstage/catalog-model@1.1.3
  - @backstage/theme@0.2.16

## 0.4.0-next.1

### Minor Changes

- 34b772ef31: Use the routing key if it's available instead of team name when triggering incidents.

  BREAKING CHANGE:
  Before, the team name was used even if the routing key (with or without team) was used.
  Now, the routing key defined for the component will be used instead of the team name.

### Patch Changes

- Updated dependencies
  - @backstage/core-components@0.12.0-next.1
  - @backstage/catalog-model@1.1.3-next.0
  - @backstage/core-plugin-api@1.1.0-next.0
  - @backstage/theme@0.2.16
  - @backstage/plugin-catalog-react@1.2.1-next.1

## 0.3.35-next.0

### Patch Changes

- Updated dependencies
  - @backstage/plugin-catalog-react@1.2.1-next.0
  - @backstage/core-components@0.12.0-next.0
  - @backstage/core-plugin-api@1.1.0-next.0
  - @backstage/catalog-model@1.1.3-next.0
  - @backstage/theme@0.2.16

## 0.3.34

### Patch Changes

- Updated dependencies
  - @backstage/catalog-model@1.1.2
  - @backstage/plugin-catalog-react@1.2.0
  - @backstage/core-components@0.11.2
  - @backstage/core-plugin-api@1.0.7
  - @backstage/theme@0.2.16

## 0.3.34-next.2

### Patch Changes

- Updated dependencies
  - @backstage/plugin-catalog-react@1.2.0-next.2
  - @backstage/catalog-model@1.1.2-next.2
  - @backstage/core-components@0.11.2-next.2
  - @backstage/core-plugin-api@1.0.7-next.2
  - @backstage/theme@0.2.16

## 0.3.34-next.1

### Patch Changes

- Updated dependencies
  - @backstage/plugin-catalog-react@1.2.0-next.1
  - @backstage/core-components@0.11.2-next.1
  - @backstage/core-plugin-api@1.0.7-next.1
  - @backstage/catalog-model@1.1.2-next.1
  - @backstage/theme@0.2.16

## 0.3.34-next.0

### Patch Changes

- Updated dependencies
  - @backstage/catalog-model@1.1.2-next.0
  - @backstage/core-components@0.11.2-next.0
  - @backstage/plugin-catalog-react@1.1.5-next.0
  - @backstage/core-plugin-api@1.0.7-next.0
  - @backstage/theme@0.2.16

## 0.3.33

### Patch Changes

- 817f3196f6: Updated React Router dependencies to be peer dependencies.
- 7d47def9c4: Removed dependency on `@types/jest`.
- d669d89206: Minor API signatures cleanup
- 667d917488: Updated dependency `msw` to `^0.47.0`.
- 87ec2ba4d6: Updated dependency `msw` to `^0.46.0`.
- bf5e9030eb: Updated dependency `msw` to `^0.45.0`.
- Updated dependencies
  - @backstage/core-components@0.11.1
  - @backstage/core-plugin-api@1.0.6
  - @backstage/plugin-catalog-react@1.1.4
  - @backstage/catalog-model@1.1.1

## 0.3.33-next.3

### Patch Changes

- 7d47def9c4: Removed dependency on `@types/jest`.
- Updated dependencies
  - @backstage/plugin-catalog-react@1.1.4-next.2
  - @backstage/catalog-model@1.1.1-next.0
  - @backstage/core-components@0.11.1-next.3
  - @backstage/core-plugin-api@1.0.6-next.3

## 0.3.33-next.2

### Patch Changes

- 667d917488: Updated dependency `msw` to `^0.47.0`.
- 87ec2ba4d6: Updated dependency `msw` to `^0.46.0`.
- Updated dependencies
  - @backstage/core-components@0.11.1-next.2
  - @backstage/core-plugin-api@1.0.6-next.2

## 0.3.33-next.1

### Patch Changes

- 817f3196f6: Updated React Router dependencies to be peer dependencies.
- d669d89206: Minor API signatures cleanup
- Updated dependencies
  - @backstage/core-components@0.11.1-next.1
  - @backstage/core-plugin-api@1.0.6-next.1
  - @backstage/plugin-catalog-react@1.1.4-next.1

## 0.3.33-next.0

### Patch Changes

- bf5e9030eb: Updated dependency `msw` to `^0.45.0`.
- Updated dependencies
  - @backstage/core-plugin-api@1.0.6-next.0
  - @backstage/core-components@0.11.1-next.0
  - @backstage/plugin-catalog-react@1.1.4-next.0

## 0.3.32

### Patch Changes

- 29f782eb37: Updated dependency `@types/luxon` to `^3.0.0`.
- Updated dependencies
  - @backstage/core-components@0.11.0
  - @backstage/core-plugin-api@1.0.5
  - @backstage/plugin-catalog-react@1.1.3

## 0.3.32-next.1

### Patch Changes

- Updated dependencies
  - @backstage/plugin-catalog-react@1.1.3-next.2
  - @backstage/core-components@0.11.0-next.2

## 0.3.32-next.0

### Patch Changes

- 29f782eb37: Updated dependency `@types/luxon` to `^3.0.0`.
- Updated dependencies
  - @backstage/core-plugin-api@1.0.5-next.0
  - @backstage/plugin-catalog-react@1.1.3-next.0
  - @backstage/core-components@0.10.1-next.0

## 0.3.31

### Patch Changes

- a70869e775: Updated dependency `msw` to `^0.43.0`.
- 4e9a90e307: Updated dependency `luxon` to `^3.0.0`.
- 8006d0f9bf: Updated dependency `msw` to `^0.44.0`.
- Updated dependencies
  - @backstage/core-components@0.10.0
  - @backstage/catalog-model@1.1.0
  - @backstage/core-plugin-api@1.0.4
  - @backstage/plugin-catalog-react@1.1.2
  - @backstage/theme@0.2.16

## 0.3.31-next.3

### Patch Changes

- a70869e775: Updated dependency `msw` to `^0.43.0`.
- 4e9a90e307: Updated dependency `luxon` to `^3.0.0`.
- Updated dependencies
  - @backstage/core-plugin-api@1.0.4-next.0
  - @backstage/core-components@0.10.0-next.3
  - @backstage/catalog-model@1.1.0-next.3
  - @backstage/plugin-catalog-react@1.1.2-next.3

## 0.3.31-next.2

### Patch Changes

- Updated dependencies
  - @backstage/core-components@0.10.0-next.2
  - @backstage/catalog-model@1.1.0-next.2
  - @backstage/theme@0.2.16-next.1
  - @backstage/plugin-catalog-react@1.1.2-next.2

## 0.3.31-next.1

### Patch Changes

- Updated dependencies
  - @backstage/core-components@0.9.6-next.1
  - @backstage/catalog-model@1.1.0-next.1
  - @backstage/theme@0.2.16-next.0
  - @backstage/plugin-catalog-react@1.1.2-next.1

## 0.3.31-next.0

### Patch Changes

- Updated dependencies
  - @backstage/catalog-model@1.1.0-next.0
  - @backstage/core-components@0.9.6-next.0
  - @backstage/plugin-catalog-react@1.1.2-next.0

## 0.3.30

### Patch Changes

- 8f7b1835df: Updated dependency `msw` to `^0.41.0`.
- Updated dependencies
  - @backstage/plugin-catalog-react@1.1.1
  - @backstage/core-components@0.9.5
  - @backstage/core-plugin-api@1.0.3
  - @backstage/catalog-model@1.0.3

## 0.3.30-next.1

### Patch Changes

- 8f7b1835df: Updated dependency `msw` to `^0.41.0`.
- Updated dependencies
  - @backstage/core-components@0.9.5-next.1
  - @backstage/core-plugin-api@1.0.3-next.0
  - @backstage/catalog-model@1.0.3-next.0
  - @backstage/plugin-catalog-react@1.1.1-next.1

## 0.3.30-next.0

### Patch Changes

- Updated dependencies
  - @backstage/plugin-catalog-react@1.1.1-next.0
  - @backstage/core-components@0.9.5-next.0

## 0.3.29

### Patch Changes

- Updated dependencies
  - @backstage/core-components@0.9.4
  - @backstage/core-plugin-api@1.0.2
  - @backstage/plugin-catalog-react@1.1.0
  - @backstage/catalog-model@1.0.2

## 0.3.29-next.2

### Patch Changes

- Updated dependencies
  - @backstage/core-components@0.9.4-next.1
  - @backstage/plugin-catalog-react@1.1.0-next.2
  - @backstage/catalog-model@1.0.2-next.0
  - @backstage/core-plugin-api@1.0.2-next.1

## 0.3.29-next.1

### Patch Changes

- Updated dependencies
  - @backstage/core-components@0.9.4-next.0
  - @backstage/core-plugin-api@1.0.2-next.0
  - @backstage/plugin-catalog-react@1.1.0-next.1

## 0.3.29-next.0

### Patch Changes

- Updated dependencies
  - @backstage/plugin-catalog-react@1.1.0-next.0

## 0.3.28

### Patch Changes

- 24254fd433: build(deps): bump `@testing-library/user-event` from 13.5.0 to 14.0.0
- 230ad0826f: Bump to using `@types/node` v16
- Updated dependencies
  - @backstage/plugin-catalog-react@1.0.1
  - @backstage/catalog-model@1.0.1
  - @backstage/core-components@0.9.3
  - @backstage/core-plugin-api@1.0.1

## 0.3.28-next.1

### Patch Changes

- 24254fd433: build(deps): bump `@testing-library/user-event` from 13.5.0 to 14.0.0
- 230ad0826f: Bump to using `@types/node` v16
- Updated dependencies
  - @backstage/core-components@0.9.3-next.2
  - @backstage/core-plugin-api@1.0.1-next.0
  - @backstage/plugin-catalog-react@1.0.1-next.3

## 0.3.28-next.0

### Patch Changes

- Updated dependencies
  - @backstage/catalog-model@1.0.1-next.0
  - @backstage/plugin-catalog-react@1.0.1-next.0
  - @backstage/core-components@0.9.3-next.0

## 0.3.27

### Patch Changes

- a422d7ce5e: chore(deps): bump `@testing-library/react` from 11.2.6 to 12.1.3
- Updated dependencies
  - @backstage/core-components@0.9.2
  - @backstage/core-plugin-api@1.0.0
  - @backstage/plugin-catalog-react@1.0.0
  - @backstage/catalog-model@1.0.0

## 0.3.26

### Patch Changes

- Updated dependencies
  - @backstage/plugin-catalog-react@0.9.0
  - @backstage/core-components@0.9.1
  - @backstage/catalog-model@0.13.0

## 0.3.26-next.0

### Patch Changes

- Updated dependencies
  - @backstage/plugin-catalog-react@0.9.0-next.0
  - @backstage/core-components@0.9.1-next.0
  - @backstage/catalog-model@0.13.0-next.0

## 0.3.25

### Patch Changes

- Updated dependencies
  - @backstage/catalog-model@0.12.0
  - @backstage/core-components@0.9.0
  - @backstage/plugin-catalog-react@0.8.0
  - @backstage/core-plugin-api@0.8.0

## 0.3.24

### Patch Changes

- 02faa6781b: The Splunk On-Call plugin now supports an optional `readOnly` property (`<SplunkOnCallEntityCard readOnly />`) for suppressing the rendering of incident trigger-acknowledge-resolve controls from the Backstage UI.
- Updated dependencies
  - @backstage/core-components@0.8.10
  - @backstage/plugin-catalog-react@0.7.0
  - @backstage/catalog-model@0.11.0
  - @backstage/core-plugin-api@0.7.0

## 0.3.23

### Patch Changes

- 1ed305728b: Bump `node-fetch` to version 2.6.7 and `cross-fetch` to version 3.1.5
- c77c5c7eb6: Added `backstage.role` to `package.json`
- Updated dependencies
  - @backstage/core-components@0.8.9
  - @backstage/core-plugin-api@0.6.1
  - @backstage/plugin-catalog-react@0.6.15
  - @backstage/catalog-model@0.10.0
  - @backstage/theme@0.2.15

## 0.3.22

### Patch Changes

- c17be55ffb: Add Splunk On-Call plugin support for a `splunk.com/on-call-routing-key` annotation. If the `splunk.com/on-call-routing-key` is provided, the plugin displays a Splunk On-Call card for each of the teams associated with the routing key.
- 6c6d1c6439: Correct spelling of 'Acknowledge' in tooltip.
- Updated dependencies
  - @backstage/core-components@0.8.8
  - @backstage/plugin-catalog-react@0.6.14

## 0.3.22-next.0

### Patch Changes

- 6c6d1c6439: Correct spelling of 'Acknowledge' in tooltip.
- Updated dependencies
  - @backstage/core-components@0.8.8-next.0
  - @backstage/plugin-catalog-react@0.6.14-next.0

## 0.3.21

### Patch Changes

- Updated dependencies
  - @backstage/core-components@0.8.7
  - @backstage/plugin-catalog-react@0.6.13

## 0.3.21-next.0

### Patch Changes

- Updated dependencies
  - @backstage/core-components@0.8.7-next.0
  - @backstage/plugin-catalog-react@0.6.13-next.0

## 0.3.20

### Patch Changes

- 013301e07b: Remove redundant `node-fetch` dependency
- Updated dependencies
  - @backstage/core-components@0.8.5
  - @backstage/core-plugin-api@0.6.0
  - @backstage/plugin-catalog-react@0.6.12
  - @backstage/catalog-model@0.9.10

## 0.3.20-next.0

### Patch Changes

- 013301e07b: Remove redundant `node-fetch` dependency
- Updated dependencies
  - @backstage/core-components@0.8.5-next.0
  - @backstage/core-plugin-api@0.6.0-next.0
  - @backstage/plugin-catalog-react@0.6.12-next.0
  - @backstage/catalog-model@0.9.10-next.0

## 0.3.19

### Patch Changes

- 7612e2856b: Clean up emptystate.svg image, removing wrong white artifact from the background
- Updated dependencies
  - @backstage/core-components@0.8.4
  - @backstage/core-plugin-api@0.5.0
  - @backstage/plugin-catalog-react@0.6.11
  - @backstage/catalog-model@0.9.9

## 0.3.18

### Patch Changes

- 4ce51ab0f1: Internal refactor of the `react-use` imports to use `react-use/lib/*` instead.
- Updated dependencies
  - @backstage/core-plugin-api@0.4.1
  - @backstage/plugin-catalog-react@0.6.10
  - @backstage/core-components@0.8.3

## 0.3.17

### Patch Changes

- Updated dependencies
  - @backstage/core-plugin-api@0.4.0
  - @backstage/plugin-catalog-react@0.6.8
  - @backstage/core-components@0.8.2

## 0.3.16

### Patch Changes

- cd450844f6: Moved React dependencies to `peerDependencies` and allow both React v16 and v17 to be used.
- Updated dependencies
  - @backstage/core-components@0.8.0
  - @backstage/core-plugin-api@0.3.0
  - @backstage/plugin-catalog-react@0.6.5

## 0.3.15

### Patch Changes

- a125278b81: Refactor out the deprecated path and icon from RouteRefs
- Updated dependencies
  - @backstage/catalog-model@0.9.7
  - @backstage/plugin-catalog-react@0.6.4
  - @backstage/core-components@0.7.4
  - @backstage/core-plugin-api@0.2.0

## 0.3.14

### Patch Changes

- Updated dependencies
  - @backstage/plugin-catalog-react@0.6.0
  - @backstage/core-components@0.7.0
  - @backstage/theme@0.2.11

## 0.3.13

### Patch Changes

- 81a41ec249: Added a `name` key to all extensions in order to improve Analytics API metadata.
- Updated dependencies
  - @backstage/core-components@0.6.1
  - @backstage/core-plugin-api@0.1.10
  - @backstage/plugin-catalog-react@0.5.2
  - @backstage/catalog-model@0.9.4

## 0.3.12

### Patch Changes

- Updated dependencies
  - @backstage/core-plugin-api@0.1.9
  - @backstage/core-components@0.6.0
  - @backstage/plugin-catalog-react@0.5.1

## 0.3.11

### Patch Changes

- Updated dependencies
  - @backstage/core-components@0.5.0
  - @backstage/plugin-catalog-react@0.5.0
  - @backstage/catalog-model@0.9.3

## 0.3.10

### Patch Changes

- 9f1362dcc1: Upgrade `@material-ui/lab` to `4.0.0-alpha.57`.
- Updated dependencies
  - @backstage/core-components@0.4.2
  - @backstage/plugin-catalog-react@0.4.6
  - @backstage/core-plugin-api@0.1.8

## 0.3.9

### Patch Changes

- Updated dependencies
  - @backstage/plugin-catalog-react@0.4.5
  - @backstage/core-components@0.4.0
  - @backstage/catalog-model@0.9.1

## 0.3.8

### Patch Changes

- 8bedb75ae: Update Luxon dependency to 2.x
- Updated dependencies
  - @backstage/core-components@0.3.1
  - @backstage/core-plugin-api@0.1.6
  - @backstage/plugin-catalog-react@0.4.2

## 0.3.7

### Patch Changes

- 260c053b9: Fix All Material UI Warnings
- Updated dependencies
  - @backstage/core-components@0.3.0
  - @backstage/core-plugin-api@0.1.5
  - @backstage/plugin-catalog-react@0.4.1

## 0.3.6

### Patch Changes

- 9d40fcb1e: - Bumping `material-ui/core` version to at least `4.12.2` as they made some breaking changes in later versions which broke `Pagination` of the `Table`.
  - Switching out `material-table` to `@material-table/core` for support for the later versions of `material-ui/core`
  - This causes a minor API change to `@backstage/core-components` as the interface for `Table` re-exports the `prop` from the underlying `Table` components.
  - `onChangeRowsPerPage` has been renamed to `onRowsPerPageChange`
  - `onChangePage` has been renamed to `onPageChange`
  - Migration guide is here: https://material-table-core.com/docs/breaking-changes
- Updated dependencies
  - @backstage/core-components@0.2.0
  - @backstage/plugin-catalog-react@0.4.0
  - @backstage/core-plugin-api@0.1.4
  - @backstage/theme@0.2.9

## 0.3.5

### Patch Changes

- Updated dependencies
  - @backstage/plugin-catalog-react@0.3.0

## 0.3.4

### Patch Changes

- Updated dependencies
  - @backstage/core-components@0.1.5
  - @backstage/catalog-model@0.9.0
  - @backstage/plugin-catalog-react@0.2.6

## 0.3.3

### Patch Changes

- 48c9fcd33: Migrated to use the new `@backstage/core-*` packages rather than `@backstage/core`.
- Updated dependencies
  - @backstage/core-plugin-api@0.1.3
  - @backstage/catalog-model@0.8.4
  - @backstage/plugin-catalog-react@0.2.4

## 0.3.2

### Patch Changes

- ae903f8e7: Added config schema to expose `splunkOnCall.eventsRestEndpoint` config option to the frontend
- Updated dependencies
  - @backstage/plugin-catalog-react@0.2.3
  - @backstage/catalog-model@0.8.3
  - @backstage/core@0.7.13

## 0.3.1

### Patch Changes

- dc3558e84: Update Splunk On Call plugin to render warning message about incorrectly configured team annotation
- Updated dependencies [add62a455]
- Updated dependencies [cc592248b]
- Updated dependencies [17c497b81]
- Updated dependencies [704875e26]
  - @backstage/catalog-model@0.8.0
  - @backstage/core@0.7.11
  - @backstage/plugin-catalog-react@0.2.0

## 0.3.0

### Minor Changes

- 8aa0b6025: Updates the Splunk On-Call plugin for the [composability system
  migration](https://backstage.io/docs/plugins/composability#porting-existing-plugins).

  To upgrade, modify your `EntityPage` to use the updated export names. The
  `EntitySplunkOnCallCard` should be wrapped in an `<EntitySwitch>` condition as
  shown in the plugin README, which you may already have in place.

  ```diff
  import {
  - isPluginApplicableToEntity as isSplunkOnCallAvailable,
  +  isSplunkOnCallAvailable,
  - SplunkOnCallCard
  +  EntitySplunkOnCallCard,
  } from '@backstage/plugin-splunk-on-call';

  ...
  -  <SplunkOnCallCard entity={entity}>
  +  <EntitySplunkOnCallCard />
  ```

### Patch Changes

- Updated dependencies [f7f7783a3]
- Updated dependencies [65e6c4541]
- Updated dependencies [68fdbf014]
- Updated dependencies [5da6a561d]
  - @backstage/catalog-model@0.7.10
  - @backstage/core@0.7.10

## 0.2.1

### Patch Changes

- 062bbf90f: chore: bump `@testing-library/user-event` from 12.8.3 to 13.1.8
- 675a569a9: chore: bump `react-use` dependency in all packages
- Updated dependencies [062bbf90f]
- Updated dependencies [10c008a3a]
- Updated dependencies [889d89b6e]
- Updated dependencies [16be1d093]
- Updated dependencies [3f988cb63]
- Updated dependencies [675a569a9]
  - @backstage/core@0.7.9
  - @backstage/plugin-catalog-react@0.1.6
  - @backstage/catalog-model@0.7.9

## 0.2.0

### Minor Changes

- a310f33d8: Updated splunk-on-call plugin to use the REST endpoint (incident creation-acknowledgement-resolution).
  It implies switching from `splunkOnCall.username` configuration to `splunkOnCall.eventsRestEndpoint` configuration, this is a breaking change.

### Patch Changes

- Updated dependencies [0b42fff22]
- Updated dependencies [ff4d666ab]
- Updated dependencies [2089de76b]
- Updated dependencies [dc1fc92c8]
  - @backstage/catalog-model@0.7.4
  - @backstage/core@0.7.1
  - @backstage/theme@0.2.4

## 0.1.4

### Patch Changes

- Updated dependencies [12d8f27a6]
- Updated dependencies [40c0fdbaa]
- Updated dependencies [2a271d89e]
- Updated dependencies [bece09057]
- Updated dependencies [169f48deb]
- Updated dependencies [8a1566719]
- Updated dependencies [9d455f69a]
- Updated dependencies [4c049a1a1]
- Updated dependencies [02816ecd7]
  - @backstage/catalog-model@0.7.3
  - @backstage/core@0.7.0
  - @backstage/plugin-catalog-react@0.1.1

## 0.1.3

### Patch Changes

- Updated dependencies [3a58084b6]
- Updated dependencies [e799e74d4]
- Updated dependencies [d0760ecdf]
- Updated dependencies [1407b34c6]
- Updated dependencies [88f1f1b60]
- Updated dependencies [bad21a085]
- Updated dependencies [9615e68fb]
- Updated dependencies [49f9b7346]
- Updated dependencies [5c2e2863f]
- Updated dependencies [3a58084b6]
- Updated dependencies [2c1f2a7c2]
  - @backstage/core@0.6.3
  - @backstage/plugin-catalog-react@0.1.0
  - @backstage/catalog-model@0.7.2

## 0.1.2

### Patch Changes

- 70e2ba9cf: Added splunk-on-call plugin.
- Updated dependencies [fd3f2a8c0]
- Updated dependencies [d34d26125]
- Updated dependencies [0af242b6d]
- Updated dependencies [f4c2bcf54]
- Updated dependencies [10a0124e0]
- Updated dependencies [07e226872]
- Updated dependencies [f62e7abe5]
- Updated dependencies [96f378d10]
- Updated dependencies [688b73110]
  - @backstage/core@0.6.2
  - @backstage/plugin-catalog-react@0.0.4<|MERGE_RESOLUTION|>--- conflicted
+++ resolved
@@ -1,7 +1,5 @@
 # @backstage/plugin-splunk-on-call
 
-<<<<<<< HEAD
-=======
 ## 0.4.13-next.3
 
 ### Patch Changes
@@ -49,7 +47,6 @@
   - @backstage/theme@0.4.1
   - @backstage/plugin-catalog-react@1.8.3-next.0
 
->>>>>>> 1e3c6889
 ## 0.4.10
 
 ### Patch Changes
