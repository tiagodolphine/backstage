{
  "name": "@backstage/plugin-catalog-backend",
  "description": "The Backstage backend plugin that provides the Backstage catalog",
<<<<<<< HEAD
  "version": "1.12.0",
=======
  "version": "1.12.2-next.0",
>>>>>>> 413caa19
  "main": "src/index.ts",
  "types": "src/index.ts",
  "license": "Apache-2.0",
  "publishConfig": {
    "access": "public"
  },
  "exports": {
    ".": "./src/index.ts",
    "./alpha": "./src/alpha.ts",
    "./package.json": "./package.json"
  },
  "typesVersions": {
    "*": {
      "alpha": [
        "src/alpha.ts"
      ],
      "package.json": [
        "package.json"
      ]
    }
  },
  "backstage": {
    "role": "backend-plugin"
  },
  "homepage": "https://backstage.io",
  "repository": {
    "type": "git",
    "url": "https://github.com/backstage/backstage",
    "directory": "plugins/catalog-backend"
  },
  "keywords": [
    "backstage"
  ],
  "scripts": {
    "start": "backstage-cli package start",
    "build": "backstage-cli package build",
    "lint": "backstage-cli package lint",
    "test": "backstage-cli package test",
    "prepack": "backstage-cli package prepack",
    "postpack": "backstage-cli package postpack",
    "clean": "backstage-cli package clean"
  },
  "dependencies": {
    "@backstage/backend-common": "workspace:^",
    "@backstage/backend-openapi-utils": "workspace:^",
    "@backstage/backend-plugin-api": "workspace:^",
    "@backstage/backend-tasks": "workspace:^",
    "@backstage/catalog-client": "workspace:^",
    "@backstage/catalog-model": "workspace:^",
    "@backstage/config": "workspace:^",
    "@backstage/errors": "workspace:^",
    "@backstage/integration": "workspace:^",
    "@backstage/plugin-auth-node": "workspace:^",
    "@backstage/plugin-catalog-common": "workspace:^",
    "@backstage/plugin-catalog-node": "workspace:^",
    "@backstage/plugin-events-node": "workspace:^",
    "@backstage/plugin-permission-common": "workspace:^",
    "@backstage/plugin-permission-node": "workspace:^",
    "@backstage/plugin-scaffolder-common": "workspace:^",
    "@backstage/plugin-search-backend-module-catalog": "workspace:^",
    "@backstage/plugin-search-common": "workspace:^",
    "@backstage/types": "workspace:^",
    "@opentelemetry/api": "^1.3.0",
    "@types/express": "^4.17.6",
    "codeowners-utils": "^1.0.2",
    "core-js": "^3.6.5",
    "express": "^4.17.1",
    "express-promise-router": "^4.1.0",
    "fast-json-stable-stringify": "^2.1.0",
    "fs-extra": "10.1.0",
    "git-url-parse": "^13.0.0",
    "glob": "^7.1.6",
    "knex": "^2.0.0",
    "lodash": "^4.17.21",
    "luxon": "^3.0.0",
    "minimatch": "^5.0.0",
    "node-fetch": "^2.6.7",
    "p-limit": "^3.0.2",
    "prom-client": "^14.0.1",
    "uuid": "^8.0.0",
    "winston": "^3.2.1",
    "yaml": "^2.0.0",
    "yn": "^4.0.0",
    "zod": "^3.21.4"
  },
  "devDependencies": {
    "@backstage/backend-test-utils": "workspace:^",
    "@backstage/cli": "workspace:^",
    "@backstage/plugin-permission-common": "workspace:^",
    "@backstage/plugin-search-backend-node": "workspace:^",
    "@types/core-js": "^2.5.4",
    "@types/git-url-parse": "^9.0.0",
    "@types/lodash": "^4.14.151",
    "@types/supertest": "^2.0.8",
    "@types/uuid": "^8.0.0",
    "better-sqlite3": "^8.0.0",
    "luxon": "^3.0.0",
    "msw": "^1.0.0",
    "supertest": "^6.1.3",
    "wait-for-expect": "^3.0.2"
  },
  "files": [
    "dist",
    "migrations/**/*.{js,d.ts}",
    "config.d.ts"
  ],
  "configSchema": "config.d.ts"
}<|MERGE_RESOLUTION|>--- conflicted
+++ resolved
@@ -1,11 +1,7 @@
 {
   "name": "@backstage/plugin-catalog-backend",
   "description": "The Backstage backend plugin that provides the Backstage catalog",
-<<<<<<< HEAD
-  "version": "1.12.0",
-=======
   "version": "1.12.2-next.0",
->>>>>>> 413caa19
   "main": "src/index.ts",
   "types": "src/index.ts",
   "license": "Apache-2.0",
