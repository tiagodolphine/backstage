--- conflicted
+++ resolved
@@ -1,7 +1,5 @@
 # @backstage/plugin-catalog-backend
 
-<<<<<<< HEAD
-=======
 ## 1.13.0-next.3
 
 ### Patch Changes
@@ -133,7 +131,6 @@
   - @backstage/plugin-search-backend-module-catalog@0.1.6-next.0
   - @backstage/plugin-search-common@1.2.5
 
->>>>>>> 1e3c6889
 ## 1.12.0
 
 ### Minor Changes
