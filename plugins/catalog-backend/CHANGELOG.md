# @backstage/plugin-catalog-backend

<<<<<<< HEAD
=======
## 1.12.2-next.0

### Patch Changes

- 149361e81622: Fix to the `limit` parameter on entity queries.
- 0198aa596fd9: Fixed a link to the frontend Backstage plugin that had pointed to itself.
- 41d1b2d628ea: Fix OpenAPI schema for the facets endpoint
- cfc3ca6ce060: Changes needed to support MySQL
- Updated dependencies
  - @backstage/plugin-auth-node@0.3.0-next.0
  - @backstage/backend-common@0.19.4-next.0
  - @backstage/integration@1.7.0-next.0
  - @backstage/backend-tasks@0.5.7-next.0
  - @backstage/backend-openapi-utils@0.0.3
  - @backstage/backend-plugin-api@0.6.2-next.0
  - @backstage/catalog-client@1.4.3
  - @backstage/catalog-model@1.4.1
  - @backstage/config@1.0.8
  - @backstage/errors@1.2.1
  - @backstage/types@1.1.0
  - @backstage/plugin-catalog-common@1.0.15
  - @backstage/plugin-catalog-node@1.4.3-next.0
  - @backstage/plugin-events-node@0.2.11-next.0
  - @backstage/plugin-permission-common@0.7.7
  - @backstage/plugin-permission-node@0.7.13-next.0
  - @backstage/plugin-scaffolder-common@1.4.0
  - @backstage/plugin-search-backend-module-catalog@0.1.6-next.0
  - @backstage/plugin-search-common@1.2.5

>>>>>>> 413caa19
## 1.12.0

### Minor Changes

- b8cccd8ee858: Support configuring applicable kinds for `AnnotateScmSlugEntityProcessor`
- f32252cdf631: Added OpenTelemetry spans for catalog processing
- ebeb77586975: Now performs request validation based on OpenAPI schema through `@backstage/backend-openapi-utils`. Error responses for invalid input, like `"a"` instead of a number, may have changed.

### Patch Changes

- 629cbd194a87: Use `coreServices.rootConfig` instead of `coreService.config`
- b8d6b22acd57: Internal refactor for load test
- Updated dependencies
  - @backstage/plugin-search-backend-module-catalog@0.1.4
  - @backstage/backend-common@0.19.2
  - @backstage/backend-plugin-api@0.6.0
  - @backstage/backend-openapi-utils@0.0.3
  - @backstage/plugin-catalog-node@1.4.1
  - @backstage/plugin-events-node@0.2.9
  - @backstage/plugin-auth-node@0.2.17
  - @backstage/integration@1.6.0
  - @backstage/backend-tasks@0.5.5
  - @backstage/plugin-scaffolder-common@1.4.0
  - @backstage/plugin-permission-node@0.7.11
  - @backstage/catalog-client@1.4.3
  - @backstage/catalog-model@1.4.1
  - @backstage/config@1.0.8
  - @backstage/errors@1.2.1
  - @backstage/types@1.1.0
  - @backstage/plugin-catalog-common@1.0.15
  - @backstage/plugin-permission-common@0.7.7
  - @backstage/plugin-search-common@1.2.5

## 1.12.0-next.2

### Minor Changes

- b8cccd8ee858: Support configuring applicable kinds for `AnnotateScmSlugEntityProcessor`

### Patch Changes

- Updated dependencies
  - @backstage/plugin-search-backend-module-catalog@0.1.4-next.2
  - @backstage/backend-plugin-api@0.6.0-next.2
  - @backstage/backend-tasks@0.5.5-next.2
  - @backstage/backend-common@0.19.2-next.2
  - @backstage/plugin-catalog-node@1.4.1-next.2
  - @backstage/plugin-events-node@0.2.9-next.2
  - @backstage/plugin-permission-node@0.7.11-next.2
  - @backstage/plugin-auth-node@0.2.17-next.2

## 1.12.0-next.1

### Minor Changes

- f32252cdf631: Added OpenTelemetry spans for catalog processing

### Patch Changes

- 629cbd194a87: Use `coreServices.rootConfig` instead of `coreService.config`
- Updated dependencies
  - @backstage/plugin-search-backend-module-catalog@0.1.4-next.1
  - @backstage/backend-common@0.19.2-next.1
  - @backstage/backend-openapi-utils@0.0.3-next.1
  - @backstage/plugin-catalog-node@1.4.1-next.1
  - @backstage/plugin-events-node@0.2.9-next.1
  - @backstage/plugin-auth-node@0.2.17-next.1
  - @backstage/backend-plugin-api@0.6.0-next.1
  - @backstage/backend-tasks@0.5.5-next.1
  - @backstage/plugin-permission-node@0.7.11-next.1
  - @backstage/integration@1.5.1
  - @backstage/catalog-client@1.4.3
  - @backstage/catalog-model@1.4.1
  - @backstage/config@1.0.8
  - @backstage/errors@1.2.1
  - @backstage/types@1.1.0
  - @backstage/plugin-catalog-common@1.0.15
  - @backstage/plugin-permission-common@0.7.7
  - @backstage/plugin-scaffolder-common@1.3.2
  - @backstage/plugin-search-common@1.2.5

## 1.12.0-next.0

### Minor Changes

- ebeb77586975: Now performs request validation based on OpenAPI schema through `@backstage/backend-openapi-utils`. Error responses for invalid input, like `"a"` instead of a number, may have changed.

### Patch Changes

- Updated dependencies
  - @backstage/backend-openapi-utils@0.0.3-next.0
  - @backstage/backend-common@0.19.2-next.0
  - @backstage/backend-plugin-api@0.5.5-next.0
  - @backstage/backend-tasks@0.5.5-next.0
  - @backstage/catalog-client@1.4.3
  - @backstage/catalog-model@1.4.1
  - @backstage/config@1.0.8
  - @backstage/errors@1.2.1
  - @backstage/integration@1.5.1
  - @backstage/types@1.1.0
  - @backstage/plugin-auth-node@0.2.17-next.0
  - @backstage/plugin-catalog-common@1.0.15
  - @backstage/plugin-catalog-node@1.4.1-next.0
  - @backstage/plugin-events-node@0.2.9-next.0
  - @backstage/plugin-permission-common@0.7.7
  - @backstage/plugin-permission-node@0.7.11-next.0
  - @backstage/plugin-scaffolder-common@1.3.2
  - @backstage/plugin-search-backend-module-catalog@0.1.4-next.0
  - @backstage/plugin-search-common@1.2.5

## 1.11.0

### Minor Changes

- f06f0e46ba88: Support placeholder resolvers in the CatalogPlugin, also moves `PlaceholderResolver` and related types from `@backstage/plugin-catalog-backend` to `@backstage/plugin-catalog-node`.

### Patch Changes

- Updated dependencies
  - @backstage/errors@1.2.1
  - @backstage/backend-common@0.19.1
  - @backstage/plugin-catalog-node@1.4.0
  - @backstage/backend-plugin-api@0.5.4
  - @backstage/backend-tasks@0.5.4
  - @backstage/catalog-client@1.4.3
  - @backstage/catalog-model@1.4.1
  - @backstage/config@1.0.8
  - @backstage/integration@1.5.1
  - @backstage/types@1.1.0
  - @backstage/plugin-auth-node@0.2.16
  - @backstage/plugin-catalog-common@1.0.15
  - @backstage/plugin-events-node@0.2.8
  - @backstage/plugin-permission-common@0.7.7
  - @backstage/plugin-permission-node@0.7.10
  - @backstage/plugin-scaffolder-common@1.3.2
  - @backstage/plugin-search-backend-module-catalog@0.1.3
  - @backstage/plugin-search-common@1.2.5

## 1.11.0-next.0

### Minor Changes

- f06f0e46ba88: Support placeholder resolvers in the CatalogPlugin, also moves `PlaceholderResolver` and related types from `@backstage/plugin-catalog-backend` to `@backstage/plugin-catalog-node`.

### Patch Changes

- Updated dependencies
  - @backstage/errors@1.2.1-next.0
  - @backstage/backend-common@0.19.1-next.0
  - @backstage/plugin-catalog-node@1.4.0-next.0
  - @backstage/backend-plugin-api@0.5.4-next.0
  - @backstage/backend-tasks@0.5.4-next.0
  - @backstage/catalog-client@1.4.3-next.0
  - @backstage/catalog-model@1.4.1-next.0
  - @backstage/config@1.0.8
  - @backstage/integration@1.5.1-next.0
  - @backstage/types@1.1.0
  - @backstage/plugin-auth-node@0.2.16-next.0
  - @backstage/plugin-catalog-common@1.0.15-next.0
  - @backstage/plugin-events-node@0.2.8-next.0
  - @backstage/plugin-permission-common@0.7.7-next.0
  - @backstage/plugin-permission-node@0.7.10-next.0
  - @backstage/plugin-scaffolder-common@1.3.2-next.0
  - @backstage/plugin-search-backend-module-catalog@0.1.3-next.0
  - @backstage/plugin-search-common@1.2.5-next.0

## 1.10.0

### Minor Changes

- 44c7ad6b8e11: Adds an optional `EventBroker` that is used for sending an event when there are conflicts, with details of the conflict so that it can be handled elsewhere.

### Patch Changes

- 77e04a2d55be: Replace getBearerToken with library function of same
- ee411e7c2623: Update OpenAPI specs to be in line with linting standards.
- b8374d5d93b6: Add a base plate for performance testing of the catalog
- Updated dependencies
  - @backstage/backend-common@0.19.0
  - @backstage/catalog-client@1.4.2
  - @backstage/types@1.1.0
  - @backstage/integration@1.5.0
  - @backstage/catalog-model@1.4.0
  - @backstage/errors@1.2.0
  - @backstage/backend-plugin-api@0.5.3
  - @backstage/backend-tasks@0.5.3
  - @backstage/plugin-auth-node@0.2.15
  - @backstage/plugin-catalog-node@1.3.7
  - @backstage/plugin-permission-node@0.7.9
  - @backstage/plugin-search-backend-module-catalog@0.1.2
  - @backstage/config@1.0.8
  - @backstage/plugin-catalog-common@1.0.14
  - @backstage/plugin-events-node@0.2.7
  - @backstage/plugin-permission-common@0.7.6
  - @backstage/plugin-scaffolder-common@1.3.1
  - @backstage/plugin-search-common@1.2.4

## 1.10.0-next.2

### Minor Changes

- 44c7ad6b8e11: Adds an optional `EventBroker` that is used for sending an event when there are conflicts, with details of the conflict so that it can be handled elsewhere.

### Patch Changes

- Updated dependencies
  - @backstage/backend-common@0.19.0-next.2
  - @backstage/catalog-model@1.4.0-next.1
  - @backstage/backend-plugin-api@0.5.3-next.2
  - @backstage/backend-tasks@0.5.3-next.2
  - @backstage/catalog-client@1.4.2-next.2
  - @backstage/config@1.0.7
  - @backstage/errors@1.2.0-next.0
  - @backstage/integration@1.5.0-next.0
  - @backstage/types@1.0.2
  - @backstage/plugin-auth-node@0.2.15-next.2
  - @backstage/plugin-catalog-common@1.0.14-next.1
  - @backstage/plugin-catalog-node@1.3.7-next.2
  - @backstage/plugin-events-node@0.2.7-next.2
  - @backstage/plugin-permission-common@0.7.6-next.0
  - @backstage/plugin-permission-node@0.7.9-next.2
  - @backstage/plugin-scaffolder-common@1.3.1-next.1
  - @backstage/plugin-search-backend-module-catalog@0.1.2-next.2
  - @backstage/plugin-search-common@1.2.4-next.0

## 1.9.2-next.1

### Patch Changes

- 77e04a2d55be: Replace getBearerToken with library function of same
- Updated dependencies
  - @backstage/backend-common@0.19.0-next.1
  - @backstage/integration@1.5.0-next.0
  - @backstage/errors@1.2.0-next.0
  - @backstage/backend-plugin-api@0.5.3-next.1
  - @backstage/catalog-model@1.4.0-next.0
  - @backstage/backend-tasks@0.5.3-next.1
  - @backstage/plugin-auth-node@0.2.15-next.1
  - @backstage/plugin-catalog-node@1.3.7-next.1
  - @backstage/plugin-permission-node@0.7.9-next.1
  - @backstage/plugin-search-backend-module-catalog@0.1.2-next.1
  - @backstage/catalog-client@1.4.2-next.1
  - @backstage/plugin-permission-common@0.7.6-next.0
  - @backstage/plugin-catalog-common@1.0.14-next.0
  - @backstage/plugin-scaffolder-common@1.3.1-next.0
  - @backstage/config@1.0.7
  - @backstage/types@1.0.2
  - @backstage/plugin-search-common@1.2.4-next.0

## 1.9.2-next.0

### Patch Changes

- Updated dependencies
  - @backstage/catalog-client@1.4.2-next.0
  - @backstage/plugin-catalog-node@1.3.7-next.0
  - @backstage/plugin-search-backend-module-catalog@0.1.2-next.0
  - @backstage/backend-common@0.18.6-next.0
  - @backstage/integration@1.4.5
  - @backstage/config@1.0.7
  - @backstage/backend-plugin-api@0.5.3-next.0
  - @backstage/backend-tasks@0.5.3-next.0
  - @backstage/catalog-model@1.3.0
  - @backstage/errors@1.1.5
  - @backstage/types@1.0.2
  - @backstage/plugin-catalog-common@1.0.13
  - @backstage/plugin-permission-common@0.7.5
  - @backstage/plugin-permission-node@0.7.9-next.0
  - @backstage/plugin-scaffolder-common@1.3.0
  - @backstage/plugin-search-common@1.2.3

## 1.9.1

### Patch Changes

- ce8d203235b: Ensure that entity cache state is only written to the database when actually changed
- 485a6c5f7b5: Internal refactoring for performance in the service handlers
- 3587a968dcd: Fixed a bug in the `queryEntities` endpoint that was causing filtered entities to be included in cursor requests.
- ce335df9d1c: Improve the query for orphan pruning
- 27956d78671: Adjusted the OpenAPI schema file name according to the new structure
- 51064e6e5ee: Change orphan cleanup task to only log a message if it deleted entities.
- 12a345317ab: Remove unnecessary join in the entity facets endpoint, exclude nulls
- Updated dependencies
  - @backstage/backend-common@0.18.5
  - @backstage/integration@1.4.5
  - @backstage/plugin-scaffolder-common@1.3.0
  - @backstage/plugin-permission-node@0.7.8
  - @backstage/backend-tasks@0.5.2
  - @backstage/plugin-catalog-node@1.3.6
  - @backstage/plugin-search-backend-module-catalog@0.1.1
  - @backstage/backend-plugin-api@0.5.2
  - @backstage/catalog-client@1.4.1
  - @backstage/catalog-model@1.3.0
  - @backstage/config@1.0.7
  - @backstage/errors@1.1.5
  - @backstage/types@1.0.2
  - @backstage/plugin-catalog-common@1.0.13
  - @backstage/plugin-permission-common@0.7.5
  - @backstage/plugin-search-common@1.2.3

## 1.9.1-next.2

### Patch Changes

- ce8d203235b: Ensure that entity cache state is only written to the database when actually changed
- 485a6c5f7b5: Internal refactoring for performance in the service handlers
- 3587a968dcd: Fixed a bug in the `queryEntities` endpoint that was causing filtered entities to be included in cursor requests.
- 12a345317ab: Remove unnecessary join in the entity facets endpoint, exclude nulls
- Updated dependencies
  - @backstage/plugin-scaffolder-common@1.3.0-next.0
  - @backstage/config@1.0.7

## 1.9.1-next.1

### Patch Changes

- 27956d78671: Adjusted the OpenAPI schema file name according to the new structure
- Updated dependencies
  - @backstage/backend-common@0.18.5-next.1
  - @backstage/backend-tasks@0.5.2-next.1
  - @backstage/plugin-catalog-node@1.3.6-next.1
  - @backstage/plugin-permission-node@0.7.8-next.1
  - @backstage/plugin-search-backend-module-catalog@0.1.1-next.1
  - @backstage/backend-plugin-api@0.5.2-next.1
  - @backstage/config@1.0.7

## 1.9.1-next.0

### Patch Changes

- Updated dependencies
  - @backstage/backend-common@0.18.5-next.0
  - @backstage/integration@1.4.5-next.0
  - @backstage/plugin-permission-node@0.7.8-next.0
  - @backstage/backend-tasks@0.5.2-next.0
  - @backstage/plugin-catalog-node@1.3.6-next.0
  - @backstage/plugin-search-backend-module-catalog@0.1.1-next.0
  - @backstage/backend-plugin-api@0.5.2-next.0
  - @backstage/catalog-client@1.4.1
  - @backstage/catalog-model@1.3.0
  - @backstage/config@1.0.7
  - @backstage/errors@1.1.5
  - @backstage/types@1.0.2
  - @backstage/plugin-catalog-common@1.0.13
  - @backstage/plugin-permission-common@0.7.5
  - @backstage/plugin-scaffolder-common@1.2.7
  - @backstage/plugin-search-common@1.2.3

## 1.9.0

### Minor Changes

- 329b63f4dab: The catalog now has a new, optional `catalog.orphanStrategy` app-config parameter, which can have the string values `'keep'` (default) or `'delete'`.

  If set to `'keep'` or left unset, the old behavior is maintained of keeping orphaned entities around until manually deleted.

  If set to `'delete'`, the catalog will attempt to automatically clean out orphaned entities without manual intervention. Note that there are no guarantees that this process is instantaneous, so there may be some delay before orphaned items disappear.

  For context, the [Life of an Entity](https://backstage.io/docs/features/software-catalog/life-of-an-entity/#orphaning) article goes into some more details on how the nature of orphaning works.

  To enable the new behavior, you will need to pass the plugin task scheduler to your catalog backend builder. If your code already looks like this, you don't need to change it:

  ```ts
  // in packages/backend/src/plugins/catalog.ts
  export default async function createPlugin(
    env: PluginEnvironment,
  ): Promise<Router> {
    const builder = await CatalogBuilder.create(env);
  ```

  But if you pass things into the catalog builder one by one, you'll need to add the new field:

  ```diff
   // in packages/backend/src/plugins/catalog.ts
     const builder = await CatalogBuilder.create({
       // ... other dependencies
  +    scheduler: env.scheduler,
     });
  ```

  Finally adjust your app-config:

  ```yaml
  catalog:
    orphanStrategy: delete
  ```

- 92a4590fc3a: Add monorepo support to CodeOwnersProccesor.

### Patch Changes

- 62a725e3a94: Use the `LocationSpec` type from the `catalog-common` package in place of the deprecated `LocationSpec` from the `catalog-node` package.
- be5aca50114: Updates and moves OpenAPI spec to `src/schema/openapi.yaml` and uses `ApiRouter` type from `@backstage/backend-openapi-utils` to handle automatic types from the OpenAPI spec file.
- c9a0fdcd2c8: Fix deprecated types.
- 899ebfd8e02: Add full text search support to the `by-query` endpoint.
- 1e4f5e91b8e: Bump `zod` and `zod-to-json-schema` dependencies.
- c4b846359c0: Allow replacement of the BuiltinKindsEntityProcessor which enables customization of schema validation and connections emitted.
- c36b89f2af3: Fixed bug in the `DefaultCatalogProcessingEngine` where entities that contained multiple different types of relations for the same source entity would not properly trigger stitching for that source entity.
- 01ae205352e: Collator factories instantiated in new backend system modules and now marked as deprecated. Will be continued to be exported publicly until the new backend system is fully rolled out.
- Updated dependencies
  - @backstage/backend-common@0.18.4
  - @backstage/plugin-scaffolder-common@1.2.7
  - @backstage/catalog-client@1.4.1
  - @backstage/plugin-permission-node@0.7.7
  - @backstage/plugin-permission-common@0.7.5
  - @backstage/backend-tasks@0.5.1
  - @backstage/catalog-model@1.3.0
  - @backstage/plugin-search-backend-module-catalog@0.1.0
  - @backstage/integration@1.4.4
  - @backstage/plugin-catalog-node@1.3.5
  - @backstage/backend-plugin-api@0.5.1
  - @backstage/config@1.0.7
  - @backstage/errors@1.1.5
  - @backstage/types@1.0.2
  - @backstage/plugin-catalog-common@1.0.13
  - @backstage/plugin-search-common@1.2.3

## 1.9.0-next.3

### Minor Changes

- 92a4590fc3a: Add monorepo support to CodeOwnersProccesor.

### Patch Changes

- be5aca50114: Updates and moves OpenAPI spec to `src/schema/openapi.yaml` and uses `ApiRouter` type from `@backstage/backend-openapi-utils` to handle automatic types from the OpenAPI spec file.
- Updated dependencies
  - @backstage/catalog-model@1.3.0-next.0
  - @backstage/backend-common@0.18.4-next.2
  - @backstage/backend-plugin-api@0.5.1-next.2
  - @backstage/catalog-client@1.4.1-next.1
  - @backstage/config@1.0.7
  - @backstage/errors@1.1.5
  - @backstage/integration@1.4.4-next.0
  - @backstage/types@1.0.2
  - @backstage/plugin-catalog-common@1.0.13-next.1
  - @backstage/plugin-catalog-node@1.3.5-next.3
  - @backstage/plugin-permission-common@0.7.5-next.0
  - @backstage/plugin-permission-node@0.7.7-next.2
  - @backstage/plugin-scaffolder-common@1.2.7-next.2
  - @backstage/plugin-search-backend-module-catalog@0.1.0-next.2
  - @backstage/plugin-search-common@1.2.3-next.0

## 1.8.1-next.2

### Patch Changes

- 62a725e3a94: Use the `LocationSpec` type from the `catalog-common` package in place of the deprecated `LocationSpec` from the `catalog-node` package.
- c36b89f2af3: Fixed bug in the `DefaultCatalogProcessingEngine` where entities that contained multiple different types of relations for the same source entity would not properly trigger stitching for that source entity.
- Updated dependencies
  - @backstage/backend-common@0.18.4-next.2
  - @backstage/catalog-client@1.4.1-next.0
  - @backstage/plugin-permission-node@0.7.7-next.2
  - @backstage/backend-plugin-api@0.5.1-next.2
  - @backstage/catalog-model@1.2.1
  - @backstage/config@1.0.7
  - @backstage/errors@1.1.5
  - @backstage/integration@1.4.4-next.0
  - @backstage/types@1.0.2
  - @backstage/plugin-catalog-common@1.0.13-next.0
  - @backstage/plugin-catalog-node@1.3.5-next.2
  - @backstage/plugin-permission-common@0.7.5-next.0
  - @backstage/plugin-scaffolder-common@1.2.7-next.1
  - @backstage/plugin-search-backend-module-catalog@0.1.0-next.1
  - @backstage/plugin-search-common@1.2.3-next.0

## 1.8.1-next.1

### Patch Changes

- 1e4f5e91b8e: Bump `zod` and `zod-to-json-schema` dependencies.
- c4b846359c0: Allow replacement of the BuiltinKindsEntityProcessor which enables customization of schema validation and connections emitted.
- 01ae205352e: Collator factories instantiated in new backend system modules and now marked as deprecated. Will be continued to be exported publicly until the new backend system is fully rolled out.
- Updated dependencies
  - @backstage/plugin-scaffolder-common@1.2.7-next.1
  - @backstage/plugin-permission-node@0.7.7-next.1
  - @backstage/plugin-permission-common@0.7.5-next.0
  - @backstage/plugin-search-backend-module-catalog@0.1.0-next.0
  - @backstage/integration@1.4.4-next.0
  - @backstage/backend-common@0.18.4-next.1
  - @backstage/backend-plugin-api@0.5.1-next.1
  - @backstage/catalog-client@1.4.0
  - @backstage/catalog-model@1.2.1
  - @backstage/config@1.0.7
  - @backstage/errors@1.1.5
  - @backstage/types@1.0.2
  - @backstage/plugin-catalog-common@1.0.13-next.0
  - @backstage/plugin-catalog-node@1.3.5-next.1
  - @backstage/plugin-search-common@1.2.3-next.0

## 1.8.1-next.0

### Patch Changes

- c9a0fdcd2c8: Fix deprecated types.
- 899ebfd8e02: Add full text search support to the `by-query` endpoint.
- Updated dependencies
  - @backstage/plugin-scaffolder-common@1.2.7-next.0
  - @backstage/backend-common@0.18.4-next.0
  - @backstage/config@1.0.7
  - @backstage/integration@1.4.3
  - @backstage/backend-plugin-api@0.5.1-next.0
  - @backstage/catalog-client@1.4.0
  - @backstage/catalog-model@1.2.1
  - @backstage/errors@1.1.5
  - @backstage/types@1.0.2
  - @backstage/plugin-catalog-common@1.0.12
  - @backstage/plugin-catalog-node@1.3.5-next.0
  - @backstage/plugin-permission-common@0.7.4
  - @backstage/plugin-permission-node@0.7.7-next.0
  - @backstage/plugin-search-common@1.2.2

## 1.8.0

### Minor Changes

- 7f4ea3d3602: Add /entities/by-query endpoint returning paginated entities.

  The endpoint supports cursor base pagination and server side sorting of the entities

### Patch Changes

- e675f902980: Add deprecations for symbols that were moved to `@backstage/plugin-catalog-node` a long time ago:

  - `CatalogProcessor`
  - `CatalogProcessorCache`
  - `CatalogProcessorEmit`
  - `CatalogProcessorEntityResult`
  - `CatalogProcessorErrorResult`
  - `CatalogProcessorLocationResult`
  - `CatalogProcessorParser`
  - `CatalogProcessorRefreshKeysResult`
  - `CatalogProcessorRelationResult`
  - `CatalogProcessorResult`
  - `DeferredEntity`
  - `EntityProvider`
  - `EntityProviderConnection`
  - `EntityProviderMutation`
  - `EntityRelationSpec`
  - `processingResult`

  Also moved over and deprecated the following symbols:

  - `locationSpecToLocationEntity`
  - `locationSpecToMetadataName`

- ac8929f2f31: Fix export of `defaultCatalogCollatorEntityTransformer`.
- 928a12a9b3e: Internal refactor of `/alpha` exports.
- 52b0022dab7: Updated dependency `msw` to `^1.0.0`.
- f093ce83d58: Fix a bug where the batch fetch by ref endpoint did not work in conjunction with filtering (e.g. if authorization was enabled).
- Updated dependencies
  - @backstage/catalog-client@1.4.0
  - @backstage/plugin-permission-node@0.7.6
  - @backstage/backend-common@0.18.3
  - @backstage/errors@1.1.5
  - @backstage/plugin-catalog-node@1.3.4
  - @backstage/backend-plugin-api@0.5.0
  - @backstage/catalog-model@1.2.1
  - @backstage/plugin-catalog-common@1.0.12
  - @backstage/integration@1.4.3
  - @backstage/plugin-permission-common@0.7.4
  - @backstage/config@1.0.7
  - @backstage/types@1.0.2
  - @backstage/plugin-scaffolder-common@1.2.6
  - @backstage/plugin-search-common@1.2.2

## 1.8.0-next.2

### Patch Changes

- Updated dependencies
  - @backstage/backend-common@0.18.3-next.2
  - @backstage/backend-plugin-api@0.4.1-next.2
  - @backstage/plugin-permission-node@0.7.6-next.2
  - @backstage/plugin-catalog-node@1.3.4-next.2
  - @backstage/config@1.0.7-next.0
  - @backstage/integration@1.4.3-next.0

## 1.8.0-next.1

### Patch Changes

- 52b0022dab7: Updated dependency `msw` to `^1.0.0`.
- f093ce83d58: Fix a bug where the batch fetch by ref endpoint did not work in conjunction with filtering (e.g. if authorization was enabled).
- Updated dependencies
  - @backstage/plugin-permission-node@0.7.6-next.1
  - @backstage/errors@1.1.5-next.0
  - @backstage/backend-common@0.18.3-next.1
  - @backstage/catalog-client@1.4.0-next.1
  - @backstage/integration@1.4.3-next.0
  - @backstage/plugin-permission-common@0.7.4-next.0
  - @backstage/backend-plugin-api@0.4.1-next.1
  - @backstage/config@1.0.7-next.0
  - @backstage/catalog-model@1.2.1-next.1
  - @backstage/types@1.0.2
  - @backstage/plugin-catalog-common@1.0.12-next.1
  - @backstage/plugin-catalog-node@1.3.4-next.1
  - @backstage/plugin-scaffolder-common@1.2.6-next.1
  - @backstage/plugin-search-common@1.2.2-next.0

## 1.8.0-next.0

### Minor Changes

- 7f4ea3d360: Add /entities/by-query endpoint returning paginated entities.

  The endpoint supports cursor base pagination and server side sorting of the entities

### Patch Changes

- ac8929f2f3: Fix export of `defaultCatalogCollatorEntityTransformer`.
- 928a12a9b3: Internal refactor of `/alpha` exports.
- Updated dependencies
  - @backstage/catalog-client@1.4.0-next.0
  - @backstage/backend-plugin-api@0.4.1-next.0
  - @backstage/backend-common@0.18.3-next.0
  - @backstage/catalog-model@1.2.1-next.0
  - @backstage/plugin-catalog-common@1.0.12-next.0
  - @backstage/plugin-catalog-node@1.3.4-next.0
  - @backstage/config@1.0.6
  - @backstage/errors@1.1.4
  - @backstage/integration@1.4.2
  - @backstage/types@1.0.2
  - @backstage/plugin-permission-common@0.7.3
  - @backstage/plugin-permission-node@0.7.6-next.0
  - @backstage/plugin-scaffolder-common@1.2.6-next.0
  - @backstage/plugin-search-common@1.2.1

## 1.7.2

### Patch Changes

- 071354eb7d: Add additional validation as security precations for output entities.
- b977c2e69f: Minor improvements to the descriptions provided with permission rules schemas
- 2380506364: The process of adding or modifying fields in the software-catalog search index has been simplified. For more details, see [how to customize fields in the Software Catalog index](https://backstage.io/docs/features/search/how-to-guides#how-to-customize-fields-in-the-software-catalog-index).
- 9573651919: The previous migration that adds the `search.original_value` column may leave some of the entities not updated. Add a migration script to trigger a reprocessing of the entities.
- 9f71a2fd20: Location rule target patterns now also match hidden files, i.e. path components with a leading dot.
- e716946103: Updated usage of the lifecycle service.
- 1aec041c34: Fixed an issue where entities sometimes were not properly deleted during a full mutation.
- 0ff03319be: Updated usage of `createBackendPlugin`.
- fc73f6aae5: Switched the order of reprocessing statements retroactively in migrations. This only improves the experience for those who at a later time perform a large upgrade of an old Backstage installation.
- Updated dependencies
  - @backstage/backend-plugin-api@0.4.0
  - @backstage/backend-common@0.18.2
  - @backstage/catalog-model@1.2.0
  - @backstage/plugin-catalog-node@1.3.3
  - @backstage/catalog-client@1.3.1
  - @backstage/config@1.0.6
  - @backstage/errors@1.1.4
  - @backstage/integration@1.4.2
  - @backstage/types@1.0.2
  - @backstage/plugin-catalog-common@1.0.11
  - @backstage/plugin-permission-common@0.7.3
  - @backstage/plugin-permission-node@0.7.5
  - @backstage/plugin-scaffolder-common@1.2.5
  - @backstage/plugin-search-common@1.2.1

## 1.7.2-next.2

### Patch Changes

- e716946103: Updated usage of the lifecycle service.
- 0ff03319be: Updated usage of `createBackendPlugin`.
- Updated dependencies
  - @backstage/backend-plugin-api@0.4.0-next.2
  - @backstage/backend-common@0.18.2-next.2
  - @backstage/catalog-model@1.2.0-next.1
  - @backstage/plugin-catalog-node@1.3.3-next.2
  - @backstage/plugin-permission-node@0.7.5-next.2
  - @backstage/catalog-client@1.3.1-next.1
  - @backstage/config@1.0.6
  - @backstage/errors@1.1.4
  - @backstage/integration@1.4.2
  - @backstage/types@1.0.2
  - @backstage/plugin-catalog-common@1.0.11-next.1
  - @backstage/plugin-permission-common@0.7.3
  - @backstage/plugin-scaffolder-common@1.2.5-next.1
  - @backstage/plugin-search-common@1.2.1

## 1.7.2-next.1

### Patch Changes

- 2380506364: The process of adding or modifying fields in the software-catalog search index has been simplified. For more details, see [how to customize fields in the Software Catalog index](https://backstage.io/docs/features/search/how-to-guides#how-to-customize-fields-in-the-software-catalog-index).
- 9573651919: The previous migration that adds the `search.original_value` column may leave some of the entities not updated. Add a migration script to trigger a reprocessing of the entities.
- fc73f6aae5: Switched the order of reprocessing statements retroactively in migrations. This only improves the experience for those who at a later time perform a large upgrade of an old Backstage installation.
- Updated dependencies
  - @backstage/backend-common@0.18.2-next.1
  - @backstage/backend-plugin-api@0.3.2-next.1
  - @backstage/catalog-client@1.3.1-next.0
  - @backstage/catalog-model@1.1.6-next.0
  - @backstage/config@1.0.6
  - @backstage/errors@1.1.4
  - @backstage/integration@1.4.2
  - @backstage/types@1.0.2
  - @backstage/plugin-catalog-common@1.0.11-next.0
  - @backstage/plugin-catalog-node@1.3.3-next.1
  - @backstage/plugin-permission-common@0.7.3
  - @backstage/plugin-permission-node@0.7.5-next.1
  - @backstage/plugin-scaffolder-common@1.2.5-next.0
  - @backstage/plugin-search-common@1.2.1

## 1.7.2-next.0

### Patch Changes

- Updated dependencies
  - @backstage/catalog-model@1.1.6-next.0
  - @backstage/backend-common@0.18.2-next.0
  - @backstage/catalog-client@1.3.1-next.0
  - @backstage/plugin-catalog-common@1.0.11-next.0
  - @backstage/plugin-catalog-node@1.3.3-next.0
  - @backstage/plugin-scaffolder-common@1.2.5-next.0
  - @backstage/plugin-permission-node@0.7.5-next.0
  - @backstage/backend-plugin-api@0.3.2-next.0

## 1.7.0

### Minor Changes

- f75bf76330: Implemented server side ordering in the entities endpoint

### Patch Changes

- e23f13a573: Enable the `by-refs` endpoint to receive `fields` through the POST body as well as through query parameters.
- f23eef3aa2: Updated dependency `better-sqlite3` to `^8.0.0`.
- d136793ff0: Fixed an issue where internal references in the catalog would stick around for longer than expected, causing entities to not be deleted or orphaned as expected.
- 8e06f3cf00: Switched imports of `loggerToWinstonLogger` to `@backstage/backend-common`.
- Updated dependencies
  - @backstage/backend-plugin-api@0.3.0
  - @backstage/backend-common@0.18.0
  - @backstage/catalog-model@1.1.5
  - @backstage/plugin-scaffolder-common@1.2.4
  - @backstage/catalog-client@1.3.0
  - @backstage/plugin-catalog-node@1.3.1
  - @backstage/config@1.0.6
  - @backstage/errors@1.1.4
  - @backstage/integration@1.4.2
  - @backstage/types@1.0.2
  - @backstage/plugin-catalog-common@1.0.10
  - @backstage/plugin-permission-common@0.7.3
  - @backstage/plugin-permission-node@0.7.3
  - @backstage/plugin-search-common@1.2.1

## 1.7.0-next.2

### Patch Changes

- e23f13a573: Enable the `by-refs` endpoint to receive `fields` through the POST body as well as through query parameters.
- f23eef3aa2: Updated dependency `better-sqlite3` to `^8.0.0`.
- 8e06f3cf00: Switched imports of `loggerToWinstonLogger` to `@backstage/backend-common`.
- Updated dependencies
  - @backstage/backend-plugin-api@0.3.0-next.1
  - @backstage/backend-common@0.18.0-next.1
  - @backstage/catalog-client@1.3.0-next.2
  - @backstage/plugin-catalog-node@1.3.1-next.2
  - @backstage/plugin-permission-node@0.7.3-next.1
  - @backstage/catalog-model@1.1.5-next.1
  - @backstage/config@1.0.6-next.0
  - @backstage/errors@1.1.4
  - @backstage/integration@1.4.2-next.0
  - @backstage/types@1.0.2
  - @backstage/plugin-catalog-common@1.0.10-next.1
  - @backstage/plugin-permission-common@0.7.3-next.0
  - @backstage/plugin-scaffolder-common@1.2.4-next.1
  - @backstage/plugin-search-common@1.2.1-next.0

## 1.7.0-next.1

### Patch Changes

- Updated dependencies
  - @backstage/backend-plugin-api@0.2.1-next.0
  - @backstage/backend-common@0.18.0-next.0
  - @backstage/config@1.0.6-next.0
  - @backstage/plugin-catalog-node@1.3.1-next.1
  - @backstage/catalog-client@1.3.0-next.1
  - @backstage/catalog-model@1.1.5-next.1
  - @backstage/errors@1.1.4
  - @backstage/integration@1.4.2-next.0
  - @backstage/types@1.0.2
  - @backstage/plugin-catalog-common@1.0.10-next.1
  - @backstage/plugin-permission-common@0.7.3-next.0
  - @backstage/plugin-permission-node@0.7.3-next.0
  - @backstage/plugin-scaffolder-common@1.2.4-next.1
  - @backstage/plugin-search-common@1.2.1-next.0

## 1.7.0-next.0

### Minor Changes

- f75bf76330: Implemented server side ordering in the entities endpoint

### Patch Changes

- d136793ff0: Fixed an issue where internal references in the catalog would stick around for longer than expected, causing entities to not be deleted or orphaned as expected.
- Updated dependencies
  - @backstage/catalog-model@1.1.5-next.0
  - @backstage/plugin-scaffolder-common@1.2.4-next.0
  - @backstage/catalog-client@1.3.0-next.0
  - @backstage/backend-common@0.17.0
  - @backstage/backend-plugin-api@0.2.0
  - @backstage/config@1.0.5
  - @backstage/errors@1.1.4
  - @backstage/integration@1.4.1
  - @backstage/types@1.0.2
  - @backstage/plugin-catalog-common@1.0.10-next.0
  - @backstage/plugin-catalog-node@1.3.1-next.0
  - @backstage/plugin-permission-common@0.7.2
  - @backstage/plugin-permission-node@0.7.2
  - @backstage/plugin-search-common@1.2.0

## 1.6.0

### Minor Changes

- 16891a212c: Added new `POST /entities/by-refs` endpoint, which allows you to efficiently
  batch-fetch entities by their entity ref. This can be useful e.g. in graphql
  resolvers or similar contexts where you need to fetch many entities at the same
  time.
- 273ba3a77f: Deprecated Prometheus metrics in favour of OpenTelemtry metrics.
- c395abb5b2: The catalog no longer stops after the first processor `validateEntityKind`
  method returns `true` when validating entity kind shapes. Instead, it continues
  through all registered processors that have this method, and requires that _at
  least one_ of them returned true.

  The old behavior of stopping early made it harder to extend existing core kinds
  with additional fields, since the `BuiltinKindsEntityProcessor` is always
  present at the top of the processing chain and ensures that your additional
  validation code would never be run.

  This is technically a breaking change, although it should not affect anybody
  under normal circumstances, except if you had problematic validation code that
  you were unaware that it was not being run. That code may now start to exhibit
  those problems.

  If you need to disable this new behavior, `CatalogBuilder` as used in your
  `packages/backend/src/plugins/catalog.ts` file now has a
  `useLegacySingleProcessorValidation()` method to go back to the old behavior.

  ```diff
   const builder = await CatalogBuilder.create(env);
  +builder.useLegacySingleProcessorValidation();
  ```

- 3072ebfdd7: The search table also holds the original entity value now and the facets endpoint fetches the filtered entity data from the search table.

### Patch Changes

- ba13ff663c: Added a new `catalog.rules[].location` configuration that makes it possible to configure catalog rules to only apply to specific locations, either via exact match or a glob pattern.
- d8593ce0e6: Do not use deprecated `LocationSpec` from the `@backstage/plugin-catalog-node` package
- c507aee8a2: Ensured typescript type checks in migration files.
- 2a8e3cc0b5: Optimize `Stitcher` process to be more memory efficient
- 884d749b14: Refactored to use `coreServices` from `@backstage/backend-plugin-api`.
- eacc8e2b55: Make it possible for entity providers to supply only entity refs, instead of full entities, in `delta` mutation deletions.
- b05dcd5530: Move the `zod` dependency to a version that does not collide with other libraries
- 5b3e2afa45: Fixed deprecated use of `substr` into `substring`.
- 71147d5c16: Internal code reorganization.
- 93870e4df1: Track the last time the final entity changed with new timestamp "last updated at" data in final entities database, which gets updated with the time when final entity is updated.
- 20a5161f04: Adds MySQL support for the catalog-backend
- 3280711113: Updated dependency `msw` to `^0.49.0`.
- e982f77fe3: Registered shutdown hook in experimental catalog plugin.
- b3fac9c107: Ignore attempts at emitting the current entity as a child of itself.
- Updated dependencies
  - @backstage/catalog-client@1.2.0
  - @backstage/backend-common@0.17.0
  - @backstage/plugin-catalog-node@1.3.0
  - @backstage/plugin-permission-common@0.7.2
  - @backstage/plugin-permission-node@0.7.2
  - @backstage/errors@1.1.4
  - @backstage/backend-plugin-api@0.2.0
  - @backstage/integration@1.4.1
  - @backstage/types@1.0.2
  - @backstage/plugin-search-common@1.2.0
  - @backstage/catalog-model@1.1.4
  - @backstage/config@1.0.5
  - @backstage/plugin-catalog-common@1.0.9
  - @backstage/plugin-scaffolder-common@1.2.3

## 1.6.0-next.3

### Patch Changes

- ba13ff663c: Added a new `catalog.rules[].location` configuration that makes it possible to configure catalog rules to only apply to specific locations, either via exact match or a glob pattern.
- b05dcd5530: Move the `zod` dependency to a version that does not collide with other libraries
- 71147d5c16: Internal code reorganization.
- Updated dependencies
  - @backstage/plugin-permission-common@0.7.2-next.2
  - @backstage/plugin-permission-node@0.7.2-next.3
  - @backstage/backend-common@0.17.0-next.3
  - @backstage/backend-plugin-api@0.2.0-next.3
  - @backstage/catalog-client@1.2.0-next.1
  - @backstage/catalog-model@1.1.4-next.1
  - @backstage/config@1.0.5-next.1
  - @backstage/errors@1.1.4-next.1
  - @backstage/integration@1.4.1-next.1
  - @backstage/types@1.0.2-next.1
  - @backstage/plugin-catalog-common@1.0.9-next.3
  - @backstage/plugin-catalog-node@1.3.0-next.3
  - @backstage/plugin-scaffolder-common@1.2.3-next.1
  - @backstage/plugin-search-common@1.2.0-next.3

## 1.6.0-next.2

### Minor Changes

- 3072ebfdd7: The search table also holds the original entity value now and the facets endpoint fetches the filtered entity data from the search table.

### Patch Changes

- c507aee8a2: Ensured typescript type checks in migration files.
- 884d749b14: Refactored to use `coreServices` from `@backstage/backend-plugin-api`.
- eacc8e2b55: Make it possible for entity providers to supply only entity refs, instead of full entities, in `delta` mutation deletions.
- 20a5161f04: Adds MySQL support for the catalog-backend
- Updated dependencies
  - @backstage/plugin-catalog-node@1.3.0-next.2
  - @backstage/backend-common@0.17.0-next.2
  - @backstage/backend-plugin-api@0.2.0-next.2
  - @backstage/plugin-search-common@1.2.0-next.2
  - @backstage/plugin-permission-node@0.7.2-next.2
  - @backstage/catalog-client@1.2.0-next.1
  - @backstage/catalog-model@1.1.4-next.1
  - @backstage/config@1.0.5-next.1
  - @backstage/errors@1.1.4-next.1
  - @backstage/integration@1.4.1-next.1
  - @backstage/types@1.0.2-next.1
  - @backstage/plugin-catalog-common@1.0.9-next.2
  - @backstage/plugin-permission-common@0.7.2-next.1
  - @backstage/plugin-scaffolder-common@1.2.3-next.1

## 1.6.0-next.1

### Minor Changes

- c395abb5b2: The catalog no longer stops after the first processor `validateEntityKind`
  method returns `true` when validating entity kind shapes. Instead, it continues
  through all registered processors that have this method, and requires that _at
  least one_ of them returned true.

  The old behavior of stopping early made it harder to extend existing core kinds
  with additional fields, since the `BuiltinKindsEntityProcessor` is always
  present at the top of the processing chain and ensures that your additional
  validation code would never be run.

  This is technically a breaking change, although it should not affect anybody
  under normal circumstances, except if you had problematic validation code that
  you were unaware that it was not being run. That code may now start to exhibit
  those problems.

  If you need to disable this new behavior, `CatalogBuilder` as used in your
  `packages/backend/src/plugins/catalog.ts` file now has a
  `useLegacySingleProcessorValidation()` method to go back to the old behavior.

  ```diff
   const builder = await CatalogBuilder.create(env);
  +builder.useLegacySingleProcessorValidation();
  ```

### Patch Changes

- 2a8e3cc0b5: Optimize `Stitcher` process to be more memory efficient
- 5b3e2afa45: Fixed deprecated use of `substr` into `substring`.
- Updated dependencies
  - @backstage/backend-common@0.17.0-next.1
  - @backstage/types@1.0.2-next.1
  - @backstage/backend-plugin-api@0.1.5-next.1
  - @backstage/plugin-catalog-node@1.2.2-next.1
  - @backstage/plugin-permission-node@0.7.2-next.1
  - @backstage/config@1.0.5-next.1
  - @backstage/integration@1.4.1-next.1
  - @backstage/catalog-client@1.2.0-next.1
  - @backstage/catalog-model@1.1.4-next.1
  - @backstage/errors@1.1.4-next.1
  - @backstage/plugin-catalog-common@1.0.9-next.1
  - @backstage/plugin-permission-common@0.7.2-next.1
  - @backstage/plugin-scaffolder-common@1.2.3-next.1
  - @backstage/plugin-search-common@1.1.2-next.1

## 1.6.0-next.0

### Minor Changes

- 16891a212c: Added new `POST /entities/by-refs` endpoint, which allows you to efficiently
  batch-fetch entities by their entity ref. This can be useful e.g. in graphql
  resolvers or similar contexts where you need to fetch many entities at the same
  time.

### Patch Changes

- d8593ce0e6: Do not use deprecated `LocationSpec` from the `@backstage/plugin-catalog-node` package
- 3280711113: Updated dependency `msw` to `^0.49.0`.
- e982f77fe3: Registered shutdown hook in experimental catalog plugin.
- Updated dependencies
  - @backstage/catalog-client@1.2.0-next.0
  - @backstage/backend-common@0.16.1-next.0
  - @backstage/integration@1.4.1-next.0
  - @backstage/plugin-permission-common@0.7.2-next.0
  - @backstage/plugin-permission-node@0.7.2-next.0
  - @backstage/types@1.0.2-next.0
  - @backstage/backend-plugin-api@0.1.5-next.0
  - @backstage/plugin-catalog-node@1.2.2-next.0
  - @backstage/catalog-model@1.1.4-next.0
  - @backstage/config@1.0.5-next.0
  - @backstage/errors@1.1.4-next.0
  - @backstage/plugin-catalog-common@1.0.9-next.0
  - @backstage/plugin-scaffolder-common@1.2.3-next.0
  - @backstage/plugin-search-common@1.1.2-next.0

## 1.5.1

### Patch Changes

- c1a4addda3: Improve processing error logging.

  Adds `location` and `owner` to the logging meta if they are available.

- a7607b5413: Replace usage of deprecataed `UrlReader.read` with `UrlReader.readUrl`.
- Updated dependencies
  - @backstage/backend-common@0.16.0
  - @backstage/integration@1.4.0
  - @backstage/catalog-model@1.1.3
  - @backstage/plugin-permission-common@0.7.1
  - @backstage/types@1.0.1
  - @backstage/backend-plugin-api@0.1.4
  - @backstage/plugin-catalog-node@1.2.1
  - @backstage/plugin-permission-node@0.7.1
  - @backstage/catalog-client@1.1.2
  - @backstage/config@1.0.4
  - @backstage/errors@1.1.3
  - @backstage/plugin-catalog-common@1.0.8
  - @backstage/plugin-scaffolder-common@1.2.2
  - @backstage/plugin-search-common@1.1.1

## 1.5.1-next.1

### Patch Changes

- Updated dependencies
  - @backstage/backend-common@0.16.0-next.1
  - @backstage/backend-plugin-api@0.1.4-next.1
  - @backstage/plugin-catalog-node@1.2.1-next.1
  - @backstage/plugin-permission-node@0.7.1-next.1
  - @backstage/catalog-client@1.1.2-next.0
  - @backstage/catalog-model@1.1.3-next.0
  - @backstage/config@1.0.4-next.0
  - @backstage/errors@1.1.3-next.0
  - @backstage/integration@1.4.0-next.0
  - @backstage/types@1.0.1-next.0
  - @backstage/plugin-catalog-common@1.0.8-next.0
  - @backstage/plugin-permission-common@0.7.1-next.0
  - @backstage/plugin-scaffolder-common@1.2.2-next.0
  - @backstage/plugin-search-common@1.1.1-next.0

## 1.5.1-next.0

### Patch Changes

- a7607b5413: Replace usage of deprecataed `UrlReader.read` with `UrlReader.readUrl`.
- Updated dependencies
  - @backstage/backend-common@0.16.0-next.0
  - @backstage/integration@1.4.0-next.0
  - @backstage/catalog-model@1.1.3-next.0
  - @backstage/plugin-permission-common@0.7.1-next.0
  - @backstage/types@1.0.1-next.0
  - @backstage/backend-plugin-api@0.1.4-next.0
  - @backstage/plugin-catalog-node@1.2.1-next.0
  - @backstage/plugin-permission-node@0.7.1-next.0
  - @backstage/catalog-client@1.1.2-next.0
  - @backstage/config@1.0.4-next.0
  - @backstage/errors@1.1.3-next.0
  - @backstage/plugin-catalog-common@1.0.8-next.0
  - @backstage/plugin-scaffolder-common@1.2.2-next.0
  - @backstage/plugin-search-common@1.1.1-next.0

## 1.5.0

### Minor Changes

- b2e6cb6acf: Added a new method `addLocationAnalyzers` to the `CatalogBuilder`. With this you can add location analyzers to your catalog. These analyzers will be used by the /analyze-location endpoint to decide if the provided URL contains any catalog-info.yaml files already or not.

  Moved the following types from this package to `@backstage/plugin-catalog-backend`.

  - AnalyzeLocationResponse
  - AnalyzeLocationRequest
  - AnalyzeLocationExistingEntity
  - AnalyzeLocationGenerateEntity
  - AnalyzeLocationEntityField

- eb25f7e12d: The exported permission rules and the API of `createCatalogConditionalDecision` have changed to reflect the breaking changes made to the `PermissionRule` type. Note that all involved types are exported from `@backstage/plugin-catalog-backend/alpha`

### Patch Changes

- 8cb6e10105: Fixed a bug where entities provided without a location key would always replace existing entities, rather than updating them.
- 2d3a5f09ab: Use `response.json` rather than `response.send` where appropriate, as outlined in `SECURITY.md`
- 63296ebcd4: Allow Placeholder value to be any value, not only string.
- 74022e0163: Make sure to stitch entities correctly after deletion, to ensure that their relations are updated.
- Updated dependencies
  - @backstage/plugin-catalog-node@1.2.0
  - @backstage/catalog-model@1.1.2
  - @backstage/backend-common@0.15.2
  - @backstage/plugin-catalog-common@1.0.7
  - @backstage/plugin-permission-node@0.7.0
  - @backstage/backend-plugin-api@0.1.3
  - @backstage/plugin-permission-common@0.7.0
  - @backstage/catalog-client@1.1.1
  - @backstage/plugin-search-common@1.1.0
  - @backstage/plugin-scaffolder-common@1.2.1
  - @backstage/config@1.0.3
  - @backstage/errors@1.1.2
  - @backstage/integration@1.3.2
  - @backstage/types@1.0.0

## 1.5.0-next.2

### Minor Changes

- b2e6cb6acf: Added a new method `addLocationAnalyzers` to the `CatalogBuilder`. With this you can add location analyzers to your catalog. These analyzers will be used by the /analyze-location endpoint to decide if the provided URL contains any catalog-info.yaml files already or not.

  Moved the following types from this package to `@backstage/plugin-catalog-backend`.

  - AnalyzeLocationResponse
  - AnalyzeLocationRequest
  - AnalyzeLocationExistingEntity
  - AnalyzeLocationGenerateEntity
  - AnalyzeLocationEntityField

- eb25f7e12d: The exported permission rules and the API of `createCatalogConditionalDecision` have changed to reflect the breaking changes made to the `PermissionRule` type. Note that all involved types are exported from `@backstage/plugin-catalog-backend/alpha`

### Patch Changes

- 2d3a5f09ab: Use `response.json` rather than `response.send` where appropriate, as outlined in `SECURITY.md`
- Updated dependencies
  - @backstage/plugin-catalog-node@1.2.0-next.2
  - @backstage/plugin-catalog-common@1.0.7-next.2
  - @backstage/backend-common@0.15.2-next.2
  - @backstage/plugin-permission-common@0.7.0-next.2
  - @backstage/plugin-permission-node@0.7.0-next.2
  - @backstage/backend-plugin-api@0.1.3-next.2
  - @backstage/plugin-search-common@1.1.0-next.2
  - @backstage/catalog-client@1.1.1-next.2
  - @backstage/catalog-model@1.1.2-next.2
  - @backstage/config@1.0.3-next.2
  - @backstage/errors@1.1.2-next.2
  - @backstage/integration@1.3.2-next.2
  - @backstage/types@1.0.0
  - @backstage/plugin-scaffolder-common@1.2.1-next.2

## 1.4.1-next.1

### Patch Changes

- Updated dependencies
  - @backstage/catalog-client@1.1.1-next.1
  - @backstage/backend-common@0.15.2-next.1
  - @backstage/backend-plugin-api@0.1.3-next.1
  - @backstage/plugin-search-common@1.1.0-next.1
  - @backstage/catalog-model@1.1.2-next.1
  - @backstage/config@1.0.3-next.1
  - @backstage/errors@1.1.2-next.1
  - @backstage/integration@1.3.2-next.1
  - @backstage/types@1.0.0
  - @backstage/plugin-catalog-common@1.0.7-next.1
  - @backstage/plugin-catalog-node@1.1.1-next.1
  - @backstage/plugin-permission-common@0.6.5-next.1
  - @backstage/plugin-permission-node@0.6.6-next.1
  - @backstage/plugin-scaffolder-common@1.2.1-next.1

## 1.4.1-next.0

### Patch Changes

- 8cb6e10105: Fixed a bug where entities provided without a location key would always replace existing entities, rather than updating them.
- 63296ebcd4: Allow Placeholder value to be any value, not only string.
- 74022e0163: Make sure to stitch entities correctly after deletion, to ensure that their relations are updated.
- Updated dependencies
  - @backstage/catalog-model@1.1.2-next.0
  - @backstage/backend-plugin-api@0.1.3-next.0
  - @backstage/catalog-client@1.1.1-next.0
  - @backstage/plugin-catalog-node@1.1.1-next.0
  - @backstage/plugin-scaffolder-common@1.2.1-next.0
  - @backstage/backend-common@0.15.2-next.0
  - @backstage/plugin-permission-node@0.6.6-next.0
  - @backstage/config@1.0.3-next.0
  - @backstage/errors@1.1.2-next.0
  - @backstage/integration@1.3.2-next.0
  - @backstage/types@1.0.0
  - @backstage/plugin-catalog-common@1.0.7-next.0
  - @backstage/plugin-permission-common@0.6.5-next.0
  - @backstage/plugin-search-common@1.0.2-next.0

## 1.4.0

### Minor Changes

- dd395335bc: Allow unknown typed location from being registered via the location service by configuration settings
- 651c9d6800: The search index now does retain fields that have a very long value, but in the form of just a null. This makes it possible to at least filter for their existence.
- 6e63bc43f2: Added the `refresh` function to the Connection of the entity providers.

### Patch Changes

- eadf56bbbf: Bump `git-url-parse` version to `^13.0.0`
- 07dda0b746: Add optional value to `hasAnnotation` permission rule
- 243533ecdc: Added support to mysql on some raw queries
- ce77e78c93: Fixes a bug to be able to utilize refresh keys after the entity is loaded from cache
- 667d917488: Updated dependency `msw` to `^0.47.0`.
- 87ec2ba4d6: Updated dependency `msw` to `^0.46.0`.
- bf5e9030eb: Updated dependency `msw` to `^0.45.0`.
- 679f7c5e95: Include entity ref into error message when catalog policies fail
- 06e2b077a1: Limit the length of error messages that get written to the database and logs - to prevent performance issues
- 62788b2ee8: The experimental `CatalogProcessingExtensionPoint` now accepts multiple providers and processors at once.
- Updated dependencies
  - @backstage/backend-plugin-api@0.1.2
  - @backstage/backend-common@0.15.1
  - @backstage/plugin-permission-node@0.6.5
  - @backstage/plugin-catalog-node@1.1.0
  - @backstage/integration@1.3.1
  - @backstage/catalog-client@1.1.0
  - @backstage/catalog-model@1.1.1
  - @backstage/config@1.0.2
  - @backstage/errors@1.1.1
  - @backstage/plugin-permission-common@0.6.4
  - @backstage/plugin-scaffolder-common@1.2.0
  - @backstage/plugin-catalog-common@1.0.6
  - @backstage/plugin-search-common@1.0.1

## 1.4.0-next.3

### Minor Changes

- 6e63bc43f2: Added the `refresh` function to the Connection of the entity providers.

### Patch Changes

- Updated dependencies
  - @backstage/plugin-catalog-node@1.1.0-next.2
  - @backstage/backend-plugin-api@0.1.2-next.2
  - @backstage/catalog-client@1.1.0-next.2
  - @backstage/catalog-model@1.1.1-next.0
  - @backstage/config@1.0.2-next.0
  - @backstage/errors@1.1.1-next.0
  - @backstage/integration@1.3.1-next.2
  - @backstage/plugin-permission-common@0.6.4-next.2
  - @backstage/backend-common@0.15.1-next.3
  - @backstage/plugin-scaffolder-common@1.2.0-next.1
  - @backstage/plugin-permission-node@0.6.5-next.3

## 1.4.0-next.2

### Patch Changes

- eadf56bbbf: Bump `git-url-parse` version to `^13.0.0`
- 667d917488: Updated dependency `msw` to `^0.47.0`.
- 87ec2ba4d6: Updated dependency `msw` to `^0.46.0`.
- 06e2b077a1: Limit the length of error messages that get written to the database and logs - to prevent performance issues
- Updated dependencies
  - @backstage/backend-plugin-api@0.1.2-next.1
  - @backstage/plugin-catalog-node@1.0.2-next.1
  - @backstage/backend-common@0.15.1-next.2
  - @backstage/integration@1.3.1-next.1
  - @backstage/catalog-client@1.0.5-next.1
  - @backstage/plugin-permission-common@0.6.4-next.1
  - @backstage/plugin-permission-node@0.6.5-next.2

## 1.4.0-next.1

### Minor Changes

- dd395335bc: Allow unknown typed location from being registered via the location service by configuration settings
- 651c9d6800: The search index now does retain fields that have a very long value, but in the form of just a null. This makes it possible to at least filter for their existence.

### Patch Changes

- ce77e78c93: Fixes a bug to be able to utilize refresh keys after the entity is loaded from cache
- 679f7c5e95: Include entity ref into error message when catalog policies fail
- Updated dependencies
  - @backstage/plugin-permission-node@0.6.5-next.1
  - @backstage/backend-common@0.15.1-next.1

## 1.3.2-next.0

### Patch Changes

- 243533ecdc: Added support to mysql on some raw queries
- bf5e9030eb: Updated dependency `msw` to `^0.45.0`.
- 62788b2ee8: The experimental `CatalogProcessingExtensionPoint` now accepts multiple providers and processors at once.
- Updated dependencies
  - @backstage/backend-common@0.15.1-next.0
  - @backstage/backend-plugin-api@0.1.2-next.0
  - @backstage/catalog-client@1.0.5-next.0
  - @backstage/integration@1.3.1-next.0
  - @backstage/plugin-permission-common@0.6.4-next.0
  - @backstage/plugin-permission-node@0.6.5-next.0
  - @backstage/plugin-scaffolder-common@1.2.0-next.0
  - @backstage/plugin-catalog-node@1.0.2-next.0
  - @backstage/plugin-catalog-common@1.0.6-next.0
  - @backstage/plugin-search-common@1.0.1-next.0

## 1.3.1

### Patch Changes

- 56e1b4b89c: Fixed typos in alpha types.
- e3d3018531: Fix issue for conditional decisions based on properties stored as arrays, like tags.

  Before this change, having a permission policy returning conditional decisions based on metadata like tags, such like `createCatalogConditionalDecision(permission, catalogConditions.hasMetadata('tags', 'java'),)`, was producing wrong results. The issue occurred when authorizing entities already loaded from the database, for example when authorizing `catalogEntityDeletePermission`.

- 059ae348b4: Use the non-deprecated form of table.unique in knex
- Updated dependencies
  - @backstage/backend-common@0.15.0
  - @backstage/backend-plugin-api@0.1.1
  - @backstage/plugin-catalog-node@1.0.1
  - @backstage/integration@1.3.0
  - @backstage/plugin-catalog-common@1.0.5
  - @backstage/plugin-permission-node@0.6.4

## 1.3.1-next.2

### Patch Changes

- 059ae348b4: Use the non-deprecated form of table.unique in knex

## 1.3.1-next.1

### Patch Changes

- e3d3018531: Fix issue for conditional decisions based on properties stored as arrays, like tags.

  Before this change, having a permission policy returning conditional decisions based on metadata like tags, such like `createCatalogConditionalDecision(permission, catalogConditions.hasMetadata('tags', 'java'),)`, was producing wrong results. The issue occurred when authorizing entities already loaded from the database, for example when authorizing `catalogEntityDeletePermission`.

- Updated dependencies
  - @backstage/plugin-catalog-common@1.0.5-next.0
  - @backstage/backend-common@0.15.0-next.1
  - @backstage/integration@1.3.0-next.1

## 1.3.1-next.0

### Patch Changes

- Updated dependencies
  - @backstage/backend-common@0.15.0-next.0
  - @backstage/integration@1.3.0-next.0
  - @backstage/backend-plugin-api@0.1.1-next.0
  - @backstage/plugin-catalog-node@1.0.1-next.0
  - @backstage/plugin-permission-node@0.6.4-next.0

## 1.3.0

### Minor Changes

- 1dd6c22cc8: Added an option to be able to trigger refreshes on entities based on a prestored arbitrary key.

  The UrlReaderProcessor, FileReaderProcessor got updated to store the absolute URL of the catalog file as a refresh key. In the format of `<type>:<target>`
  The PlaceholderProcessor got updated to store the resolverValues as refreshKeys for the entities.

  The custom resolvers will need to be updated to pass in a `CatalogProcessorEmit` function as parameter and they should be updated to emit their refresh processingResults. You can see the updated resolvers in the `PlaceholderProcessor.ts`

  ```ts
    // yamlPlaceholderResolver
    ...
    const { content, url } = await readTextLocation(params);

    params.emit(processingResult.refresh(`url:${url}`));
    ...
  ```

- 91c1d12123: Export experimental `catalogPlugin` for the new backend system. This export is not considered stable and should not be used in production.

### Patch Changes

- 1e02fe46d6: Fixed bug where catalog metrics weren't being tracked.
- 5f6b847c15: Fix Error Code in Register Component DryRun
- a70869e775: Updated dependency `msw` to `^0.43.0`.
- 4e9a90e307: Updated dependency `luxon` to `^3.0.0`.
- 72622d9143: Updated dependency `yaml` to `^2.0.0`.
- 8006d0f9bf: Updated dependency `msw` to `^0.44.0`.
- 679b32172e: Updated dependency `knex` to `^2.0.0`.
- fa0533e604: CatalogBuilder supports now subscription to processing engine errors.

  ```ts
  subscribe(options: {
    onProcessingError: (event: { unprocessedEntity: Entity, error: Error }) => Promise<void> | void;
  });
  ```

  If you want to get notified on errors while processing the entities, you call CatalogBuilder.subscribe
  to get notifications with the parameters defined as above.

- e2d7b76f43: Upgrade git-url-parse to 12.0.0.

  Motivation for upgrade is transitively upgrading parse-url which is vulnerable
  to several CVEs detected by Snyk.

  - SNYK-JS-PARSEURL-2935944
  - SNYK-JS-PARSEURL-2935947
  - SNYK-JS-PARSEURL-2936249

- f1dcc6f3c6: Use entity type predicates from catalog-model
- 9a6aba1d85: Many symbol declarations have been moved to `@backstage/plugin-catalog-node`. This has no affect on users of this package as they are all re-exported. Modules that build on top of the catalog backend plugin should switch all of their imports to the `@backstage/plugin-catalog-node` package and remove the dependency on `@backstage/plugin-catalog-backend`.
- Updated dependencies
  - @backstage/backend-plugin-api@0.1.0
  - @backstage/backend-common@0.14.1
  - @backstage/catalog-model@1.1.0
  - @backstage/plugin-search-common@1.0.0
  - @backstage/plugin-catalog-node@1.0.0
  - @backstage/integration@1.2.2
  - @backstage/catalog-client@1.0.4
  - @backstage/plugin-permission-common@0.6.3
  - @backstage/plugin-permission-node@0.6.3
  - @backstage/errors@1.1.0
  - @backstage/plugin-catalog-common@1.0.4
  - @backstage/plugin-scaffolder-common@1.1.2

## 1.3.0-next.3

### Minor Changes

- 1dd6c22cc8: Added an option to be able to trigger refreshes on entities based on a prestored arbitrary key.

  The UrlReaderProcessor, FileReaderProcessor got updated to store the absolute URL of the catalog file as a refresh key. In the format of `<type>:<target>`
  The PlaceholderProcessor got updated to store the resolverValues as refreshKeys for the entities.

  The custom resolvers will need to be updated to pass in a `CatalogProcessorEmit` function as parameter and they should be updated to emit their refresh processingResults. You can see the updated resolvers in the `PlaceholderProcessor.ts`

  ```ts
    // yamlPlaceholderResolver
    ...
    const { content, url } = await readTextLocation(params);

    params.emit(processingResult.refresh(`url:${url}`));
    ...
  ```

- 91c1d12123: Export experimental `catalogPlugin` for the new backend system. This export is not considered stable and should not be used in production.

### Patch Changes

- 1e02fe46d6: Fixed bug where catalog metrics weren't being tracked.
- 5f6b847c15: Fix Error Code in Register Component DryRun
- a70869e775: Updated dependency `msw` to `^0.43.0`.
- 4e9a90e307: Updated dependency `luxon` to `^3.0.0`.
- 72622d9143: Updated dependency `yaml` to `^2.0.0`.
- fa0533e604: CatalogBuilder supports now subscription to processing engine errors.

  ```ts
  subscribe(options: {
    onProcessingError: (event: { unprocessedEntity: Entity, error: Error }) => Promise<void> | void;
  });
  ```

  If you want to get notified on errors while processing the entities, you call CatalogBuilder.subscribe
  to get notifications with the parameters defined as above.

- 9a6aba1d85: Many symbol declarations have been moved to `@backstage/plugin-catalog-node`. This has no affect on users of this package as they are all re-exported. Modules that build on top of the catalog backend plugin should switch all of their imports to the `@backstage/plugin-catalog-node` package and remove the dependency on `@backstage/plugin-catalog-backend`.
- Updated dependencies
  - @backstage/backend-plugin-api@0.1.0-next.0
  - @backstage/plugin-catalog-node@1.0.0-next.0
  - @backstage/backend-common@0.14.1-next.3
  - @backstage/catalog-client@1.0.4-next.2
  - @backstage/integration@1.2.2-next.3
  - @backstage/plugin-permission-common@0.6.3-next.1
  - @backstage/plugin-permission-node@0.6.3-next.2
  - @backstage/catalog-model@1.1.0-next.3

## 1.2.1-next.2

### Patch Changes

- 679b32172e: Updated dependency `knex` to `^2.0.0`.
- e2d7b76f43: Upgrade git-url-parse to 12.0.0.

  Motivation for upgrade is transitively upgrading parse-url which is vulnerable
  to several CVEs detected by Snyk.

  - SNYK-JS-PARSEURL-2935944
  - SNYK-JS-PARSEURL-2935947
  - SNYK-JS-PARSEURL-2936249

- Updated dependencies
  - @backstage/catalog-model@1.1.0-next.2
  - @backstage/backend-common@0.14.1-next.2
  - @backstage/integration@1.2.2-next.2

## 1.2.1-next.1

### Patch Changes

- f1dcc6f3c6: Use entity type predicates from catalog-model
- Updated dependencies
  - @backstage/catalog-model@1.1.0-next.1
  - @backstage/backend-common@0.14.1-next.1
  - @backstage/errors@1.1.0-next.0
  - @backstage/catalog-client@1.0.4-next.1
  - @backstage/integration@1.2.2-next.1
  - @backstage/plugin-catalog-common@1.0.4-next.0
  - @backstage/plugin-permission-common@0.6.3-next.0
  - @backstage/plugin-permission-node@0.6.3-next.1
  - @backstage/plugin-search-common@0.3.6-next.0

## 1.2.1-next.0

### Patch Changes

- Updated dependencies
  - @backstage/backend-common@0.14.1-next.0
  - @backstage/catalog-model@1.1.0-next.0
  - @backstage/integration@1.2.2-next.0
  - @backstage/plugin-permission-node@0.6.3-next.0
  - @backstage/catalog-client@1.0.4-next.0
  - @backstage/plugin-scaffolder-common@1.1.2-next.0

## 1.2.0

### Minor Changes

- b594679ae3: Allow array as non-spread arguments at the `CatalogBuilder`.

  ```typescript
  builder.addEntityProvider(...getArrayOfProviders());
  ```

  can be simplified to

  ```typescript
  builder.addEntityProvider(getArrayOfProviders());
  ```

### Patch Changes

- 8838b13038: Disallow anything but `'url'` locations from being registered via the location service.
- 8f7b1835df: Updated dependency `msw` to `^0.41.0`.
- Updated dependencies
  - @backstage/plugin-search-common@0.3.5
  - @backstage/plugin-permission-node@0.6.2
  - @backstage/plugin-catalog-common@1.0.3
  - @backstage/backend-common@0.14.0
  - @backstage/integration@1.2.1
  - @backstage/catalog-client@1.0.3
  - @backstage/plugin-permission-common@0.6.2
  - @backstage/catalog-model@1.0.3
  - @backstage/plugin-scaffolder-common@1.1.1

## 1.2.0-next.2

### Patch Changes

- Updated dependencies
  - @backstage/plugin-search-common@0.3.5-next.1
  - @backstage/plugin-catalog-common@1.0.3-next.1
  - @backstage/backend-common@0.14.0-next.2
  - @backstage/integration@1.2.1-next.2
  - @backstage/plugin-permission-node@0.6.2-next.2

## 1.2.0-next.1

### Patch Changes

- 8f7b1835df: Updated dependency `msw` to `^0.41.0`.
- Updated dependencies
  - @backstage/backend-common@0.13.6-next.1
  - @backstage/catalog-client@1.0.3-next.0
  - @backstage/integration@1.2.1-next.1
  - @backstage/plugin-permission-common@0.6.2-next.0
  - @backstage/plugin-permission-node@0.6.2-next.1
  - @backstage/catalog-model@1.0.3-next.0
  - @backstage/plugin-catalog-common@1.0.3-next.0
  - @backstage/plugin-search-common@0.3.5-next.0
  - @backstage/plugin-scaffolder-common@1.1.1-next.0

## 1.2.0-next.0

### Minor Changes

- b594679ae3: Allow array as non-spread arguments at the `CatalogBuilder`.

  ```typescript
  builder.addEntityProvider(...getArrayOfProviders());
  ```

  can be simplified to

  ```typescript
  builder.addEntityProvider(getArrayOfProviders());
  ```

### Patch Changes

- Updated dependencies
  - @backstage/backend-common@0.13.6-next.0
  - @backstage/integration@1.2.1-next.0
  - @backstage/plugin-permission-node@0.6.2-next.0

## 1.1.2

### Patch Changes

- 16a40ac4c0: Fix wrong return type of the `isGroupEntity` function.
- 55e09b29dd: Fixing broken types for `knex` when checking returned rows
- 1ccbe081cc: Minor internal tweak to support TypeScript 4.6
- cfc0f19699: Updated dependency `fs-extra` to `10.1.0`.
- 2909746147: Updated parseEntityTransformParams to handle keys with '.' in them. This will allow for querying of entities based off annotations such as 'backstage.io/orgin-location' or other entity field keys that have '.' in them.
- 8cc75993a6: Fixed issue in `PermissionEvaluator` instance check that would cause unexpected "invalid union" errors.
- Updated dependencies
  - @backstage/backend-common@0.13.3
  - @backstage/integration@1.2.0
  - @backstage/plugin-scaffolder-common@1.1.0
  - @backstage/config@1.0.1
  - @backstage/plugin-search-common@0.3.4
  - @backstage/catalog-client@1.0.2
  - @backstage/catalog-model@1.0.2
  - @backstage/plugin-catalog-common@1.0.2
  - @backstage/plugin-permission-common@0.6.1
  - @backstage/plugin-permission-node@0.6.1

## 1.1.2-next.2

### Patch Changes

- 16a40ac4c0: Fix wrong return type of the `isGroupEntity` function.
- 2909746147: Updated parseEntityTransformParams to handle keys with '.' in them. This will allow for querying of entities based off annotations such as 'backstage.io/orgin-location' or other entity field keys that have '.' in them.
- Updated dependencies
  - @backstage/backend-common@0.13.3-next.2
  - @backstage/plugin-scaffolder-common@1.1.0-next.0
  - @backstage/config@1.0.1-next.0
  - @backstage/plugin-search-common@0.3.4-next.0
  - @backstage/catalog-model@1.0.2-next.0
  - @backstage/integration@1.2.0-next.1
  - @backstage/plugin-permission-common@0.6.1-next.0
  - @backstage/plugin-permission-node@0.6.1-next.1
  - @backstage/catalog-client@1.0.2-next.0
  - @backstage/plugin-catalog-common@1.0.2-next.0

## 1.1.2-next.1

### Patch Changes

- 1ccbe081cc: Minor internal tweak to support TypeScript 4.6
- Updated dependencies
  - @backstage/backend-common@0.13.3-next.1

## 1.1.2-next.0

### Patch Changes

- 55e09b29dd: Fixing broken types for `knex` when checking returned rows
- cfc0f19699: Updated dependency `fs-extra` to `10.1.0`.
- 8cc75993a6: Fixed issue in `PermissionEvaluator` instance check that would cause unexpected "invalid union" errors.
- Updated dependencies
  - @backstage/backend-common@0.13.3-next.0
  - @backstage/integration@1.2.0-next.0
  - @backstage/plugin-permission-node@0.6.1-next.0

## 1.1.0

### Minor Changes

- 8012ac46a0: **BREAKING (alpha api):** Replace `createCatalogPolicyDecision` export with `createCatalogConditionalDecision`, which accepts a permission parameter of type `ResourcePermission<'catalog-entity'>` along with conditions. The permission passed is expected to be the handled permission in `PermissionPolicy#handle`, whose type must first be narrowed using methods like `isPermission` and `isResourcePermission`:

  ```typescript
  class TestPermissionPolicy implements PermissionPolicy {
    async handle(
      request: PolicyQuery<Permission>,
      _user?: BackstageIdentityResponse,
    ): Promise<PolicyDecision> {
      if (
        // Narrow type of `request.permission` to `ResourcePermission<'catalog-entity'>
        isResourcePermission(request.permission, RESOURCE_TYPE_CATALOG_ENTITY)
      ) {
        return createCatalogConditionalDecision(
          request.permission,
          catalogConditions.isEntityOwner(
            _user?.identity.ownershipEntityRefs ?? [],
          ),
        );
      }

      return {
        result: AuthorizeResult.ALLOW,
      };
  ```

- 8012ac46a0: **BREAKING:** Mark CatalogBuilder#addPermissionRules as @alpha.
- fb02d2d94d: export `locationSpecToLocationEntity`
- bf82edf4c9: Added `/validate-entity` endpoint

### Patch Changes

- ada4446733: Specify type of `visibilityPermission` property on collators and collator factories.
- 1691c6c5c2: Clarify that config locations that emit User and Group kinds now need to declare so in the `catalog.locations.[].rules`
- 8592cacfd3: Fixed an issue where sometimes entities would have stale relations "stuck" and
  not getting removed as expected, after the other end of the relation had stopped
  referring to them.
- 23646e51a5: Use new `PermissionEvaluator#authorizeConditional` method when retrieving permission conditions.
- 9fe24b0fc8: Adjust the error messages when entities fail validation, to clearly state what entity that failed it
- 48405ed232: Added `spec.profile.displayName` to search index for Group kinds
- 95408dbe99: Enable internal batching of very large deletions, to not run into SQL binding limits
- 8012ac46a0: Handle changes to @alpha permission-related types.

  - All exported permission rules and conditions now have a `resourceType`.
  - `createCatalogConditionalDecision` now expects supplied conditions to have the appropriate `resourceType`.
  - `createCatalogPermissionRule` now expects `resourceType` as part of the supplied rule object.
  - Introduce new `CatalogPermissionRule` convenience type.

- ffec894ed0: add gitlab to AnnotateScmSlugEntityProcessor
- Updated dependencies
  - @backstage/integration@1.1.0
  - @backstage/plugin-permission-common@0.6.0
  - @backstage/plugin-permission-node@0.6.0
  - @backstage/catalog-model@1.0.1
  - @backstage/plugin-search-common@0.3.3
  - @backstage/backend-common@0.13.2
  - @backstage/plugin-catalog-common@1.0.1
  - @backstage/catalog-client@1.0.1
  - @backstage/plugin-scaffolder-common@1.0.1

## 1.1.0-next.3

### Patch Changes

- 23646e51a5: Use new `PermissionEvaluator#authorizeConditional` method when retrieving permission conditions.
- 48405ed232: Added `spec.profile.displayName` to search index for Group kinds
- Updated dependencies
  - @backstage/plugin-permission-common@0.6.0-next.1
  - @backstage/plugin-permission-node@0.6.0-next.2
  - @backstage/backend-common@0.13.2-next.2
  - @backstage/integration@1.1.0-next.2

## 1.1.0-next.2

### Minor Changes

- bf82edf4c9: Added `/validate-entity` endpoint

### Patch Changes

- 8592cacfd3: Fixed an issue where sometimes entities would have stale relations "stuck" and
  not getting removed as expected, after the other end of the relation had stopped
  referring to them.
- Updated dependencies
  - @backstage/catalog-model@1.0.1-next.1

## 1.1.0-next.1

### Minor Changes

- 8012ac46a0: **BREAKING (alpha api):** Replace `createCatalogPolicyDecision` export with `createCatalogConditionalDecision`, which accepts a permission parameter of type `ResourcePermission<'catalog-entity'>` along with conditions. The permission passed is expected to be the handled permission in `PermissionPolicy#handle`, whose type must first be narrowed using methods like `isPermission` and `isResourcePermission`:

  ```typescript
  class TestPermissionPolicy implements PermissionPolicy {
    async handle(
      request: PolicyQuery<Permission>,
      _user?: BackstageIdentityResponse,
    ): Promise<PolicyDecision> {
      if (
        // Narrow type of `request.permission` to `ResourcePermission<'catalog-entity'>
        isResourcePermission(request.permission, RESOURCE_TYPE_CATALOG_ENTITY)
      ) {
        return createCatalogConditionalDecision(
          request.permission,
          catalogConditions.isEntityOwner(
            _user?.identity.ownershipEntityRefs ?? [],
          ),
        );
      }

      return {
        result: AuthorizeResult.ALLOW,
      };
  ```

- 8012ac46a0: **BREAKING:** Mark CatalogBuilder#addPermissionRules as @alpha.
- fb02d2d94d: export `locationSpecToLocationEntity`

### Patch Changes

- ada4446733: Specify type of `visibilityPermission` property on collators and collator factories.
- 1691c6c5c2: Clarify that config locations that emit User and Group kinds now need to declare so in the `catalog.locations.[].rules`
- 8012ac46a0: Handle changes to @alpha permission-related types.

  - All exported permission rules and conditions now have a `resourceType`.
  - `createCatalogConditionalDecision` now expects supplied conditions to have the appropriate `resourceType`.
  - `createCatalogPermissionRule` now expects `resourceType` as part of the supplied rule object.
  - Introduce new `CatalogPermissionRule` convenience type.

- Updated dependencies
  - @backstage/integration@1.1.0-next.1
  - @backstage/plugin-permission-common@0.6.0-next.0
  - @backstage/plugin-permission-node@0.6.0-next.1
  - @backstage/plugin-catalog-common@1.0.1-next.1
  - @backstage/backend-common@0.13.2-next.1
  - @backstage/plugin-search-common@0.3.3-next.1

## 1.0.1-next.0

### Patch Changes

- 9fe24b0fc8: Adjust the error messages when entities fail validation, to clearly state what entity that failed it
- 95408dbe99: Enable internal batching of very large deletions, to not run into SQL binding limits
- ffec894ed0: add gitlab to AnnotateScmSlugEntityProcessor
- Updated dependencies
  - @backstage/catalog-model@1.0.1-next.0
  - @backstage/plugin-search-common@0.3.3-next.0
  - @backstage/backend-common@0.13.2-next.0
  - @backstage/integration@1.0.1-next.0
  - @backstage/catalog-client@1.0.1-next.0
  - @backstage/plugin-scaffolder-common@1.0.1-next.0
  - @backstage/plugin-permission-node@0.5.6-next.0
  - @backstage/plugin-catalog-common@1.0.1-next.0

## 1.0.0

### Major Changes

- b58c70c223: This package has been promoted to v1.0! To understand how this change affects the package, please check out our [versioning policy](https://backstage.io/docs/overview/versioning-policy).

### Minor Changes

- 6145ca7189: **BREAKING**: A number of types and classes have been removed, without a prior deprecation period. These were all very internal, essentially unused by the vast majority of users, and their being exposed was leading to excessive breaking of public interfaces for little-to-zero benefit. So for the 1.0 release of the catalog, the following interface changes have been made (but should have no effect on most users):

  - The return type of `CatalogBuilder.build()` now only has the fields `processingEngine` and `router` which is what most users actually consume; the other three fields (`entitiesCatalog`, `locationAnalyzer`, `locationService`) that see very little use have been removed. If you were relying on the presence of either of these in any way, please [open an issue](https://github.com/backstage/backstage/issues/new/choose) that describes your use case, and we'll see how we could fill the gap.

  - The function `createRouter` is removed; use `CatalogBuilder` as follows instead:

    ```ts
    const builder = await CatalogBuilder.create(env);
    // add things as needed, e.g builder.addProcessor(new ScaffolderEntitiesProcessor());
    const { processingEngine, router } = await builder.build();
    await processingEngine.start();
    return router;
    ```

  - The following types were removed:

    - `CatalogProcessingOrchestrator`
    - `CatalogRule`
    - `CatalogRulesEnforcer`
    - `EntityAncestryResponse`
    - `EntityFacetsRequest`
    - `EntityFacetsResponse`
    - `EntityPagination`
    - `EntityProcessingRequest`
    - `EntityProcessingResult`
    - `EntitiesCatalog`
    - `EntitiesRequest`
    - `EntitiesResponse`
    - `LocationService`
    - `LocationInput`
    - `LocationStore`
    - `PageInfo`
    - `RefreshOptions`
    - `RefreshService`
    - `RouterOptions`

  - The following classes were removed:

    - `DefaultCatalogProcessingOrchestrator`
    - `DefaultCatalogRulesEnforcer`

- 02ad19d189: **BREAKING**: Removed the deprecated `metadata.generation` field entirely. It is no longer present in TS types, nor in the REST API output. Entities that have not yet been re-stitched may still have the field present for some time, but it will get phased out gradually by your catalog instance.
- 7250b6993d: **BREAKING**: Removed the previously deprecated `results` export. Please use `processingResult` instead.
- 077e7c132f: **BREAKING**: Removed the following deprecated symbols:

  - `catalogBuilder.setRefreshInterval`, use `catalogBuilder.setProcessingInterval` instead.
  - `catalogBuilder.setRefreshIntervalSeconds`, use `catalogBuilder.setProcessingIntervalSeconds` instead.
  - `createRandomRefreshInterval`, use `createRandomProcessingInterval` instead.
  - `RefreshIntervalFunction`, use `ProcessingIntervalFunction` instead.

- 74375be2c6: **BREAKING**: Removed the export of the `RecursivePartial` utility type. If you relied on this type it can be redefined like this:

  ```ts
  type RecursivePartial<T> = {
    [P in keyof T]?: T[P] extends (infer U)[]
      ? RecursivePartial<U>[]
      : T[P] extends object
      ? RecursivePartial<T[P]>
      : T[P];
  };
  ```

- ced3016f2a: **BREAKING**: The deprecated `CatalogEntityDocument` export has been removed, it can be imported from `@backstage/plugin-catalog-common` instead.
- 0163c41be2: **BREAKING**: Removed the deprecated `presence` field from `LocationInput`.
- d3e9ec43b7: **BREAKING**: Removed the `target` property from `EntityRelation`. This field has been replaced by `targetRef`.
  This means that `target: { name: 'team-a', kind: 'group', namespace: 'default' }` is now replaced with `targetRef: 'group:default/team-a'` in entity relations.

  The entities API endpoint still return the old `target` field for to ease transitions, however the future removal of this field will be considered non breaking.

### Patch Changes

- 89c7e47967: Minor README update
- 26fb159a30: Pass in auth token to ancestry endpoint
- efc73db10c: Use `better-sqlite3` instead of `@vscode/sqlite3`
- f24ef7864e: Minor typo fixes
- e949d68059: Made sure to move the catalog-related github and ldap config into their right places
- Updated dependencies
  - @backstage/backend-common@0.13.1
  - @backstage/catalog-model@1.0.0
  - @backstage/plugin-scaffolder-common@1.0.0
  - @backstage/integration@1.0.0
  - @backstage/catalog-client@1.0.0
  - @backstage/config@1.0.0
  - @backstage/errors@1.0.0
  - @backstage/types@1.0.0
  - @backstage/plugin-catalog-common@1.0.0
  - @backstage/plugin-permission-common@0.5.3
  - @backstage/plugin-permission-node@0.5.5
  - @backstage/plugin-search-common@0.3.2

## 0.24.0

### Minor Changes

- 66ba5d9023: **BREAKING**: Removed `GithubDiscoveryProcessor`, `GithubMultiOrgReaderProcessor`, `GitHubOrgEntityProvider`, `GithubOrgReaderProcessor`, and `GithubMultiOrgConfig` which now instead should be imported from `@backstage/plugin-catalog-backend-module-github`. NOTE THAT the `GithubDiscoveryProcessor` and `GithubOrgReaderProcessor` were part of the default set of processors in the catalog backend, and if you are a user of discovery or location based org ingestion on GitLab, you MUST now add them manually in the catalog initialization code of your backend.

  ```diff
  // In packages/backend/src/plugins/catalog.ts
  +import {
  +  GithubDiscoveryProcessor,
  +  GithubOrgReaderProcessor,
  +} from '@backstage/plugin-catalog-backend-module-github';
  +import {
  +  ScmIntegrations,
  +  DefaultGithubCredentialsProvider
  +} from '@backstage/integration';

   export default async function createPlugin(
     env: PluginEnvironment,
   ): Promise<Router> {
     const builder = await CatalogBuilder.create(env);
  +  const integrations = ScmIntegrations.fromConfig(config);
  +  const githubCredentialsProvider =
  +    DefaultGithubCredentialsProvider.fromIntegrations(integrations);
  +  builder.addProcessor(
  +    GithubDiscoveryProcessor.fromConfig(config, {
  +      logger,
  +      githubCredentialsProvider,
  +    }),
  +    GithubOrgReaderProcessor.fromConfig(config, {
  +      logger,
  +      githubCredentialsProvider,
  +    }),
  +  );
  ```

  **BREAKING**: Removed `GitLabDiscoveryProcessor`, which now instead should be imported from `@backstage/plugin-catalog-backend-module-gitlab`. NOTE THAT this processor was part of the default set of processors in the catalog backend, and if you are a user of discovery on GitLab, you MUST now add it manually in the catalog initialization code of your backend.

  ```diff
  // In packages/backend/src/plugins/catalog.ts
  +import { GitLabDiscoveryProcessor } from '@backstage/plugin-catalog-backend-module-gitlab';

   export default async function createPlugin(
     env: PluginEnvironment,
   ): Promise<Router> {
     const builder = await CatalogBuilder.create(env);
  +  builder.addProcessor(
  +    GitLabDiscoveryProcessor.fromConfig(env.config, { logger: env.logger })
  +  );
  ```

  **BREAKING**: Removed `BitbucketDiscoveryProcessor`, which now instead should be imported from `@backstage/plugin-catalog-backend-module-bitbucket`. NOTE THAT this processor was part of the default set of processors in the catalog backend, and if you are a user of discovery on Bitbucket, you MUST now add it manually in the catalog initialization code of your backend.

  ```diff
  // In packages/backend/src/plugins/catalog.ts
  +import { BitbucketDiscoveryProcessor } from '@backstage/plugin-catalog-backend-module-bitbucket';

   export default async function createPlugin(
     env: PluginEnvironment,
   ): Promise<Router> {
     const builder = await CatalogBuilder.create(env);
  +  builder.addProcessor(
  +    BitbucketDiscoveryProcessor.fromConfig(env.config, { logger: env.logger })
  +  );
  ```

  **BREAKING**: Removed `AzureDevOpsDiscoveryProcessor`, which now instead should be imported from `@backstage/plugin-catalog-backend-module-azure`. This processor was not part of the set of default processors. If you were using it, you should already have a reference to it in your backend code and only need to update the import.

  **BREAKING**: Removed the formerly deprecated type `BitbucketRepositoryParser`, which is instead reintroduced in `@backstage/plugin-catalog-backend-module-bitbucket`.

- f115a7f8fd: **BREAKING**: Removed `AwsS3DiscoveryProcessor`, which now instead should be imported from `@backstage/plugin-catalog-backend-module-aws`.
- 55150919ed: - **BREAKING**: Support for `backstage.io/v1beta2` Software Templates has been removed. Please migrate your legacy templates to the new `scaffolder.backstage.io/v1beta3` `apiVersion` by following the [migration guide](https://backstage.io/docs/features/software-templates/migrating-from-v1beta2-to-v1beta3)

### Patch Changes

- ab7cd7d70e: Do some groundwork for supporting the `better-sqlite3` driver, to maybe eventually replace `@vscode/sqlite3` (#9912)
- e0a69ba49f: build(deps): bump `fs-extra` from 9.1.0 to 10.0.1
- 616f02ade2: support Bitbucket Cloud's code search to discover catalog files (multiple per repo, Location entities for existing files only)
- e421d77536: **BREAKING**:

  - Removed the previously deprecated `runPeriodically` export. Please use the `@backstage/backend-tasks` package instead, or copy [the actual implementation](https://github.com/backstage/backstage/blob/02875d4d56708c60f86f6b0a5b3da82e24988354/plugins/catalog-backend/src/util/runPeriodically.ts#L29) into your own code if you explicitly do not want coordination of task runs across your worker nodes.
  - Removed the previously deprecated `CatalogProcessorLocationResult.optional` field. Please set the corresponding `LocationSpec.presence` field to `'optional'` instead.
  - Related to the previous point, the `processingResult.location` function no longer has a second boolean `optional` argument. Please set the corresponding `LocationSpec.presence` field to `'optional'` instead.
  - Removed the previously deprecated `StaticLocationProcessor`. It has not been in use for some time; its functionality is covered by `ConfigLocationEntityProvider` instead.

- 3c2bc73901: Use `setupRequestMockHandlers` from `@backstage/backend-test-utils`
- c1168bb440: Fixed display of the location in the log message that is printed when entity envelope validation fails.
- b1aacbf96a: Applied the fix for the `/alpha` entry point resolution that was part of the `v0.70.1` release of Backstage.
- 3e54f6c436: Use `@backstage/plugin-search-common` package instead of `@backstage/search-common`.
- Updated dependencies
  - @backstage/backend-common@0.13.0
  - @backstage/plugin-scaffolder-common@0.3.0
  - @backstage/catalog-model@0.13.0
  - @backstage/plugin-catalog-common@0.2.2
  - @backstage/plugin-search-common@0.3.1
  - @backstage/catalog-client@0.9.0
  - @backstage/plugin-permission-node@0.5.4

## 0.24.0-next.0

### Minor Changes

- 66ba5d9023: **BREAKING**: Removed `GitLabDiscoveryProcessor`, which now instead should be imported from `@backstage/plugin-catalog-backend-module-gitlab`. NOTE THAT this processor was part of the default set of processors in the catalog backend, and if you are a user of discovery on GitLab, you MUST now add it manually in the catalog initialization code of your backend.

  ```diff
  // In packages/backend/src/plugins/catalog.ts
  +import { GitLabDiscoveryProcessor } from '@backstage/plugin-catalog-backend-module-gitlab';

   export default async function createPlugin(
     env: PluginEnvironment,
   ): Promise<Router> {
     const builder = await CatalogBuilder.create(env);
  +  builder.addProcessor(
  +    GitLabDiscoveryProcessor.fromConfig(env.config, { logger: env.logger })
  +  );
  ```

  **BREAKING**: Removed `AzureDevOpsDiscoveryProcessor`, which now instead should be imported from `@backstage/plugin-catalog-backend-module-azure`. This processor was not part of the set of default processors. If you were using it, you should already have a reference to it in your backend code and only need to update the import.

- f115a7f8fd: **BREAKING**: Removed `AwsS3DiscoveryProcessor`, which now instead should be imported from `@backstage/plugin-catalog-backend-module-aws`.
- 55150919ed: - **BREAKING**: Support for `backstage.io/v1beta2` Software Templates has been removed. Please migrate your legacy templates to the new `scaffolder.backstage.io/v1beta3` `apiVersion` by following the [migration guide](https://backstage.io/docs/features/software-templates/migrating-from-v1beta2-to-v1beta3)

### Patch Changes

- ab7cd7d70e: Do some groundwork for supporting the `better-sqlite3` driver, to maybe eventually replace `@vscode/sqlite3` (#9912)
- e0a69ba49f: build(deps): bump `fs-extra` from 9.1.0 to 10.0.1
- 616f02ade2: support Bitbucket Cloud's code search to discover catalog files (multiple per repo, Location entities for existing files only)
- e421d77536: **BREAKING**:

  - Removed the previously deprecated `runPeriodically` export. Please use the `@backstage/backend-tasks` package instead, or copy [the actual implementation](https://github.com/backstage/backstage/blob/02875d4d56708c60f86f6b0a5b3da82e24988354/plugins/catalog-backend/src/util/runPeriodically.ts#L29) into your own code if you explicitly do not want coordination of task runs across your worker nodes.
  - Removed the previously deprecated `CatalogProcessorLocationResult.optional` field. Please set the corresponding `LocationSpec.presence` field to `'optional'` instead.
  - Related to the previous point, the `processingResult.location` function no longer has a second boolean `optional` argument. Please set the corresponding `LocationSpec.presence` field to `'optional'` instead.
  - Removed the previously deprecated `StaticLocationProcessor`. It has not been in use for some time; its functionality is covered by `ConfigLocationEntityProvider` instead.

- 3c2bc73901: Use `setupRequestMockHandlers` from `@backstage/backend-test-utils`
- c1168bb440: Fixed display of the location in the log message that is printed when entity envelope validation fails.
- b1aacbf96a: Applied the fix for the `/alpha` entry point resolution that was part of the `v0.70.1` release of Backstage.
- 3e54f6c436: Use `@backstage/plugin-search-common` package instead of `@backstage/search-common`.
- Updated dependencies
  - @backstage/backend-common@0.13.0-next.0
  - @backstage/plugin-scaffolder-common@0.3.0-next.0
  - @backstage/catalog-model@0.13.0-next.0
  - @backstage/plugin-catalog-common@0.2.2-next.0
  - @backstage/plugin-search-common@0.3.1-next.0
  - @backstage/catalog-client@0.9.0-next.0
  - @backstage/plugin-permission-node@0.5.4-next.0

## 0.23.1

### Patch Changes

- Marked `GithubMultiOrgReaderProcessor` as stable, as it was moved to `/alpha` by mistake.
- Fixed runtime resolution of the `/alpha` entry point.
- Updated dependencies
  - @backstage/backend-common@0.12.1
  - @backstage/catalog-model@0.12.1
  - @backstage/plugin-catalog-common@0.2.1

## 0.23.0

### Minor Changes

- 0c9cf2822d: **Breaking**: Mark permission-related exports as alpha. This means that the exports below should now be imported from `@backstage/plugin-catalog-backend/alpha` instead of `@backstage/plugin-catalog-backend`.

  - `catalogConditions`
  - `createCatalogPolicyDecision`
  - `permissionRules`
  - `createCatalogPermissionRule`

- 862e416239: **Breaking**: Removed `entityRef` from `CatalogProcessorRelationResult`. The field is not used by the catalog and relation information is already available inside the `reation` property.
- c85292b768: **Breaking**: Removed optional `handleError()` from `CatalogProcessor`. This optional method is never called by the catalog processing engine and can therefore be removed.

### Patch Changes

- 83a83381b0: **DEPRECATED**: The `results` export, and instead adding `processingResult` with the same shape and purpose.
- 83a83381b0: Internal restructuring to collect the various provider files in a `modules` folder while waiting to be externalized
- fc6d31b5c3: Deprecated the `BitbucketRepositoryParser` type.
- 022507c860: A `DefaultCatalogCollatorFactory`, which works with the new stream-based
  search indexing subsystem, is now available. The `DefaultCatalogCollator` will
  continue to be available for those unable to upgrade to the stream-based
  `@backstage/plugin-search-backend-node` (and related packages), however it is now
  marked as deprecated and will be removed in a future version.

  To upgrade this plugin and the search indexing subsystem in one go, check
  [this upgrade guide](https://backstage.io/docs/features/search/how-to-guides#how-to-migrate-from-search-alpha-to-beta)
  for necessary changes to your search backend plugin configuration.

- ab7b6cb7b1: **DEPRECATION**: Moved the `CatalogEntityDocument` to `@backstage/plugin-catalog-common` and deprecated the export from `@backstage/plugin-catalog-backend`.

  A new `type` field has also been added to `CatalogEntityDocument` as a replacement for `componentType`, which is now deprecated. Both fields are still present and should be set to the same value in order to avoid issues with indexing.

  Any search customizations need to be updated to use this new `type` field instead, including any custom frontend filters, custom frontend result components, custom search decorators, or non-default Catalog collator implementations.

- cb09096607: Tweaked the wording of the "does not have a location" errors to include the actual missing annotation name, to help users better in fixing their inputs.
- 36aa63022b: Use `CompoundEntityRef` instead of `EntityName`, and `getCompoundEntityRef` instead of `getEntityName`, from `@backstage/catalog-model`.
- b753d22a56: **DEPRECATION**: Deprecated the `RefreshIntervalFunction` and `createRandomRefreshInterval` in favour of the `ProcessingIntervalFunction` and `createRandomProcessingInterval` type and method respectively. Please migrate to use the new names.

  **DEPRECATION**: Deprecated the `setRefreshInterval` and `setRefreshIntervalSeconds` methods on the `CatalogBuilder` for the new `setProcessingInterval` and `setProcessingIntervalSeconds` methods. Please migrate to use the new names.

- Updated dependencies
  - @backstage/catalog-model@0.12.0
  - @backstage/catalog-client@0.8.0
  - @backstage/backend-common@0.12.0
  - @backstage/plugin-catalog-common@0.2.0
  - @backstage/integration@0.8.0
  - @backstage/plugin-permission-common@0.5.2
  - @backstage/plugin-permission-node@0.5.3
  - @backstage/search-common@0.3.0
  - @backstage/plugin-scaffolder-common@0.2.3

## 0.22.0

### Minor Changes

- 209fd128e6: The `CodeOwnersProcessor` no longer supports the deprecated SCM-specific location types like `'github/api'`. This is a breaking change but it is unlikely to have an impact, as these location types haven't been supported by the rest of the catalog for a long time.
- 9876e7f172: **BREAKING**: Removed unused `durationText` utility.
- 25e97e7242: **BREAKING**: Removed `AwsOrganizationCloudAccountProcessor` from the default
  set of builtin processors, and instead moved it into its own module
  `@backstage/plugin-catalog-backend-module-aws`.

  If you were using this processor, through making use of the location type
  `aws-cloud-accounts` and/or using the configuration key
  `catalog.processors.awsOrganization`, you will from now on have to add the
  processor manually to your catalog.

  First, add the `@backstage/plugin-catalog-backend-module-aws` dependency to your
  `packages/backend` package.

  Then, in `packages/backend/src/plugins/catalog.ts`:

  ```diff
  +import { AwsOrganizationCloudAccountProcessor } from '@backstage/plugin-catalog-backend-module-aws';

   export default async function createPlugin(
     env: PluginEnvironment,
   ): Promise<Router> {
     const builder = await CatalogBuilder.create(env);
  +  builder.addProcessor(
  +    AwsOrganizationCloudAccountProcessor.fromConfig(
  +      env.config,
  +      { logger: env.logger }
  +    )
  +  );
     // ...
  ```

- e9cf0dd03e: Made the `GitLabDiscoveryProcessor.updateLastActivity` method private, as it was accidentally exposed. It has also been fixed to properly operate in its own cache namespace to avoid collisions with other processors.
- df61ca71dd: Updated all processors to implement `getProcessorName`.

  **BREAKING**: The `CatalogProcessor` interface now require that the `CatalogProcessor` class implements `getProcessorName()`.
  The processor name has previously defaulted processor class name. It's therefore _recommended_ to keep your return the same name as the class name if you did not implement this method previously.

  For example:

  ```ts
  class CustomProcessor implements CatalogProcessor {
    getProcessorName() {
      // Use the same name as the class name if this method was not previously implemented.
      return 'CustomProcessor';
    }
  }
  ```

### Patch Changes

- 919cf2f836: The catalog API now returns entity relations that have three fields: The old
  `type` and `target` fields, as well as a new `targetRef` field. The last one is
  the stringified form of the second one.

  **DEPRECATION**: The `target` field is hereby deprecated, both as seen from the
  catalog API as well as from the `@backstage/catalog-model` package. Both
  `target` and `targetRef` will be produced for some time, but eventually,
  `target` will be removed entirely. Please update your readers to stop consuming
  the `relations.[].target` field from the catalog API as soon as possible.

- 957cb4cb20: Deprecated the `runPeriodically` function which is no longer in use.
- 01e124ea60: Added an `/entity-facets` endpoint, which lets you query the distribution of
  possible values for fields of entities.

  This can be useful for example when populating a dropdown in the user interface,
  such as listing all tag values that are actually being used right now in your
  catalog instance, along with putting the most common ones at the top.

- 082c32f948: Deprecated the second parameter of `results.location()` that determines whether an emitted location is optional. In cases where this is currently being set to `false`, the parameter can simply be dropped, as that is the default. Usage where this was being set to `true` should be migrated to set the `presence` option of the emitted location to `optional`. For example:

  ```ts
  results.location(
    {
      type: 'url',
      target: 'http://example.com/foo',
    },
    true,
  );

  // migrated to

  results.location({
    type: 'url',
    target: 'http://example.com/foo',
    presence: 'optional',
  });
  ```

- ed09ad8093: Added `LocationSpec`, which was moved over from `@backstage/catalog-model`.

  Added `LocationInput`, which replaced `LocationSpec` where it was used in the `LocationService` and `LocationStore` interfaces. The `LocationInput` type deprecates the `presence` field, which was not being used in those contexts.

- 6d994fd9da: Cleanup catalog-backend API report.
- 7010349c9a: Added `EntityRelationSpec`, which was moved over from `@backstage/catalog-model`.
- 6e1cbc12a6: Updated according to the new `getEntityFacets` catalog API method
- 420f8d710f: Removed the `processors.githubOrg` config section which is unused and has been replaced by the integrations config.
- b1296f1f57: Deprecated `StaticLocationProcessor` which is unused and replaced by `ConfigLocationEntityProvider`.
- Updated dependencies
  - @backstage/backend-common@0.11.0
  - @backstage/plugin-scaffolder-common@0.2.2
  - @backstage/catalog-model@0.11.0
  - @backstage/catalog-client@0.7.2
  - @backstage/plugin-permission-node@0.5.2
  - @backstage/integration@0.7.5

## 0.21.5

### Patch Changes

- Fix for the previous release with missing type declarations.
- Updated dependencies
  - @backstage/backend-common@0.10.9
  - @backstage/catalog-client@0.7.1
  - @backstage/catalog-model@0.10.1
  - @backstage/config@0.1.15
  - @backstage/errors@0.2.2
  - @backstage/integration@0.7.4
  - @backstage/search-common@0.2.4
  - @backstage/types@0.1.3
  - @backstage/plugin-catalog-common@0.1.4
  - @backstage/plugin-permission-common@0.5.1
  - @backstage/plugin-permission-node@0.5.1
  - @backstage/plugin-scaffolder-common@0.2.1

## 0.21.4

### Patch Changes

- 379da9fb1d: The following processors now properly accept an `ScmIntegrationRegistry` (an
  interface) instead of an `ScmIntegrations` (which is a concrete class).

  - `AzureDevOpsDiscoveryProcessor`
  - `CodeOwnersProcessor`
  - `GitLabDiscoveryProcessor`
  - `GithubDiscoveryProcessor`
  - `GithubMultiOrgReaderProcessor`
  - `GithubOrgReaderProcessor`

- 1ed305728b: Bump `node-fetch` to version 2.6.7 and `cross-fetch` to version 3.1.5
- c77c5c7eb6: Added `backstage.role` to `package.json`
- 538ca90790: Use updated type names from `@backstage/catalog-client`
- ca1d6c1788: Support "dependencyOf" relation in Resource entities
- 244d24ebc4: Import `Location` from the `@backstage/catalog-client` package.
- e483dd6c72: Update internal `Location` validation.
- 216725b434: Updated to use new names for `parseLocationRef` and `stringifyLocationRef`
- e72d371296: Use `TemplateEntityV1beta2` from `@backstage/plugin-scaffolder-common` instead
  of `@backstage/catalog-model`.
- 27eccab216: Replaces use of deprecated catalog-model constants.
- 7aeb491394: Replace use of deprecated `ENTITY_DEFAULT_NAMESPACE` constant with `DEFAULT_NAMESPACE`.
- b590e9b58d: Optimized entity provider mutations with large numbers of new additions, such as big initial startup commits
- Updated dependencies
  - @backstage/plugin-scaffolder-common@0.2.0
  - @backstage/backend-common@0.10.8
  - @backstage/catalog-client@0.7.0
  - @backstage/errors@0.2.1
  - @backstage/integration@0.7.3
  - @backstage/plugin-permission-common@0.5.0
  - @backstage/catalog-model@0.10.0
  - @backstage/config@0.1.14
  - @backstage/search-common@0.2.3
  - @backstage/types@0.1.2
  - @backstage/plugin-catalog-common@0.1.3
  - @backstage/plugin-permission-node@0.5.0

## 0.21.3

### Patch Changes

- 2441d1cf59: chore(deps): bump `knex` from 0.95.6 to 1.0.2

  This also replaces `sqlite3` with `@vscode/sqlite3` 5.0.7

- Updated dependencies
  - @backstage/catalog-client@0.6.0
  - @backstage/backend-common@0.10.7
  - @backstage/plugin-permission-node@0.4.3

## 0.21.3-next.0

### Patch Changes

- 2441d1cf59: chore(deps): bump `knex` from 0.95.6 to 1.0.2

  This also replaces `sqlite3` with `@vscode/sqlite3` 5.0.7

- Updated dependencies
  - @backstage/backend-common@0.10.7-next.0
  - @backstage/plugin-permission-node@0.4.3-next.0

## 0.21.2

### Patch Changes

- fac5f112b4: chore(deps): bump `prom-client` from 13.2.0 to 14.0.1
- 5bbffa60be: Pass authorization token to location service inside location api routes
- Updated dependencies
  - @backstage/plugin-catalog-common@0.1.2
  - @backstage/backend-common@0.10.6
  - @backstage/plugin-permission-node@0.4.2

## 0.21.2-next.1

### Patch Changes

- Updated dependencies
  - @backstage/plugin-catalog-common@0.1.2-next.0
  - @backstage/backend-common@0.10.6-next.0
  - @backstage/plugin-permission-node@0.4.2-next.1

## 0.21.2-next.0

### Patch Changes

- fac5f112b4: chore(deps): bump `prom-client` from 13.2.0 to 14.0.1
- 5bbffa60be: Pass authorization token to location service inside location api routes
- Updated dependencies
  - @backstage/plugin-permission-node@0.4.2-next.0

## 0.21.1

### Patch Changes

- 4f5bde47e9: Add support for permissions to the DefaultCatalogCollator.
- Updated dependencies
  - @backstage/search-common@0.2.2
  - @backstage/backend-common@0.10.5
  - @backstage/plugin-permission-node@0.4.1

## 0.21.0

### Minor Changes

- 9f2a8dc423: **BREAKING**: Removed all remnants of the old catalog engine implementation.

  The old implementation has been deprecated for over half a year. To ensure that
  you are not using the old implementation, check that your
  `packages/backend/src/plugins/catalog.ts` creates the catalog builder using
  `CatalogBuilder.create`. If you instead call `new CatalogBuilder`, you are on
  the old implementation and will experience breakage if you upgrade to this
  version. If you are still on the old version, see [the relevant change log
  entry](https://github.com/backstage/backstage/blob/master/plugins/catalog-backend/CHANGELOG.md#patch-changes-27)
  for migration instructions.

  The minimal `packages/backend/src/plugins/catalog.ts` file is now:

  ```ts
  export default async function createPlugin(
    env: PluginEnvironment,
  ): Promise<Router> {
    const builder = await CatalogBuilder.create(env);
    builder.addProcessor(new ScaffolderEntitiesProcessor());
    const { processingEngine, router } = await builder.build();
    await processingEngine.start();
    return router;
  }
  ```

  The following classes and interfaces have been removed:

  - The `CatalogBuilder` constructor (see above; use `CatalogBuilder.create`
    instead)
  - `AddLocationResult`
  - `CommonDatabase`
  - `CreateDatabaseOptions`
  - `createNextRouter` (use `createRouter` instead - or preferably, use the
    `router` field returned for you by `catalogBuilder.build()`)
  - `Database`
  - `DatabaseEntitiesCatalog` (use `EntitiesCatalog` instead)
  - `DatabaseLocationsCatalog` (use `LocationService` instead)
  - `DatabaseLocationUpdateLogEvent`
  - `DatabaseLocationUpdateLogStatus`
  - `DatabaseManager`
  - `DbEntitiesRequest`
  - `DbEntitiesResponse`
  - `DbEntityRequest`
  - `DbEntityResponse`
  - `DbLocationsRow`
  - `DbLocationsRowWithStatus`
  - `DbPageInfo`
  - `EntitiesCatalog.batchAddOrUpdateEntities` (was only used by the legacy
    engine)
  - `EntityUpsertRequest`
  - `EntityUpsertResponse`
  - `HigherOrderOperation`
  - `HigherOrderOperations`
  - `LocationReader`
  - `LocationReaders`
  - `LocationResponse`
  - `LocationsCatalog`
  - `LocationUpdateLogEvent`
  - `LocationUpdateStatus`
  - `NextCatalogBuilder` (use `CatalogBuilder.create` instead)
  - `NextRouterOptions` (use `RouterOptions` instead)
  - `ReadLocationEntity`
  - `ReadLocationError`
  - `ReadLocationResult`
  - `Transaction`

  The `RouterOptions` interface has been un-deprecated, and has instead found use
  for passing into `createRouter`. Its shape has been significantly changed to
  accommodate the new router.

### Patch Changes

- e15ce5c16e: Integrate authorization into the delete entities endpoint
- dce98a92f7: Now when entities are deleted, the parent entity state is updated such that it will "heal" accidental deletes on the next refresh round.
- 02687954ca: Fixed a typo and made a little clarification to a warning message
- 48248e2db5: Integrate permissions into entity ancestry endpoint in catalog-backend
- 68edbbeafd: Fix bug with resource loading in permission integration
- 7e38acaa9e: Integrate permissions into catalog-backend location endpoints
- 6680853e0c: Export conditional permission policy helpers from catalog-backend
- 2b27e49eb1: Internal update to match status field changes in `@backstage/catalog-model`.
- Updated dependencies
  - @backstage/integration@0.7.2
  - @backstage/plugin-permission-common@0.4.0
  - @backstage/backend-common@0.10.4
  - @backstage/config@0.1.13
  - @backstage/plugin-permission-node@0.4.0
  - @backstage/plugin-catalog-common@0.1.1
  - @backstage/catalog-model@0.9.10
  - @backstage/catalog-client@0.5.5

## 0.21.0-next.0

### Minor Changes

- 9f2a8dc423: **BREAKING**: Removed all remnants of the old catalog engine implementation.

  The old implementation has been deprecated for over half a year. To ensure that
  you are not using the old implementation, check that your
  `packages/backend/src/plugins/catalog.ts` creates the catalog builder using
  `CatalogBuilder.create`. If you instead call `new CatalogBuilder`, you are on
  the old implementation and will experience breakage if you upgrade to this
  version. If you are still on the old version, see [the relevant change log
  entry](https://github.com/backstage/backstage/blob/master/plugins/catalog-backend/CHANGELOG.md#patch-changes-27)
  for migration instructions.

  The minimal `packages/backend/src/plugins/catalog.ts` file is now:

  ```ts
  export default async function createPlugin(
    env: PluginEnvironment,
  ): Promise<Router> {
    const builder = await CatalogBuilder.create(env);
    builder.addProcessor(new ScaffolderEntitiesProcessor());
    const { processingEngine, router } = await builder.build();
    await processingEngine.start();
    return router;
  }
  ```

  The following classes and interfaces have been removed:

  - The `CatalogBuilder` constructor (see above; use `CatalogBuilder.create`
    instead)
  - `AddLocationResult`
  - `CommonDatabase`
  - `CreateDatabaseOptions`
  - `createNextRouter` (use `createRouter` instead - or preferably, use the
    `router` field returned for you by `catalogBuilder.build()`)
  - `Database`
  - `DatabaseEntitiesCatalog` (use `EntitiesCatalog` instead)
  - `DatabaseLocationsCatalog` (use `LocationService` instead)
  - `DatabaseLocationUpdateLogEvent`
  - `DatabaseLocationUpdateLogStatus`
  - `DatabaseManager`
  - `DbEntitiesRequest`
  - `DbEntitiesResponse`
  - `DbEntityRequest`
  - `DbEntityResponse`
  - `DbLocationsRow`
  - `DbLocationsRowWithStatus`
  - `DbPageInfo`
  - `EntitiesCatalog.batchAddOrUpdateEntities` (was only used by the legacy
    engine)
  - `EntityUpsertRequest`
  - `EntityUpsertResponse`
  - `HigherOrderOperation`
  - `HigherOrderOperations`
  - `LocationReader`
  - `LocationReaders`
  - `LocationResponse`
  - `LocationsCatalog`
  - `LocationUpdateLogEvent`
  - `LocationUpdateStatus`
  - `NextCatalogBuilder` (use `CatalogBuilder.create` instead)
  - `NextRouterOptions` (use `RouterOptions` instead)
  - `ReadLocationEntity`
  - `ReadLocationError`
  - `ReadLocationResult`
  - `Transaction`

  The `RouterOptions` interface has been un-deprecated, and has instead found use
  for passing into `createRouter`. Its shape has been significantly changed to
  accommodate the new router.

### Patch Changes

- e15ce5c16e: Integrate authorization into the delete entities endpoint
- dce98a92f7: Now when entities are deleted, the parent entity state is updated such that it will "heal" accidental deletes on the next refresh round.
- 02687954ca: Fixed a typo and made a little clarification to a warning message
- 48248e2db5: Integrate permissions into entity ancestry endpoint in catalog-backend
- 68edbbeafd: Fix bug with resource loading in permission integration
- 2b27e49eb1: Internal update to match status field changes in `@backstage/catalog-model`.
- Updated dependencies
  - @backstage/plugin-permission-common@0.4.0-next.0
  - @backstage/backend-common@0.10.4-next.0
  - @backstage/config@0.1.13-next.0
  - @backstage/plugin-permission-node@0.4.0-next.0
  - @backstage/catalog-model@0.9.10-next.0
  - @backstage/plugin-catalog-common@0.1.1-next.0
  - @backstage/catalog-client@0.5.5-next.0
  - @backstage/integration@0.7.2-next.0

## 0.20.0

### Minor Changes

- cd529c4094: In order to integrate the permissions system with the refresh endpoint in catalog-backend, a new AuthorizedRefreshService was created as a thin wrapper around the existing refresh service which performs authorization and handles the case when authorization is denied. In order to instantiate AuthorizedRefreshService, a permission client is required, which was added as a new field to `CatalogEnvironment`.

  The new `permissions` field in `CatalogEnvironment` should already receive the permission client from the `PluginEnvrionment`, so there should be no changes required to the catalog backend setup. See [the create-app changelog](https://github.com/backstage/backstage/blob/master/packages/create-app/CHANGELOG.md) for more details.

### Patch Changes

- 0ae759dad4: Add catalog permission rules.
- 3b4d8caff6: Allow a custom GithubCredentialsProvider to be passed to the GitHub processors.
- 6fd70f8bc8: Provide support for Bitbucket servers with custom BaseURLs.
- 5333451def: Cleaned up API exports
- 730d01ab1a: Add apply-conditions endpoint for evaluating conditional permissions in catalog backend.
- 0a6c68582a: Add authorization to catalog-backend entities GET endpoints
- Updated dependencies
  - @backstage/config@0.1.12
  - @backstage/integration@0.7.1
  - @backstage/backend-common@0.10.3
  - @backstage/plugin-permission-node@0.3.0
  - @backstage/errors@0.2.0
  - @backstage/catalog-client@0.5.4
  - @backstage/catalog-model@0.9.9
  - @backstage/plugin-permission-common@0.3.1

## 0.19.4

### Patch Changes

- 7d4b4e937c: Uptake changes to the GitHub Credentials Provider interface.
- 3a63491c5f: Filter out projects with missing `default_branch` from GitLab Discovery.
- Updated dependencies
  - @backstage/backend-common@0.10.1
  - @backstage/integration@0.7.0

## 0.19.3

### Patch Changes

- Updated dependencies
  - @backstage/backend-common@0.10.0
  - @backstage/catalog-client@0.5.3

## 0.19.2

### Patch Changes

- 3368f27aef: Fixed the handling of optional locations so that the catalog no longer logs `NotFoundError`s for missing optional locations.
- Updated dependencies
  - @backstage/backend-common@0.9.14
  - @backstage/catalog-model@0.9.8

## 0.19.1

### Patch Changes

- dcd1a0c3f4: Minor improvement to the API reports, by not unpacking arguments directly
- 6bccc7d794: The `pagedRequest` method in the GitLab ingestion client is now public for re-use and may be used to make other calls to the GitLab API. Developers can now pass in a type into the GitLab `paginated` and `pagedRequest` functions as generics instead of forcing `any` (defaults to `any` to maintain compatibility). The `GitLabClient` now provides a `isSelfManaged` convenience method.
- 0e4daaa753: Reject catalog entities that have duplicate fields that vary only in casing.
- 98a9c35f0c: Honor database migration configuration
- Updated dependencies
  - @backstage/backend-common@0.9.13

## 0.19.0

### Minor Changes

- 905dd952ac: **BREAKING** `DefaultCatalogCollator` has a new required option `tokenManager`. See the create-app changelog for how to create a `tokenManager` and add it to the `PluginEnvironment`. It can then be passed to the collator in `createPlugin`:

  ```diff
  // packages/backend/src/plugins/search.ts

  ...
  export default async function createPlugin({
    ...
  + tokenManager,
  }: PluginEnvironment) {
    ...

    indexBuilder.addCollator({
      defaultRefreshIntervalSeconds: 600,
      collator: DefaultCatalogCollator.fromConfig(config, {
        discovery,
  +     tokenManager,
      }),
    });

    ...
  }
  ```

### Patch Changes

- b055a6addc: Align on usage of `cross-fetch` vs `node-fetch` in frontend vs backend packages, and remove some unnecessary imports of either one of them
- Updated dependencies
  - @backstage/integration@0.6.10
  - @backstage/backend-common@0.9.12

## 0.18.0

### Minor Changes

- 7f82ce9f51: **BREAKING** EntitiesSearchFilter fields have changed.

  EntitiesSearchFilter now has only two fields: `key` and `value`. The `matchValueIn` and `matchValueExists` fields are no longer are supported. Previous filters written using the `matchValueIn` and `matchValueExists` fields can be rewritten as follows:

  Filtering by existence of key only:

  ```diff
    filter: {
      {
        key: 'abc',
  -     matchValueExists: true,
      },
    }
  ```

  Filtering by key and values:

  ```diff
    filter: {
      {
        key: 'abc',
  -     matchValueExists: true,
  -     matchValueIn: ['xyz'],
  +     values: ['xyz'],
      },
    }
  ```

  Negation of filters can now be achieved through a `not` object:

  ```
  filter: {
    not: {
      key: 'abc',
      values: ['xyz'],
    },
  }
  ```

### Patch Changes

- 740f958290: Providing an empty values array in an EntityFilter will now return no matches.
- bab752e2b3: Change default port of backend from 7000 to 7007.

  This is due to the AirPlay Receiver process occupying port 7000 and preventing local Backstage instances on MacOS to start.

  You can change the port back to 7000 or any other value by providing an `app-config.yaml` with the following values:

  ```
  backend:
    listen: 0.0.0.0:7123
    baseUrl: http://localhost:7123
  ```

  More information can be found here: https://backstage.io/docs/conf/writing

- eddb82ab7c: Index User entities by displayName to be able to search by full name. Added displayName (if present) to the 'text' field in the indexed document.
- 563b039f0b: Added Azure DevOps discovery processor
- 8866b62f3d: Detect a duplicate entities when adding locations through dry run
- Updated dependencies
  - @backstage/errors@0.1.5
  - @backstage/backend-common@0.9.11

## 0.17.4

### Patch Changes

- 5d2a7303bd: This fixes a bug where locations couldn't be added unless the processing engine is started.
  It's now possible to run the catalog backend without starting the processing engine and still allowing locations registrations.

  This is done by refactor the `EntityProvider.connect` to happen outside the engine.

- 06934f2f52: Adjust entity query construction to ensure sub-queries are always isolated from one another.
- b90fc74d70: adds getDefaultProcessor method to CatalogBuilder
- Updated dependencies
  - @backstage/catalog-client@0.5.2
  - @backstage/catalog-model@0.9.7
  - @backstage/backend-common@0.9.10

## 0.17.3

### Patch Changes

- 86bef79ad1: Allow singleton and flexibly nested EntityFilters
- Updated dependencies
  - @backstage/backend-common@0.9.9
  - @backstage/catalog-client@0.5.1

## 0.17.2

### Patch Changes

- b9ce1ce2c1: Allow custom LocationAnalyzer in NextCatalogBuilder
- 10615525f3: Switch to use the json and observable types from `@backstage/types`
- Updated dependencies
  - @backstage/config@0.1.11
  - @backstage/errors@0.1.4
  - @backstage/integration@0.6.9
  - @backstage/backend-common@0.9.8
  - @backstage/catalog-model@0.9.6
  - @backstage/search-common@0.2.1

## 0.17.1

### Patch Changes

- 3adaf88db2: Take CatalogParser in account when processing file locations.
- 1f62d1cbe9: Minor rearrangement of `Stitcher` to clarify the scope of one stitch round
- 3ba87f514e: Add a `GitHubOrgEntityProvider` that can be used instead of the `GithubOrgReaderProcessor`.
- 36e67d2f24: Internal updates to apply more strict checks to throw errors.
- 177401b571: Use entity title (if defined) as title of documents indexed by `DefaultCatalogCollator`
- Updated dependencies
  - @backstage/backend-common@0.9.7
  - @backstage/errors@0.1.3
  - @backstage/catalog-model@0.9.5

## 0.17.0

### Minor Changes

- 9fb9256e50: This continues the deprecation of classes used by the legacy catalog engine. New deprecations can be viewed in this [PR](https://github.com/backstage/backstage/pull/7500) or in the API reference documentation.

  The `batchAddOrUpdateEntities` method of the `EntitiesCatalog` interface has been marked as optional and is being deprecated. It is still implemented and required to be implemented by the legacy catalog classes, but was never implemented in the new catalog.

  This change is only relevant if you are consuming the `EntitiesCatalog` interface directly, in which case you will get a type error that you need to resolve. It can otherwise be ignored.

### Patch Changes

- 3b59bb915e: Fixes a bug in the catalog where entities were not being marked as orphaned.
- 55ff928d50: This change refactors the internal package structure to remove the `next` catalog folder that was used during the implementation and testing phase of the new catalog engine. The implementation is now the default and is therefore restructured to no longer be packaged under `next/`. This refactor does not change catalog imports from other parts of the project.
- Updated dependencies
  - @backstage/integration@0.6.8

## 0.16.0

### Minor Changes

- 2c5bab2f82: Errors emitted from processors are now considered a failure during entity processing and will prevent entities from being updated. The impact of this change is that when errors are emitted while for example reading a location, then ingestion effectively stops there. If you emit a number of entities along with just one error, then the error will be persisted on the current entity but the emitted entities will _not_ be stored. This fixes [a bug](https://github.com/backstage/backstage/issues/6973) where entities would get marked as orphaned rather than put in an error state when the catalog failed to read a location.

  In previous versions of the catalog, an emitted error was treated as a less severe problem than an exception thrown by the processor. We are now ensuring that the behavior is consistent for these two cases. Even though both thrown and emitted errors are treated the same, emitted errors stay around as they allow you to highlight multiple errors related to an entity at once. An emitted error will also only prevent the writing of the processing result, while a thrown error will skip the rest of the processing steps.

### Patch Changes

- 957e4b3351: Updated dependencies
- f66c38148a: Avoid duplicate logging of entity processing errors.
- 426d5031a6: A number of classes and types, that were part of the old catalog engine implementation, are now formally marked as deprecated. They will be removed entirely from the code base in a future release.

  After upgrading to this version, it is recommended that you take a look inside your `packages/backend/src/plugins/catalog.ts` file (using a code editor), to see if you are using any functionality that it marks as deprecated. If you do, please migrate away from it at your earliest convenience.

  Migrating to using the new engine implementation is typically a matter of calling `CatalogBuilder.create({ ... })` instead of `new CatalogBuilder({ ... })`.

  If you are seeing deprecation warnings for `createRouter`, you can either use the `router` field from the return value from updated catalog builder, or temporarily call `createNextRouter`. The latter will however also be deprecated at a later time.

- 7b78dd17e6: Replace slash stripping regexp with trimEnd to remove CodeQL warning
- Updated dependencies
  - @backstage/catalog-model@0.9.4
  - @backstage/backend-common@0.9.6
  - @backstage/catalog-client@0.5.0
  - @backstage/integration@0.6.7

## 0.15.0

### Minor Changes

- 1572d02b63: Introduced a new `CatalogProcessorCache` that is available to catalog processors. It allows arbitrary values to be saved that will then be visible during the next run. The cache is scoped to each individual processor and entity, but is shared across processing steps in a single processor.

  The cache is available as a new argument to each of the processing steps, except for `validateEntityKind` and `handleError`.

  This also introduces an optional `getProcessorName` to the `CatalogProcessor` interface, which is used to provide a stable identifier for the processor. While it is currently optional it will move to be required in the future.

  The breaking part of this change is the modification of the `state` field in the `EntityProcessingRequest` and `EntityProcessingResult` types. This is unlikely to have any impact as the `state` field was previously unused, but could require some minor updates.

- c1836728e0: Add `/entities/by-name/:kind/:namespace/:name/ancestry` to get the "processing parents" lineage of an entity.

  This involves a breaking change of adding the method `entityAncestry` to `EntitiesCatalog`.

### Patch Changes

- 3d10360c82: When issuing a `full` update from an entity provider, entities with updates are now properly persisted.
- 9ea4565b00: Fixed a bug where internal references within the catalog were broken when new entities where added through entity providers, such as registering a new location or adding one in configuration. These broken references then caused some entities to be incorrectly marked as orphaned and prevented refresh from working properly.
- Updated dependencies
  - @backstage/backend-common@0.9.5
  - @backstage/integration@0.6.6

## 0.14.0

### Minor Changes

- d6f90e934d: #### Enforcing catalog rules

  Apply the catalog rules enforcer, based on origin location.

  This is a breaking change, in the sense that this was not properly checked in earlier versions of the new catalog engine. You may see ingestion of certain entities start to be rejected after this update, if the following conditions apply to you:

  - You are using the configuration key `catalog.rules.[].allow`, and
  - Your registered locations point (directly or transitively) to entities whose kinds are not listed in `catalog.rules.[].allow`

  and/or

  - You are using the configuration key `catalog.locations.[].rules.[].allow`
  - The config locations point (directly or transitively) to entities whose kinds are not listed neither `catalog.rules.[].allow`, nor in the corresponding `.rules.[].allow` of that config location

  This is an example of what the configuration might look like:

  ```yaml
  catalog:
    # These do not list Template as a valid kind; users are therefore unable to
    # manually register entities of the Template kind
    rules:
      - allow:
          - Component
          - API
          - Resource
          - Group
          - User
          - System
          - Domain
          - Location
    locations:
      # This lists Template as valid only for that specific config location
      - type: file
        target: ../../plugins/scaffolder-backend/sample-templates/all-templates.yaml
        rules:
          - allow: [Template]
  ```

  If you are not using any of those `rules` section, you should not be affected by this change.

  If you do use any of those `rules` sections, make sure that they are complete and list all of the kinds that are in active use in your Backstage installation.

  #### Other

  Also, the class `CatalogRulesEnforcer` was renamed to `DefaultCatalogRulesEnforcer`, implementing the type `CatalogRulesEnforcer`.

- 501ce92f9c: Bitbucket Cloud Discovery support
- 89fd81a1ab: Add API endpoint for requesting a catalog refresh at `/refresh`, which is activated if a `RefreshService` is passed to `createRouter`.

  The new method is used to trigger a refresh of an entity in an as localized was as possible, usually by refreshing the parent location.

### Patch Changes

- 9ef2987a83: Update `createLocation` to optionally return `exists` to signal that the location already exists, this is only returned for dry runs.
- febddedcb2: Bump `lodash` to remediate `SNYK-JS-LODASH-590103` security vulnerability
- Updated dependencies
  - @backstage/integration@0.6.5
  - @backstage/catalog-client@0.4.0
  - @backstage/catalog-model@0.9.3
  - @backstage/backend-common@0.9.4
  - @backstage/config@0.1.10

## 0.13.8

### Patch Changes

- fab79adde1: Add AWS S3 Discovery Processor. Add readTree() to AwsS3UrlReader. Add ReadableArrayResponse type that implements ReadTreeResponse to use in AwsS3UrlReader's readTree()
- a41ac6b952: Fill in most missing type exports.
- 96fef17a18: Upgrade git-parse-url to v11.6.0
- Updated dependencies
  - @backstage/backend-common@0.9.3
  - @backstage/integration@0.6.4

## 0.13.7

### Patch Changes

- ce17a1693: Allow the catalog search collator to filter the entities that it indexes
- dbb952787: Use `ScmIntegrationRegistry#resolveUrl` in the placeholder processors instead of a custom implementation.

  If you manually instantiate the `PlaceholderProcessor` (you most probably don't), add the new required constructor parameter:

  ```diff
  + import { ScmIntegrations } from '@backstage/integration';
    // ...
  + const integrations = ScmIntegrations.fromConfig(config);
    // ...
    new PlaceholderProcessor({
      resolvers: placeholderResolvers,
      reader,
  +   integrations,
    });
  ```

  All custom `PlaceholderResolver` can use the new `resolveUrl` parameter to resolve relative URLs.

- 1797c5ce5: This change drops support for deprecated location types which have all been replaced by the `url` type.
  There has been a deprecation warning in place since the beginning of this year so most should already be migrated and received information at this point.

  The now removed location types are:

  ```
  github
  github/api
  bitbucket/api
  gitlab/api
  azure/api
  ```

- Updated dependencies
  - @backstage/catalog-client@0.3.19
  - @backstage/catalog-model@0.9.2
  - @backstage/errors@0.1.2
  - @backstage/config@0.1.9
  - @backstage/backend-common@0.9.2

## 0.13.6

### Patch Changes

- 4d62dc15b: GitHub discovery processor passes over repositories that do not have a default branch
- 977b1dfbe: Adds optional namespacing for users in the GitHub Multi Org Plugin
- Updated dependencies
  - @backstage/integration@0.6.3
  - @backstage/search-common@0.2.0
  - @backstage/plugin-search-backend-node@0.4.2
  - @backstage/catalog-model@0.9.1
  - @backstage/backend-common@0.9.1

## 0.13.5

### Patch Changes

- 8b39242c4: GitHub discovery processor adds support for discovering the default GitHub branch
- 96785dce3: Added GitLabDiscoveryProcessor, which allows catalog discovery from a GitLab instance
- Updated dependencies
  - @backstage/backend-common@0.9.0
  - @backstage/integration@0.6.2
  - @backstage/config@0.1.8

## 0.13.4

### Patch Changes

- 7ab55167d: Properly handle Date objects being returned for timestamps in the database driver

## 0.13.3

### Patch Changes

- 61aa6526f: Avoid duplicate work by comparing previous processing rounds with the next
- fe960ad0f: Updates the `DefaultProcessingDatabase` to accept a refresh interval function instead of a fixed refresh interval in seconds which used to default to 100s. The catalog now ships with a default refresh interval function that schedules entities for refresh every 100-150 seconds, this should
  help to smooth out bursts that occur when a lot of entities are scheduled for refresh at the same second.

  Custom `RefreshIntervalFunction` can be implemented and passed to the CatalogBuilder using `.setInterval(fn)`

- 54b441abe: Export the entity provider related types for external use.
- 03bb05af6: Enabled live reload of locations configured in `catalog.locations`.
- 2766b2aa5: Add experimental Prometheus metrics instrumentation to the catalog
- Updated dependencies
  - @backstage/backend-common@0.8.10
  - @backstage/config@0.1.7
  - @backstage/integration@0.6.1

## 0.13.2

### Patch Changes

- Updated dependencies
  - @backstage/integration@0.6.0
  - @backstage/backend-common@0.8.9

## 0.13.1

### Patch Changes

- 11c370af2: Support filtering entities via property existence. For example you can now query with `/entities?filter=metadata.annotations.blah` to fetch all entities that has the particular property defined.
- Updated dependencies
  - @backstage/catalog-client@0.3.18

## 0.13.0

### Minor Changes

- 8bfc0571c: Add a default catalog value for BitBucketDiscoveryProcessor. This allows to have a target like so: `https://bitbucket.mycompany.com/projects/backstage/repos/service-*`
  which will be expanded to `https://bitbucket.mycompany.com/projects/backstage/repos/service-a/catalog-info.yaml` given that repository 'service-a' exists.

  ## Migration

  If you are using a custom [Bitbucket parser](https://backstage.io/docs/integrations/bitbucket/discovery#custom-repository-processing) and your `bitbucket-discovery` target (e.g. in your app-config.yaml) omits the catalog path in any of the following ways:

  - `https://bitbucket.mycompany.com/projects/backstage/repos/service-*`
  - `https://bitbucket.mycompany.com/projects/backstage/repos/*`
  - `https://bitbucket.mycompany.com/projects/backstage/repos/*/`

  then you will be affected by this change.
  The 'target' input to your parser before this commit would be '/', and after this commit it will be '/catalog-info.yaml', and as such needs to be handled to maintain the same functionality.

### Patch Changes

- 8b048934b: The codeowners processor extracts the username of the primary owner and uses this as the owner field.
  Given the kind isn't specified this is assumed to be a group and so the link to the owner in the about card
  doesn't work. This change specifies the kind where the entity is a user. e.g:

  `@iain-b` -> `user:iain-b`

- ae84b20cf: Revert the upgrade to `fs-extra@10.0.0` as that seemed to have broken all installs inexplicably.
- Updated dependencies
  - @backstage/backend-common@0.8.6
  - @backstage/plugin-search-backend-node@0.4.0

## 0.12.0

### Minor Changes

- 60e830222: Support for `Template` kinds with version `backstage.io/v1alpha1` has now been removed. This means that the old method of running templates with `Preparers`, `Templaters` and `Publishers` has also been removed. If you had any logic in these abstractions, they should now be moved to `actions` instead, and you can find out more about those in the [documentation](https://backstage.io/docs/features/software-templates/writing-custom-actions)

  If you need any help migrating existing templates, there's a [migration guide](https://backstage.io/docs/features/software-templates/migrating-from-v1alpha1-to-v1beta2). Reach out to us on Discord in the #support channel if you're having problems.

  The `scaffolder-backend` now no longer requires these `Preparers`, `Templaters`, and `Publishers` to be passed in, now all it needs is the `containerRunner`.

  Please update your `packages/backend/src/plugins/scaffolder.ts` like the following

  ```diff
  - import {
  -  DockerContainerRunner,
  -  SingleHostDiscovery,
  - } from '@backstage/backend-common';
  + import { DockerContainerRunner } from '@backstage/backend-common';
    import { CatalogClient } from '@backstage/catalog-client';
  - import {
  -   CookieCutter,
  -   CreateReactAppTemplater,
  -   createRouter,
  -   Preparers,
  -   Publishers,
  -   Templaters,
  - } from '@backstage/plugin-scaffolder-backend';
  + import { createRouter } from '@backstage/plugin-scaffolder-backend';
    import Docker from 'dockerode';
    import { Router } from 'express';
    import type { PluginEnvironment } from '../types';

    export default async function createPlugin({
      config,
      database,
      reader,
  +   discovery,
    }: PluginEnvironment): Promise<Router> {
      const dockerClient = new Docker();
      const containerRunner = new DockerContainerRunner({ dockerClient });

  -   const cookiecutterTemplater = new CookieCutter({ containerRunner });
  -   const craTemplater = new CreateReactAppTemplater({ containerRunner });
  -   const templaters = new Templaters();

  -   templaters.register('cookiecutter', cookiecutterTemplater);
  -   templaters.register('cra', craTemplater);
  -
  -   const preparers = await Preparers.fromConfig(config, { logger });
  -   const publishers = await Publishers.fromConfig(config, { logger });

  -   const discovery = SingleHostDiscovery.fromConfig(config);
      const catalogClient = new CatalogClient({ discoveryApi: discovery });

      return await createRouter({
  -     preparers,
  -     templaters,
  -     publishers,
  +     containerRunner,
        logger,
        config,
        database,

  ```

### Patch Changes

- f7134c368: bump sqlite3 to 5.0.1
- 6841e0113: fix minor version of git-url-parse as 11.5.x introduced a bug for Bitbucket Server
- 2d41b6993: Make use of the new `readUrl` method on `UrlReader` from `@backstage/backend-common`.
- Updated dependencies
  - @backstage/integration@0.5.8
  - @backstage/catalog-model@0.9.0
  - @backstage/backend-common@0.8.5
  - @backstage/plugin-search-backend-node@0.3.0
  - @backstage/catalog-client@0.3.16

## 0.11.0

### Minor Changes

- 45af985df: Handle entity name conflicts in a deterministic way and avoid crashes due to naming conflicts at startup.

  This is a breaking change for the database and entity provider interfaces of the new catalog. The interfaces with breaking changes are `EntityProvider` and `ProcessingDatabase`, and while it's unlikely that these interfaces have much usage yet, a migration guide is provided below.

  The breaking change to the `EntityProvider` interface lies within the items passed in the `EntityProviderMutation` type. Rather than passing along entities directly, they are now wrapped up in a `DeferredEntity` type, which is a tuple of an `entity` and a `locationKey`. The `entity` houses the entity as it was passed on before, while the `locationKey` is a new concept that is used for conflict resolution within the catalog.

  The `locationKey` is an opaque string that should be unique for each location that an entity could be located at, and undefined if the entity does not have a fixed location. In practice it should be set to the serialized location reference if the entity is stored in Git, for example `https://github.com/backstage/backstage/blob/master/catalog-info.yaml`. A conflict between two entity definitions happen when they have the same entity reference, i.e. kind, namespace, and name. In the event of a conflict the location key will be used according to the following rules to resolve the conflict:

  - If the entity is already present in the database but does not have a location key set, the new entity wins and will override the existing one.
  - If the entity is already present in the database the new entity will only win if the location keys of the existing and new entity are the same.
  - If the entity is not already present, insert the entity into the database along with the provided location key.

  The breaking change to the `ProcessingDatabase` is similar to the one for the entity provider, as it reflects the switch from `Entity` to `DeferredEntity` in the `ReplaceUnprocessedEntitiesOptions`. In addition, the `addUnprocessedEntities` method has been removed from the `ProcessingDatabase` interface, and the `RefreshStateItem` and `UpdateProcessedEntityOptions` types have received a new optional `locationKey` property.

- 8e533f92c: Move `LdapOrgReaderProcessor` from `@backstage/plugin-catalog-backend`
  to `@backstage/plugin-catalog-backend-module-ldap`.

  The `LdapOrgReaderProcessor` isn't registered by default anymore, if
  you want to continue using it you have to register it manually at the catalog
  builder:

  1. Add dependency to `@backstage/plugin-catalog-backend-module-ldap` to the `package.json` of your backend.
  2. Add the processor to the catalog builder:

  ```typescript
  // packages/backend/src/plugins/catalog.ts
  builder.addProcessor(
    LdapOrgReaderProcessor.fromConfig(config, {
      logger,
    }),
  );
  ```

  For more configuration details, see the [README of the `@backstage/plugin-catalog-backend-module-ldap` package](https://github.com/backstage/backstage/blob/master/plugins/catalog-backend-module-ldap/README.md).

### Patch Changes

- 22a60518c: Support ingesting multiple GitHub organizations via a new `GithubMultiOrgReaderProcessor`.

  This new processor handles namespacing created groups according to the org of the associated GitHub team to prevent potential name clashes between organizations. Be aware that this processor is considered alpha and may not be compatible with future org structures in the catalog.

  NOTE: This processor only fully supports auth via GitHub Apps

  To install this processor, import and add it as follows:

  ```typescript
  // Typically in packages/backend/src/plugins/catalog.ts
  import { GithubMultiOrgReaderProcessor } from '@backstage/plugin-catalog-backend';
  // ...
  export default async function createPlugin(env: PluginEnvironment) {
    const builder = new CatalogBuilder(env);
    builder.addProcessor(
      GithubMultiOrgReaderProcessor.fromConfig(env.config, {
        logger: env.logger,
      }),
    );
    // ...
  }
  ```

  Configure in your `app-config.yaml` by pointing to your GitHub instance and optionally list which GitHub organizations you wish to import. You can also configure what namespace you want to set for teams from each org. If unspecified, the org name will be used as the namespace. If no organizations are listed, by default this processor will import from all organizations accessible by all configured GitHub Apps:

  ```yaml
  catalog:
    locations:
      - type: github-multi-org
        target: https://github.myorg.com
        rules:
          - allow: [User, Group]

    processors:
      githubMultiOrg:
        orgs:
          - name: fooOrg
            groupNamespace: foo
          - name: barOrg
            groupNamespace: bar
          - name: awesomeOrg
          - name: anotherOrg
  ```

- d408af872: Only return the selected fields from the new catalog.
- aa2b15d9d: Ensure that emitted relations are deduplicated
- Updated dependencies
  - @backstage/backend-common@0.8.4
  - @backstage/integration@0.5.7
  - @backstage/catalog-client@0.3.15

## 0.10.4

### Patch Changes

- 127048f92: Move `MicrosoftGraphOrgReaderProcessor` from `@backstage/plugin-catalog-backend`
  to `@backstage/plugin-catalog-backend-module-msgraph`.

  The `MicrosoftGraphOrgReaderProcessor` isn't registered by default anymore, if
  you want to continue using it you have to register it manually at the catalog
  builder:

  1. Add dependency to `@backstage/plugin-catalog-backend-module-msgraph` to the `package.json` of your backend.
  2. Add the processor to the catalog builder:

  ```typescript
  // packages/backend/src/plugins/catalog.ts
  builder.addProcessor(
    MicrosoftGraphOrgReaderProcessor.fromConfig(config, {
      logger,
    }),
  );
  ```

  For more configuration details, see the [README of the `@backstage/plugin-catalog-backend-module-msgraph` package](https://github.com/backstage/backstage/blob/master/plugins/catalog-backend-module-msgraph/README.md).

- 71416fb64: Moved installation instructions from the main [backstage.io](https://backstage.io) documentation to the package README file. These instructions are not generally needed, since the plugin comes installed by default with `npx @backstage/create-app`.
- Updated dependencies
  - @backstage/catalog-client@0.3.14
  - @backstage/plugin-search-backend-node@0.2.2
  - @backstage/catalog-model@0.8.4

## 0.10.3

### Patch Changes

- b45e29410: This release enables the new catalog processing engine which is a major milestone for the catalog!

  This update makes processing more scalable across multiple instances, adds support for deletions and ui flagging of entities that are no longer referenced by a location.

  **Changes Required** to `catalog.ts`

  ```diff
  -import { useHotCleanup } from '@backstage/backend-common';
   import {
     CatalogBuilder,
  -  createRouter,
  -  runPeriodically
  +  createRouter
   } from '@backstage/plugin-catalog-backend';
   import { Router } from 'express';
   import { PluginEnvironment } from '../types';

   export default async function createPlugin(env: PluginEnvironment): Promise<Router> {
  -  const builder = new CatalogBuilder(env);
  +  const builder = await CatalogBuilder.create(env);
     const {
       entitiesCatalog,
       locationsCatalog,
  -    higherOrderOperation,
  +    locationService,
  +    processingEngine,
       locationAnalyzer,
     } = await builder.build();

  -  useHotCleanup(
  -    module,
  -    runPeriodically(() => higherOrderOperation.refreshAllLocations(), 100000),
  -  );
  +  await processingEngine.start();

     return await createRouter({
       entitiesCatalog,
       locationsCatalog,
  -    higherOrderOperation,
  +    locationService,
       locationAnalyzer,
       logger: env.logger,
       config: env.config,
  ```

  As this is a major internal change we have taken some precaution by still allowing the old catalog to be enabled by keeping your `catalog.ts` in it's current state.
  If you encounter any issues and have to revert to the previous catalog engine make sure to raise an issue immediately as the old catalog engine is deprecated and will be removed in a future release.

- 72fbf4372: Switches the default catalog processing engine to use a batched streaming task execution strategy for higher parallelism.
- 18ab535c8: Rely on `SELECT ... FOR UPDATE SKIP LOCKED` where available in order to speed up processing item acquisition and reduce work duplication.
- db17fd734: Make refresh interval configurable for the `NextCatalogBuilder` using `.setRefreshIntervalSeconds()`.

  Change `DefaultProcessingDatabase` constructor to accept an options object instead of individual arguments.

- cb09e445e: Implement `NextCatalogBuilder.addEntityProvider`
- 3108ff7bf: Make `yarn dev` respect the `PLUGIN_PORT` environment variable.
- Updated dependencies
  - @backstage/plugin-search-backend-node@0.2.1
  - @backstage/backend-common@0.8.3
  - @backstage/catalog-model@0.8.3

## 0.10.2

### Patch Changes

- 9c63be545: Restructure the next catalog types and files a bit
- Updated dependencies [92963779b]
- Updated dependencies [27a9b503a]
- Updated dependencies [70bc30c5b]
- Updated dependencies [db1c8f93b]
- Updated dependencies [5aff84759]
- Updated dependencies [eda9dbd5f]
  - @backstage/backend-common@0.8.2
  - @backstage/catalog-model@0.8.2
  - @backstage/catalog-client@0.3.13
  - @backstage/search-common@0.1.2
  - @backstage/plugin-search-backend-node@0.2.0
  - @backstage/integration@0.5.6

## 0.10.1

### Patch Changes

- e7a5a3474: Only validate the envelope for emitted entities, and defer full validation to when they get processed later on.
- 63a432e9c: Skip deletion of bootstrap location when running the new catalog.
- f46a9e82d: Move dependency to `@microsoft/microsoft-graph-types` from `@backstage/plugin-catalog`
  to `@backstage/plugin-catalog-backend`.
- Updated dependencies [ebe802bc4]
- Updated dependencies [49d7ec169]
  - @backstage/catalog-model@0.8.1
  - @backstage/integration@0.5.5

## 0.10.0

### Minor Changes

- 0fd4ea443: Updates the `GithubCredentialsProvider` to return the token type, it can either be `token` or `app` depending on the authentication method.

  Update the `GithubOrgReaderProcessor` NOT to query for email addresses if GitHub Apps is used for authentication, this is due to inconsistencies in the GitHub API when using server to server communications and installation tokens. See [this community discussion](https://github.community/t/api-v4-unable-to-retrieve-email-resource-not-accessible-by-integration/13831/4) for more info.

  **Removes** deprecated GithubOrgReaderProcessor provider configuration(`catalog.processors.githubOrg`). If you're using the deprecated config section make sure to migrate to [integrations](https://backstage.io/docs/integrations/github/locations) instead.

### Patch Changes

- add62a455: Foundation for standard entity status values
- Updated dependencies [0fd4ea443]
- Updated dependencies [add62a455]
- Updated dependencies [704875e26]
  - @backstage/integration@0.5.4
  - @backstage/catalog-client@0.3.12
  - @backstage/catalog-model@0.8.0

## 0.9.1

### Patch Changes

- 50a5348b7: Fix error handling in `LdapOrgReaderProcessor`, and support complex paging options
- 1b8e28aed: Resolve the `target` for glob `file` locations correctly
- dcd5a93a9: Correctly add `<source>/project-slug` annotation for new catalog-info.yaml PRs based on SCM integration.
- f7f7783a3: Add Owner field in template card and new data distribution
  Add spec.owner as optional field into TemplateV1Alpha and TemplateV1Beta Schema
  Add relations ownedBy and ownerOf into Template entity
  Template documentation updated
- 62579ced6: Skip adding entries to the `entities_search` table if their `key` exceeds a length limit.
- Updated dependencies [f7f7783a3]
- Updated dependencies [c7dad9218]
- Updated dependencies [65e6c4541]
- Updated dependencies [68fdbf014]
- Updated dependencies [5001de908]
  - @backstage/catalog-model@0.7.10
  - @backstage/backend-common@0.8.1
  - @backstage/integration@0.5.3

## 0.9.0

### Minor Changes

- 9a207f052: Port `GithubOrgReaderProcessor` to support configuration via
  [`integrations`](https://backstage.io/docs/integrations/github/locations) in
  addition to [`catalog.processors.githubOrg.providers`](https://backstage.io/docs/integrations/github/org#configuration).
  The `integrations` package supports authentication with both personal access
  tokens and GitHub apps.

  This deprecates the `catalog.processors.githubOrg.providers` configuration.
  A [`integrations` configuration](https://backstage.io/docs/integrations/github/locations)
  for the same host takes precedence over the provider configuration.
  You might need to add additional scopes for the credentials.

### Patch Changes

- Updated dependencies [22fd8ce2a]
- Updated dependencies [10c008a3a]
- Updated dependencies [f9fb4a205]
- Updated dependencies [16be1d093]
  - @backstage/backend-common@0.8.0
  - @backstage/catalog-model@0.7.9

## 0.8.2

### Patch Changes

- b219821a0: Expose `BitbucketRepositoryParser` introduced in [#5295](https://github.com/backstage/backstage/pull/5295)
- 227439a72: Add support for non-organization accounts in GitHub Discovery
- Updated dependencies [e0bfd3d44]
- Updated dependencies [38ca05168]
- Updated dependencies [d8b81fd28]
  - @backstage/backend-common@0.7.0
  - @backstage/integration@0.5.2
  - @backstage/catalog-model@0.7.8
  - @backstage/config@0.1.5

## 0.8.1

### Patch Changes

- a99e0bc42: Entity lifecycle and owner are now indexed by the `DefaultCatalogCollator`. A `locationTemplate` may now optionally be provided to its constructor to reflect a custom catalog entity path in the Backstage frontend.
- Updated dependencies [e1e757569]
  - @backstage/plugin-search-backend-node@0.1.4

## 0.8.0

### Minor Changes

- 5fe62f124: Fix the schema / code mismatch in LDAP `set` config

### Patch Changes

- 09b5fcf2e: GithubDiscoveryProcessor now excludes archived repositories so they won't be added to Backstage.
- c2306f898: Externalize repository processing for BitbucketDiscoveryProcessor.

  Add an extension point where you can customize how a matched Bitbucket repository should
  be processed. This can for example be used if you want to generate the catalog-info.yaml
  automatically based on other files in a repository, while taking advantage of the
  build-in repository crawling functionality.

  `BitbucketDiscoveryProcessor.fromConfig` now takes an optional parameter `options.parser` where
  you can customize the logic for each repository found. The default parser has the same
  behaviour as before, where it emits an optional location for the matched repository
  and lets the other processors take care of further processing.

  ```typescript
  const customRepositoryParser: BitbucketRepositoryParser =
    async function* customRepositoryParser({ client, repository }) {
      // Custom logic for interpret the matching repository.
      // See defaultRepositoryParser for an example
    };

  const processor = BitbucketDiscoveryProcessor.fromConfig(env.config, {
    parser: customRepositoryParser,
    logger: env.logger,
  });
  ```

- Updated dependencies [94da20976]
- Updated dependencies [b9b2b4b76]
- Updated dependencies [d8cc7e67a]
- Updated dependencies [99fbef232]
- Updated dependencies [ab07d77f6]
- Updated dependencies [d367f63b5]
- Updated dependencies [937ed39ce]
- Updated dependencies [b42531cfe]
- Updated dependencies [9a9e7a42f]
- Updated dependencies [50ce875a0]
  - @backstage/core@0.7.6
  - @backstage/plugin-search-backend-node@0.1.3
  - @backstage/backend-common@0.6.3

## 0.7.1

### Patch Changes

- 017192ee8: Add support for configure an LDAP query filter on multiple lines.
- 5d0740563: Implemented missing support for the dependsOn/dependencyOf relationships
  between `Component` and `Resource` catalog model objects.

  Added support for generating the relevant relationships to the
  `BuiltinKindsEntityProcessor`, and added simple support for fetching
  relationships between `Components` and `Resources` for rendering in the
  system diagram. All catalog-model changes backwards compatible.

- Updated dependencies [bb5055aee]
- Updated dependencies [5d0740563]
  - @backstage/catalog-model@0.7.7

## 0.7.0

### Minor Changes

- 676ede643: DELETE on an entity now just deletes the entity, rather than removing all related entities and the location
- f1b2c1d2c: Add `readonly` mode to catalog backend

  This change adds a `catalog.readonly` field in `app-config.yaml` that can be used to configure the catalog in readonly mode which effectively disables the possibility of adding new components to the catalog after startup.

  When in `readonly` mode only locations configured in `catalog.locations` are loaded and served.
  By default `readonly` is disabled which represents the current functionality where locations can be added at run-time.

  This change requires the config API in the router which requires a change to `createRouter`.

  ```diff
     return await createRouter({
       entitiesCatalog,
       locationsCatalog,
       higherOrderOperation,
       locationAnalyzer,
       logger: env.logger,
  +    config: env.config,
     });
  ```

### Patch Changes

- 29e1789e1: Make sure that Group `spec.members` is taken into account when filling out an org hierarchy
- 8488a1a96: Added support for the "members" field of the Group entity, allowing specification of
  direct members from the Group side of the relationship. Added support to the
  `BuiltinKindsEntityProcessor` to generate the appropriate relationships.
- 6b2d54fd6: Fix mapping between users and groups for Microsoft Active Directories when using the LdapOrgProcessor
- 44590510d: Add Bitbucket Server discovery processor.
- Updated dependencies [8488a1a96]
- Updated dependencies [37e3a69f5]
  - @backstage/catalog-model@0.7.5
  - @backstage/backend-common@0.6.1

## 0.6.7

### Patch Changes

- f47e11427: Log how many repositories were actually matching in `GithubDiscoveryProcessor`
- c862b3f36: Introduce pagination in the /entities catalog endpoint.

  Pagination is requested using query parameters. Currently supported parameters, all optional, are:

  - `limit` - an integer number of entities to return, at most
  - `offset` - an integer number of entities to skip over at the start
  - `after` - an opaque string cursor as returned by a previous paginated request

  Example request:

  `GET /entities?limit=100`

  Example response:

  ```
  200 OK
  Content-Type: application/json; charset=utf-8
  Link: </entities?limit=100&after=eyJsaW1pdCI6Miwib2Zmc2V0IjoyfQ%3D%3D>; rel="next"
  <more headers>

  [{"metadata":{...
  ```

  Note the Link header. It contains the URL (path and query part, relative to the catalog root) to use for requesting the next page.
  It uses the `after` cursor to point out the end of the previous page. If the Link header is not present, there is no more data to read.

  The current implementation is naive and encodes offset/limit in the cursor implementation, so it is not robust in the face of overlapping
  changes to the catalog. This can be improved separately in the future without having to change the calling patterns.

- Updated dependencies [4d248725e]
  - @backstage/plugin-search-backend-node@0.1.2

## 0.6.6

### Patch Changes

- 010aed784: Add `AnnotateScmSlugEntityProcessor` that automatically adds the
  `github.com/project-slug` annotation for components coming from GitHub.

  The processor is optional and not automatically registered in the catalog
  builder. To add it to your instance, add it to your `CatalogBuilder` using
  `addProcessor()`:

  ```typescript
  const builder = new CatalogBuilder(env);
  builder.addProcessor(AnnotateScmSlugEntityProcessor.fromConfig(env.config));
  ```

- 4bc98a5b9: Refactor CodeOwnersProcessor to use ScmIntegrations
- d2f4efc5d: Add location to thrown exception when parsing YAML
- 8686eb38c: Use errors from `@backstage/errors`
- Updated dependencies [8686eb38c]
- Updated dependencies [0434853a5]
- Updated dependencies [8686eb38c]
  - @backstage/backend-common@0.6.0
  - @backstage/config@0.1.4

## 0.6.5

### Patch Changes

- 9ef5a126d: Allow CodeOwnersProcessor to set `spec.owner` for `System`, `Resource`, and `Domain` entity kinds.
- 0b42fff22: Make use of parseLocationReference/stringifyLocationReference
- 2ef5bc7ea: Implement proper AWS Credentials precedence with assume-role and explicit credentials
- 761698831: Bump to the latest version of the Knex library.
- 93c62c755: Move logic for generating URLs for the view, edit and source links of catalog
  entities from the catalog frontend into the backend. This is done using the
  existing support for the `backstage.io/view-url`, `backstage.io/edit-url` and
  `backstage.io/source-location` annotations that are now filled by the
  `AnnotateLocationEntityProcessor`. If these annotations are missing or empty,
  the UI disables the related controls.
- Updated dependencies [277644e09]
- Updated dependencies [52f613030]
- Updated dependencies [d7245b733]
- Updated dependencies [0b42fff22]
- Updated dependencies [905cbfc96]
- Updated dependencies [761698831]
- Updated dependencies [d4e77ec5f]
  - @backstage/integration@0.5.1
  - @backstage/backend-common@0.5.6
  - @backstage/catalog-model@0.7.4

## 0.6.4

### Patch Changes

- ecdd407b1: GithubDiscoveryProcessor outputs locations as optional to avoid outputting errors for missing locations (see https://github.com/backstage/backstage/issues/4730).
- 12d8f27a6: Add version `backstage.io/v1beta2` schema for Template entities.
- Updated dependencies [12d8f27a6]
- Updated dependencies [497859088]
- Updated dependencies [8adb48df4]
  - @backstage/catalog-model@0.7.3
  - @backstage/backend-common@0.5.5

## 0.6.3

### Patch Changes

- 2499f6cde: Add support for assuming role in AWS integrations
- Updated dependencies [bad21a085]
- Updated dependencies [a1f5e6545]
  - @backstage/catalog-model@0.7.2
  - @backstage/config@0.1.3

## 0.6.2

### Patch Changes

- Updated dependencies [16fb1d03a]
- Updated dependencies [491f3a0ec]
- Updated dependencies [491f3a0ec]
- Updated dependencies [434b4e81a]
- Updated dependencies [fb28da212]
  - @backstage/backend-common@0.5.4
  - @backstage/integration@0.5.0

## 0.6.1

### Patch Changes

- 77ad0003a: Revert AWS SDK version to v2
- d2441aee3: use child logger, if provided, to log single location refresh
- fb53eb7cb: Don't respond to a request twice if an entity has not been found.
- f3fbfb452: add indices on columns referring locations(id)
- 84364b35c: Added an option to scan GitHub for repositories using a new location type `github-discovery`.
  Example:

  ```yaml
  type: 'github-discovery',
  target:
     'https://github.com/backstage/techdocs-*/blob/master/catalog.yaml'
  ```

  You can use wildcards (`*`) as well. This will add `location` entities for each matching repository.
  Currently though, you must specify the exact path of the `catalog.yaml` file in the repository.

- 82b2c11b6: Refactored route response handling to use more explicit types and throw errors.
- Updated dependencies [ffffea8e6]
- Updated dependencies [82b2c11b6]
- Updated dependencies [965e200c6]
- Updated dependencies [ffffea8e6]
- Updated dependencies [5a5163519]
  - @backstage/backend-common@0.5.3
  - @backstage/integration@0.4.0

## 0.6.0

### Minor Changes

- 3149bfe63: Make use of the `resolveUrl` facility of the `integration` package.

  Also rename the `LocationRefProcessor` to `LocationEntityProcessor`, to match the file name. This constitutes an interface change since the class is exported, but it is unlikely to be consumed outside of the package since it sits comfortably with the other default processors inside the catalog builder.

### Patch Changes

- 24e47ef1e: Throw `NotAllowedError` when registering locations with entities of disallowed kinds
- Updated dependencies [c4abcdb60]
- Updated dependencies [2430ee7c2]
- Updated dependencies [6e612ce25]
- Updated dependencies [025e122c3]
- Updated dependencies [064c513e1]
- Updated dependencies [7881f2117]
- Updated dependencies [3149bfe63]
- Updated dependencies [2e62aea6f]
- Updated dependencies [11cb5ef94]
  - @backstage/integration@0.3.2
  - @backstage/backend-common@0.5.2
  - @backstage/catalog-model@0.7.1

## 0.5.5

### Patch Changes

- 9dd057662: Upgrade [git-url-parse](https://www.npmjs.com/package/git-url-parse) to [v11.4.4](https://github.com/IonicaBizau/git-url-parse/pull/125) which fixes parsing an Azure DevOps branch ref.
- a91aa6bf2: Support supplying a custom catalog descriptor file parser
- Updated dependencies [26a3a6cf0]
- Updated dependencies [664dd08c9]
- Updated dependencies [9dd057662]
  - @backstage/backend-common@0.5.1

## 0.5.4

### Patch Changes

- def2307f3: Adds a `backstage.io/managed-by-origin-location` annotation to all entities. It links to the
  location that was registered to the catalog and which emitted this entity. It has a different
  semantic than the existing `backstage.io/managed-by-location` annotation, which tells the direct
  parent location that created this entity.

  Consider this example: The Backstage operator adds a location of type `github-org` in the
  `app-config.yaml`. This setting will be added to a `bootstrap:boostrap` location. The processor
  discovers the entities in the following branch
  `Location bootstrap:bootstrap -> Location github-org:… -> User xyz`. The user `xyz` will be:

  ```yaml
  apiVersion: backstage.io/v1alpha1
  kind: User
  metadata:
    name: xyz
    annotations:
      # This entity was added by the 'github-org:…' location
      backstage.io/managed-by-location: github-org:…
      # The entity was added because the 'bootstrap:boostrap' was added to the catalog
      backstage.io/managed-by-origin-location: bootstrap:bootstrap
      # ...
  spec:
    # ...
  ```

- 318a6af9f: Change AWS Account type from Component to Resource
- ac7be581a: Refuse to remove the bootstrap location
- ad838c02f: Reduce log noise on locations refresh
- f9ba00a1c: Update the @azure/msal-node dependency to 1.0.0-beta.3.
- Updated dependencies [def2307f3]
- Updated dependencies [0b135e7e0]
- Updated dependencies [294a70cab]
- Updated dependencies [0ea032763]
- Updated dependencies [5345a1f98]
- Updated dependencies [09a370426]
- Updated dependencies [a93f42213]
  - @backstage/catalog-model@0.7.0
  - @backstage/backend-common@0.5.0

## 0.5.3

### Patch Changes

- 94fdf4955: Get rid of all usages of @octokit/types, and bump the rest of the octokit dependencies to the latest version
- ade6b3bdf: AWS SDK version bump for Catalog Backend.
- abbee6fff: Implement System, Domain and Resource entity kinds.
- 147fadcb9: Add subcomponentOf to Component kind to represent subsystems of larger components.
- Updated dependencies [f3b064e1c]
- Updated dependencies [abbee6fff]
- Updated dependencies [147fadcb9]
  - @backstage/catalog-model@0.6.1
  - @backstage/backend-common@0.4.3

## 0.5.2

### Patch Changes

- 99be3057c: Fixed a bug where the catalog would read back all entities when adding a location that already exists.
- 49d2016a4: Change `location_update_log` columns from `nvarchar(255)` to `text`
- 73e75ea0a: Add processor for ingesting AWS accounts from AWS Organizations
- 071711d70: Remove `sqlite3` as a dependency. You may need to add `sqlite3` as a dependency of your backend if you were relying on this indirect dependency.
- Updated dependencies [5ecd50f8a]
- Updated dependencies [00042e73c]
- Updated dependencies [0829ff126]
- Updated dependencies [036a84373]
  - @backstage/backend-common@0.4.2

## 0.5.1

### Patch Changes

- 5de26b9a6: Start warning about usage of deprecated location types, such as `github`
- 30d6c78fb: Added configuration schema for the commonly used properties
- 5084e5039: Updated the config schema

## 0.5.0

### Minor Changes

- 6b37c95bf: Write relations directly as part of batch add / update of entities.

  Slight change of the `CommonDatabase` contract:

  ## `addEntity` removed

  This method was unused by the core, and rendered unnecessary when `addEntities`
  exists.

  If you were a user of `addEntity`, please call `addEntities` instead, with an
  array of one element.

  ## `DbEntityRequest` has a new field `relations`

  This is the structure that is passed to `addEntities` and `updateEntity`. It
  used to be the case that you needed to call `setRelations` separately, but now
  this instead happens directly when you call `addEntities` or `updateEntity`.

  If you were using `addEntities` or `updateEntity` directly, please adapt your
  code to add the `relations` array to each request. If you were calling
  `setRelations` separately next to these methods, you no longer need to do so,
  after adding the relations to the `DbEntityRequest`s.

- ac3560b42: Remove `implementsApis` from `Component` entities. Deprecation happened in [#3449](https://github.com/backstage/backstage/pull/3449).
  Use `providesApis` instead.

### Patch Changes

- c6eeefa35: Add support for GitHub Enterprise in GitHubOrgReaderProcessor so you can properly ingest users of a GHE organization.
- fb386b760: Break the refresh loop into several smaller transactions
- 7c3ffc0cd: Support `profile` of groups including `displayName`, `email`, and `picture` in
  `LdapOrgReaderProcessor`. The source fields for them can be configured in the
  `ldapOrg` provider.
- e7496dc3e: Break out GithubOrgReaderProcessor config into its own file for consistency with the other org processors.
- 8dd0a906d: Support `profile` of groups including `displayName` and `picture` in
  `GithubOrgReaderProcessor`. Fixes the import of `description` for groups.
- 8c31c681c: Batch the writing of statuses after refreshes. This reduced the runtime on sqlite from 16s to 0.2s, and on pg from 60s to 1s on my machine, for the huge LDAP set.
- 7b98e7fee: Add index to foreign key columns. Postgres (and others) do not do this on the "source" side of a foreign key relation, which was what led to the slowness on large datasets. The full LDAP dataset ingestion now takes two minutes, which is not optimal yet but still a huge improvement over before when it basically never finished :)
- 0097057ed: Support `profile` of groups including `displayName` and `email` in
  `MicrosoftGraphOrgReaderProcessor`. Importing `picture` doesn't work yet, as
  the Microsoft Graph API does not expose them correctly.
- Updated dependencies [c911061b7]
- Updated dependencies [1d1c2860f]
- Updated dependencies [0e6298f7e]
- Updated dependencies [4eafdec4a]
- Updated dependencies [ac3560b42]
  - @backstage/catalog-model@0.6.0
  - @backstage/backend-common@0.4.1

## 0.4.0

### Minor Changes

- 83b6e0c1f: Remove the deprecated fields `ancestors` and `descendants` from the `Group` entity.

  See https://github.com/backstage/backstage/issues/3049 and the PRs linked from it for details.

### Patch Changes

- 6e8bb3ac0: leave unknown placeholder-lookalikes untouched in the catalog processing loop
- e708679d7: refreshAllLocations uses a child logger of the HigherOrderOperation with a meta `component` : `catalog-all-locations-refresh`
- 047c018c9: Batch the fetching of relations
- 38d63fbe1: Fix string template literal
- Updated dependencies [38e24db00]
- Updated dependencies [e3bd9fc2f]
- Updated dependencies [12bbd748c]
- Updated dependencies [83b6e0c1f]
- Updated dependencies [e3bd9fc2f]
  - @backstage/backend-common@0.4.0
  - @backstage/config@0.1.2
  - @backstage/catalog-model@0.5.0

## 0.3.0

### Minor Changes

- a9fd599f7: Add Analyze location endpoint to catalog backend. Add catalog-import plugin and replace import-component with it. To start using Analyze location endpoint, you have add it to the `createRouter` function options in the `\backstage\packages\backend\src\plugins\catalog.ts` file:

  ```ts
  export default async function createPlugin(env: PluginEnvironment) {
    const builder = new CatalogBuilder(env);
    const {
      entitiesCatalog,
      locationsCatalog,
      higherOrderOperation,
      locationAnalyzer, //<--
    } = await builder.build();

    return await createRouter({
      entitiesCatalog,
      locationsCatalog,
      higherOrderOperation,
      locationAnalyzer, //<--
      logger: env.logger,
    });
  }
  ```

### Patch Changes

- b4488ddb0: Added a type alias for PositionError = GeolocationPositionError
- 08835a61d: Add support for relative targets and implicit types in Location entities.
- e42402b47: Gracefully handle missing codeowners.

  The CodeOwnersProcessor now also takes a logger as a parameter.

- Updated dependencies [612368274]
- Updated dependencies [08835a61d]
- Updated dependencies [a9fd599f7]
- Updated dependencies [bcc211a08]
  - @backstage/backend-common@0.3.3
  - @backstage/catalog-model@0.4.0

## 0.2.3

### Patch Changes

- 1ec19a3f4: Ignore empty YAML documents. Having a YAML file like this is now ingested without an error:

  ```yaml
  apiVersion: backstage.io/v1alpha1
  kind: Component
  metadata:
    name: web
  spec:
    type: website
  ---
  ```

  This behaves now the same way as Kubernetes handles multiple documents in a single YAML file.

- ab94c9542: Add `providesApis` and `consumesApis` to the component entity spec.
- 2daf18e80: Start emitting all known relation types from the core entity kinds, based on their spec data.
- Updated dependencies [3aa7efb3f]
- Updated dependencies [ab94c9542]
- Updated dependencies [2daf18e80]
- Updated dependencies [069cda35f]
- Updated dependencies [b3d4e4e57]
  - @backstage/backend-common@0.3.2
  - @backstage/catalog-model@0.3.1

## 0.2.2

### Patch Changes

- 0c2121240: Add support for reading groups and users from the Microsoft Graph API.
- 1185919f3: Marked the `Group` entity fields `ancestors` and `descendants` for deprecation on Dec 6th, 2020. See https://github.com/backstage/backstage/issues/3049 for details.

  Code that consumes these fields should remove those usages as soon as possible. There is no current or planned replacement for these fields.

  The BuiltinKindsEntityProcessor has been updated to inject these fields as empty arrays if they are missing. Therefore, if you are on a catalog instance that uses the updated version of this code, you can start removing the fields from your source catalog-info.yaml data as well, without breaking validation.

  After Dec 6th, the fields will be removed from types and classes of the Backstage repository. At the first release after that, they will not be present in released packages either.

  If your catalog-info.yaml files still contain these fields after the deletion, they will still be valid and your ingestion will not break, but they won't be visible in the types for consuming code.

- Updated dependencies [1166fcc36]
- Updated dependencies [bff3305aa]
- Updated dependencies [1185919f3]
- Updated dependencies [b47dce06f]
  - @backstage/catalog-model@0.3.0
  - @backstage/backend-common@0.3.1

## 0.2.1

### Patch Changes

- f531d307c: An entity A, that exists in the catalog, can no longer be overwritten by registering a different location that also tries to supply an entity with the same kind+namespace+name. Writes of that new entity will instead be rejected with a log message similar to `Rejecting write of entity Component:default/artist-lookup from file:/Users/freben/dev/github/backstage/packages/catalog-model/examples/components/artist-lookup-component.yaml because entity existed from github:https://github.com/backstage/backstage/blob/master/packages/catalog-model/examples/components/artist-lookup-component.yaml`
- Updated dependencies [1722cb53c]
- Updated dependencies [1722cb53c]
- Updated dependencies [7b37e6834]
- Updated dependencies [8e2effb53]
  - @backstage/backend-common@0.3.0

## 0.2.0

### Minor Changes

- e0be86b6f: Entirely case insensitive read path of entities
- 12b5fe940: Add ApiDefinitionAtLocationProcessor that allows to load a API definition from another location
- 57d555eb2: This feature works the same as \$secret does in config - it allows programmatic substitution of values into a document.

  This is particularly useful e.g. for API type entities where you do not want to repeat your entire API spec document inside the catalog-info.yaml file. For those cases, you can instead do something like

  ```
  apiVersion: backstage.io/v1alpha1
  kind: API
  metadata:
    name: my-federated-service
  spec:
    type: graphql
    definition:
      $text: ./schema.graphql
  ```

  The textual content of that file will be injected as the value of definition, during each refresh loop. Both relative and absolute paths are supported, as well as any HTTP/HTTPS URL pointing to a service that returns the relevant data.

  The initial version supports injection of text file data, and structured data from JSON and YAML files. You can add any handler of your own in addition to these.

- 61db1ddc6: Allow node v14 and add to master build matrix

  - Upgrade sqlite3@^5.0.0 in @backstage/plugin-catalog-backend
  - Add Node 14 to engines in @backstage/create-app

- 81cb94379: Simplify the read function in processors
- a768a07fb: Add the ability to import users from GitHub Organization into the catalog.

  The token needs to have the scopes `user:email`, `read:user`, and `read:org`.

- ce1f55398: Use the new `UrlReader` in `PlaceholderProcessor`.
  This allows to use the placeholder processor to include API definitions in API entities.
  Previously it was only possible to do this if the definition comes from the same location type as the entity itself.
- e6b00e3af: Remove the backstage.io/definition-at-location annotation.
  The annotation was superseded by the placeholder processor.

  ```yaml
  apiVersion: backstage.io/v1alpha1
  kind: API
  metadata:
    name: spotify
    description: The Spotify web API
    tags:
      - spotify
      - rest
    annotations:
      # Don't use this annotation, but the placeholder $text instead (see below).
      backstage.io/definition-at-location: 'url:https://raw.githubusercontent.com/APIs-guru/openapi-directory/master/APIs/spotify.com/v1/swagger.yaml'
  spec:
    type: openapi
    lifecycle: production
    owner: spotify@example.com
    definition:
      $text: https://raw.githubusercontent.com/APIs-guru/openapi-directory/master/APIs/spotify.com/v1/swagger.yaml
  ```

- 99710b102: The way that wiring together a catalog happens, has changed drastically. Now
  there is a new class `CatalogBuilder` that does almost all of the heavy lifting
  of how to augment/replace pieces of catalog functionality, such as adding
  support for custom entities or adding additional processors.

  As the builder was added, a lot of the static methods and builders for default
  setups have been removed from classes deep in the hierarchy. Instead, the
  builder contains the knowledge of what the defaults are.

- 002860e7a: Filters passed to the `/entities` endpoint of the catalog has changed format.

  The old way was to pass things on the form `?a=b&c=d`; the new way is to pass
  things on the form `?filter=a=b,c=d`. See discussion in
  [#2910](https://github.com/backstage/backstage/issues/2910) for details.

  The comma separated items within a single filter have an AND between them. If
  multiple such filters are passed, they have an OR between those item groups.

- 5adfc005e: Changes the various kind policies into a new type `KindValidator`.

  Adds `CatalogProcessor#validateEntityKind` that makes use of the above
  validators. This moves entity schema validity checking away from entity
  policies and into processors, centralizing the extension points into the
  processor chain.

- 948052cbb: Add ability to dry run adding a new location to the catalog API.

  The location is now added in a transaction and afterwards rolled back.
  This allows users to dry run this operation to see if there entity has issues.
  This is probably done by automated tools in the CI/CD pipeline.

- 4036ff59d: - The `CatalogProcessor` API was updated to have `preProcessEntity` and
  `postProcessEntity` methods, instead of just one `processEntity`. This makes
  it easier to make processors that have several stages in one, and to make
  different processors more position independent in the list of processors.
  - The `EntityPolicy` is now given directly to the `LocationReaders`, instead of
    being enforced inside a policy. We have decided to separate out the act of
    validating an entity to be outside of the processing flow, to make it
    possible to apply more liberally and to evolve it as a separate concept.
  - Because of the above, the `EntityPolicyProcessor` has been removed.
- 512d70973: Use the new `UrlReader` in the `CodeOwnersProcessor`.
- 2f62e1804: Removed the parseData step from catalog processors. Locations readers should emit full entities instead.
- 36a71d278: Removed support for deprecated `catalog.providers` config that have been moved to `integrations`
- a5cb46bac: Renamed the `LocationProcessor` class to `CatalogProcessor`.

  Likewise, renamed `LocationProcessorResult`, `LocationProcessorLocationResult`,
  `LocationProcessorDataResult`, `LocationProcessorEntityResult`,
  `LocationProcessorErrorResult`, and `LocationProcessorEmit` to their `Catalog*`
  counterparts.

- 49d70ccab: Remove the `read` argument of `LocationProcessor.processEntity`.
  Instead, pass the `UrlReader` into the constructor of your `LocationProcessor`.
- 440a17b39: The catalog backend UrlReaderProcessor now uses a UrlReader from @backstage/backend-common, which must now be supplied to the constructor.

### Patch Changes

- 3472c8be7: Add codeowners processor

  - Add `codeowners-utils@^1.0.2` as a dependency
  - Add `core-js@^3.6.5` as a dependency
  - Added new CodeOwnersProcessor

- 33454c0f2: Fix `CatalogBuilder#addProcessor`.
- 183e2a30d: Add support for `fields` sub-selection of just parts of an entity when listing
  entities in the catalog backend.

  Example: `.../entities?fields=metadata.name,spec.type` will return partial
  entity objects with only those exact fields present and the rest cut out.
  Fields do not have to be simple scalars - you can for example do
  `fields=metadata`.

- 8bdf0bcf5: Fix CodeOwnersProcessor to handle non team users
- 4c4eab81b: The CodeOwnersProcessor now handles 'url' locations
- Updated dependencies [3a4236570]
- Updated dependencies [e0be86b6f]
- Updated dependencies [f70a52868]
- Updated dependencies [12b5fe940]
- Updated dependencies [5249594c5]
- Updated dependencies [56e4eb589]
- Updated dependencies [e37c0a005]
- Updated dependencies [a768a07fb]
- Updated dependencies [f00ca3cb8]
- Updated dependencies [6579769df]
- Updated dependencies [5adfc005e]
- Updated dependencies [8c2b76e45]
- Updated dependencies [440a17b39]
- Updated dependencies [fa56f4615]
- Updated dependencies [8afce088a]
- Updated dependencies [b3d57961c]
- Updated dependencies [7bbeb049f]
  - @backstage/catalog-model@0.2.0
  - @backstage/backend-common@0.2.0<|MERGE_RESOLUTION|>--- conflicted
+++ resolved
@@ -1,7 +1,5 @@
 # @backstage/plugin-catalog-backend
 
-<<<<<<< HEAD
-=======
 ## 1.12.2-next.0
 
 ### Patch Changes
@@ -31,7 +29,6 @@
   - @backstage/plugin-search-backend-module-catalog@0.1.6-next.0
   - @backstage/plugin-search-common@1.2.5
 
->>>>>>> 413caa19
 ## 1.12.0
 
 ### Minor Changes
