--- conflicted
+++ resolved
@@ -1,11 +1,7 @@
 {
   "name": "@backstage/plugin-catalog-node",
   "description": "The plugin-catalog-node module for @backstage/plugin-catalog-backend",
-<<<<<<< HEAD
-  "version": "1.4.1",
-=======
   "version": "1.4.3-next.0",
->>>>>>> 413caa19
   "main": "src/index.ts",
   "types": "src/index.ts",
   "license": "Apache-2.0",
