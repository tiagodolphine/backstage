--- conflicted
+++ resolved
@@ -1,7 +1,5 @@
 # @backstage/plugin-catalog-node
 
-<<<<<<< HEAD
-=======
 ## 1.4.4-next.3
 
 ### Patch Changes
@@ -50,7 +48,6 @@
   - @backstage/types@1.1.0
   - @backstage/plugin-catalog-common@1.0.15
 
->>>>>>> 1e3c6889
 ## 1.4.1
 
 ### Patch Changes
