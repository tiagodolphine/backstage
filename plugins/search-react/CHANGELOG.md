--- conflicted
+++ resolved
@@ -1,7 +1,5 @@
 # @backstage/plugin-search-react
 
-<<<<<<< HEAD
-=======
 ## 1.6.5-next.0
 
 ### Patch Changes
@@ -14,7 +12,6 @@
   - @backstage/version-bridge@1.0.4
   - @backstage/plugin-search-common@1.2.5
 
->>>>>>> 413caa19
 ## 1.6.4
 
 ### Patch Changes
