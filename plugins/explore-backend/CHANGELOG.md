# @backstage/plugin-explore-backend

<<<<<<< HEAD
=======
## 0.0.13-next.3

### Patch Changes

- Updated dependencies
  - @backstage/plugin-search-backend-module-explore@0.1.7-next.3
  - @backstage/config@1.1.0-next.2
  - @backstage/plugin-explore-common@0.0.2-next.0
  - @backstage/plugin-search-common@1.2.6-next.2
  - @backstage/types@1.1.1-next.0
  - @backstage/backend-common@0.19.5-next.3

## 0.0.13-next.2

### Patch Changes

- Updated dependencies
  - @backstage/config@1.1.0-next.1
  - @backstage/backend-common@0.19.5-next.2
  - @backstage/plugin-search-backend-module-explore@0.1.7-next.2
  - @backstage/types@1.1.0
  - @backstage/plugin-explore-common@0.0.1
  - @backstage/plugin-search-common@1.2.6-next.1

## 0.0.13-next.1

### Patch Changes

- Updated dependencies
  - @backstage/config@1.1.0-next.0
  - @backstage/backend-common@0.19.5-next.1
  - @backstage/plugin-search-backend-module-explore@0.1.7-next.1
  - @backstage/types@1.1.0
  - @backstage/plugin-explore-common@0.0.1
  - @backstage/plugin-search-common@1.2.6-next.0

## 0.0.12-next.0

### Patch Changes

- Updated dependencies
  - @backstage/backend-common@0.19.4-next.0
  - @backstage/config@1.0.8
  - @backstage/types@1.1.0
  - @backstage/plugin-explore-common@0.0.1
  - @backstage/plugin-search-backend-module-explore@0.1.6-next.0
  - @backstage/plugin-search-common@1.2.5

>>>>>>> 1e3c6889
## 0.0.10

### Patch Changes

- eda2a699f40d: Moved the config example from the "Tools as Code" section to the "Tools as Config" section of the README
- 12a8c94eda8d: Add package repository and homepage metadata
- Updated dependencies
  - @backstage/plugin-search-backend-module-explore@0.1.4
  - @backstage/backend-common@0.19.2
  - @backstage/config@1.0.8
  - @backstage/types@1.1.0
  - @backstage/plugin-explore-common@0.0.1
  - @backstage/plugin-search-common@1.2.5

## 0.0.10-next.2

### Patch Changes

- eda2a699f40d: Moved the config example from the "Tools as Code" section to the "Tools as Config" section of the README
- Updated dependencies
  - @backstage/plugin-search-backend-module-explore@0.1.4-next.2
  - @backstage/backend-common@0.19.2-next.2

## 0.0.10-next.1

### Patch Changes

- 12a8c94eda8d: Add package repository and homepage metadata
- Updated dependencies
  - @backstage/plugin-search-backend-module-explore@0.1.4-next.1
  - @backstage/backend-common@0.19.2-next.1
  - @backstage/config@1.0.8
  - @backstage/types@1.1.0
  - @backstage/plugin-explore-common@0.0.1
  - @backstage/plugin-search-common@1.2.5

## 0.0.10-next.0

### Patch Changes

- Updated dependencies
  - @backstage/backend-common@0.19.2-next.0
  - @backstage/config@1.0.8
  - @backstage/types@1.1.0
  - @backstage/plugin-explore-common@0.0.1
  - @backstage/plugin-search-backend-module-explore@0.1.4-next.0
  - @backstage/plugin-search-common@1.2.5

## 0.0.9

### Patch Changes

- Updated dependencies
  - @backstage/backend-common@0.19.1
  - @backstage/config@1.0.8
  - @backstage/types@1.1.0
  - @backstage/plugin-explore-common@0.0.1
  - @backstage/plugin-search-backend-module-explore@0.1.3
  - @backstage/plugin-search-common@1.2.5

## 0.0.9-next.0

### Patch Changes

- Updated dependencies
  - @backstage/backend-common@0.19.1-next.0
  - @backstage/config@1.0.8
  - @backstage/types@1.1.0
  - @backstage/plugin-explore-common@0.0.1
  - @backstage/plugin-search-backend-module-explore@0.1.3-next.0
  - @backstage/plugin-search-common@1.2.5-next.0

## 0.0.8

### Patch Changes

- 31616c1fc4e4: Allow to provide explore tools through config instead of data in code.

  ```yaml title="app-config.yaml"
  explore:
    tools:
      - title: New Relic
        description: Observability platform built to help engineers create and monitor their software
        url: /newrelic
        image: https://i.imgur.com/L37ikrX.jpg
        tags:
          - newrelic
          - performance
          - monitoring
          - errors
          - alerting
      - title: CircleCI
        description: Provides builds overview, detailed build info and retriggering functionality for CircleCI.
        url: /circleci
        image: https://miro.medium.com/max/1200/1*hkTBp22vLAqlIHkrkZHPnw.png
        tags:
          - circleci
          - ci
          - dev
      # [...]
  ```

  ```diff title="packages/backend/src/plugins/explore.ts"
  - import { ExploreTool } from '@backstage/plugin-explore-common';
  - const exploreTools: ExploreTool[] = [
  -   {
  -     title: 'New Relic',
  -     description: 'Observability platform built to help engineers create and monitor their software',
  -     url: '/newrelic',
  -     image: 'https://i.imgur.com/L37ikrX.jpg',
  -     tags: ['newrelic', 'performance', 'monitoring', 'errors', 'alerting'],
  -   },
  -   {
  -     title: 'CircleCI',
  -     description: 'Provides builds overview, detailed build info and retriggering functionality for CircleCI.',
  -     url: '/circleci',
  -     image: 'https://miro.medium.com/max/1200/1*hkTBp22vLAqlIHkrkZHPnw.png',
  -     tags: ['circleci', 'ci', 'dev'],
  -   },
  - ];
  -
  - StaticExploreToolProvider.fromData(tools)
  + StaticExploreToolProvider.fromConfig(env.config)
  ```

- Updated dependencies
  - @backstage/backend-common@0.19.0
  - @backstage/types@1.1.0
  - @backstage/plugin-search-backend-module-explore@0.1.2
  - @backstage/config@1.0.8
  - @backstage/plugin-explore-common@0.0.1
  - @backstage/plugin-search-common@1.2.4

## 0.0.8-next.2

### Patch Changes

- Updated dependencies
  - @backstage/backend-common@0.19.0-next.2
  - @backstage/config@1.0.7
  - @backstage/plugin-explore-common@0.0.1
  - @backstage/plugin-search-backend-module-explore@0.1.2-next.2
  - @backstage/plugin-search-common@1.2.4-next.0

## 0.0.8-next.1

### Patch Changes

- Updated dependencies
  - @backstage/backend-common@0.19.0-next.1
  - @backstage/plugin-search-backend-module-explore@0.1.2-next.1
  - @backstage/config@1.0.7
  - @backstage/plugin-explore-common@0.0.1
  - @backstage/plugin-search-common@1.2.4-next.0

## 0.0.8-next.0

### Patch Changes

- Updated dependencies
  - @backstage/plugin-search-backend-module-explore@0.1.2-next.0
  - @backstage/backend-common@0.18.6-next.0
  - @backstage/config@1.0.7
  - @backstage/plugin-explore-common@0.0.1
  - @backstage/plugin-search-common@1.2.3

## 0.0.7

### Patch Changes

- Updated dependencies
  - @backstage/backend-common@0.18.5
  - @backstage/plugin-search-backend-module-explore@0.1.1
  - @backstage/config@1.0.7
  - @backstage/plugin-explore-common@0.0.1
  - @backstage/plugin-search-common@1.2.3

## 0.0.7-next.1

### Patch Changes

- Updated dependencies
  - @backstage/backend-common@0.18.5-next.1
  - @backstage/plugin-search-backend-module-explore@0.1.1-next.1
  - @backstage/config@1.0.7

## 0.0.7-next.0

### Patch Changes

- Updated dependencies
  - @backstage/backend-common@0.18.5-next.0
  - @backstage/plugin-search-backend-module-explore@0.1.1-next.0
  - @backstage/config@1.0.7
  - @backstage/plugin-explore-common@0.0.1
  - @backstage/plugin-search-common@1.2.3

## 0.0.6

### Patch Changes

- 01ae205352e: Collator factories instantiated in new backend system modules and now marked as deprecated. Will be continued to be exported publicly until the new backend system is fully rolled out.
- Updated dependencies
  - @backstage/backend-common@0.18.4
  - @backstage/plugin-search-backend-module-explore@0.1.0
  - @backstage/config@1.0.7
  - @backstage/plugin-explore-common@0.0.1
  - @backstage/plugin-search-common@1.2.3

## 0.0.6-next.2

### Patch Changes

- Updated dependencies
  - @backstage/backend-common@0.18.4-next.2
  - @backstage/config@1.0.7
  - @backstage/plugin-explore-common@0.0.1
  - @backstage/plugin-search-backend-module-explore@0.1.0-next.1
  - @backstage/plugin-search-common@1.2.3-next.0

## 0.0.6-next.1

### Patch Changes

- 01ae205352e: Collator factories instantiated in new backend system modules and now marked as deprecated. Will be continued to be exported publicly until the new backend system is fully rolled out.
- Updated dependencies
  - @backstage/plugin-search-backend-module-explore@0.1.0-next.0
  - @backstage/backend-common@0.18.4-next.1
  - @backstage/config@1.0.7
  - @backstage/plugin-explore-common@0.0.1
  - @backstage/plugin-search-common@1.2.3-next.0

## 0.0.6-next.0

### Patch Changes

- Updated dependencies
  - @backstage/backend-common@0.18.4-next.0
  - @backstage/config@1.0.7
  - @backstage/plugin-explore-common@0.0.1
  - @backstage/plugin-search-common@1.2.2

## 0.0.5

### Patch Changes

- 52b0022dab7: Updated dependency `msw` to `^1.0.0`.
- Updated dependencies
  - @backstage/backend-common@0.18.3
  - @backstage/config@1.0.7
  - @backstage/plugin-explore-common@0.0.1
  - @backstage/plugin-search-common@1.2.2

## 0.0.5-next.2

### Patch Changes

- Updated dependencies
  - @backstage/backend-common@0.18.3-next.2
  - @backstage/config@1.0.7-next.0

## 0.0.5-next.1

### Patch Changes

- 52b0022dab7: Updated dependency `msw` to `^1.0.0`.
- Updated dependencies
  - @backstage/backend-common@0.18.3-next.1
  - @backstage/config@1.0.7-next.0
  - @backstage/plugin-explore-common@0.0.1
  - @backstage/plugin-search-common@1.2.2-next.0

## 0.0.5-next.0

### Patch Changes

- Updated dependencies
  - @backstage/backend-common@0.18.3-next.0
  - @backstage/config@1.0.6
  - @backstage/plugin-explore-common@0.0.1
  - @backstage/plugin-search-common@1.2.1

## 0.0.4

### Patch Changes

- Updated dependencies
  - @backstage/backend-common@0.18.2
  - @backstage/config@1.0.6
  - @backstage/plugin-explore-common@0.0.1
  - @backstage/plugin-search-common@1.2.1

## 0.0.4-next.2

### Patch Changes

- Updated dependencies
  - @backstage/backend-common@0.18.2-next.2
  - @backstage/config@1.0.6
  - @backstage/plugin-explore-common@0.0.1
  - @backstage/plugin-search-common@1.2.1

## 0.0.4-next.1

### Patch Changes

- Updated dependencies
  - @backstage/backend-common@0.18.2-next.1
  - @backstage/config@1.0.6
  - @backstage/plugin-explore-common@0.0.1
  - @backstage/plugin-search-common@1.2.1

## 0.0.4-next.0

### Patch Changes

- Updated dependencies
  - @backstage/backend-common@0.18.2-next.0

## 0.0.2

### Patch Changes

- 358554ff3c: Bump `msw` to `^0.49.0`
- 9f9d279bd1: Updated `README.md` examples
- Updated dependencies
  - @backstage/backend-common@0.18.0
  - @backstage/config@1.0.6
  - @backstage/plugin-explore-common@0.0.1
  - @backstage/plugin-search-common@1.2.1

## 0.0.2-next.2

### Patch Changes

- Updated dependencies
  - @backstage/backend-common@0.18.0-next.1
  - @backstage/config@1.0.6-next.0
  - @backstage/plugin-explore-common@0.0.1
  - @backstage/plugin-search-common@1.2.1-next.0

## 0.0.2-next.1

### Patch Changes

- 9f9d279bd1: Updated `README.md` examples
- Updated dependencies
  - @backstage/backend-common@0.18.0-next.0
  - @backstage/config@1.0.6-next.0
  - @backstage/plugin-explore-common@0.0.1
  - @backstage/plugin-search-common@1.2.1-next.0

## 0.0.2-next.0

### Patch Changes

- 358554ff3c: Bump `msw` to `^0.49.0`
- Updated dependencies
  - @backstage/backend-common@0.17.0
  - @backstage/config@1.0.5
  - @backstage/plugin-explore-common@0.0.1
  - @backstage/plugin-search-common@1.2.0

## 0.0.1

### Patch Changes

- 4dec6f16be: Added new `@backstage/plugin-explore-backend` & `@backstage/plugin-explore-common` packages.

  This deprecates the `ExploreToolsConfig` API (in `@backstage/plugin-explore-react`) which is replaced by the `ExploreApi` & `ExploreClient`. The list of `ExploreTool` data can now be provided on the backend by either using the supplied `StaticExploreToolProvider` or by implementing a custom `ExploreToolProvider`. See the [explore-backend README](https://github.com/backstage/backstage/blob/master/plugins/explore-backend/README.md) for full details.

  NOTE: Existing installations that have customized the `ExploreToolConfig` will continue to work through the new `ExploreClient`. However, existing data should be migrated over to new `explore-backend` plugin as `ExploreToolConfig` will be removed in the future.

  BREAKING CHANGE: If you have previously installed the `explore` plugin, but not yet customized the `ExploreToolConfig` API in your `packages/app`, this will result in an empty list of tools.

- Updated dependencies
  - @backstage/backend-common@0.17.0
  - @backstage/plugin-explore-common@0.0.1
  - @backstage/plugin-search-common@1.2.0
  - @backstage/config@1.0.5

## 0.0.1-next.2

### Patch Changes

- Updated dependencies
  - @backstage/backend-common@0.17.0-next.3
  - @backstage/config@1.0.5-next.1
  - @backstage/plugin-explore-common@0.0.1-next.0
  - @backstage/plugin-search-common@1.2.0-next.3

## 0.0.1-next.1

### Patch Changes

- Updated dependencies
  - @backstage/backend-common@0.17.0-next.2
  - @backstage/plugin-search-common@1.2.0-next.2
  - @backstage/config@1.0.5-next.1
  - @backstage/plugin-explore-common@0.0.1-next.0

## 0.0.1-next.0

### Patch Changes

- 4dec6f16be: Added new `@backstage/plugin-explore-backend` & `@backstage/plugin-explore-common` packages.

  This deprecates the `ExploreToolsConfig` API (in `@backstage/plugin-explore-react`) which is replaced by the `ExploreApi` & `ExploreClient`. The list of `ExploreTool` data can now be provided on the backend by either using the supplied `StaticExploreToolProvider` or by implementing a custom `ExploreToolProvider`. See the [explore-backend README](https://github.com/backstage/backstage/blob/master/plugins/explore-backend/README.md) for full details.

  NOTE: Existing installations that have customized the `ExploreToolConfig` will continue to work through the new `ExploreClient`. However, existing data should be migrated over to new `explore-backend` plugin as `ExploreToolConfig` will be removed in the future.

  BREAKING CHANGE: If you have previously installed the `explore` plugin, but not yet customized the `ExploreToolConfig` API in your `packages/app`, this will result in an empty list of tools.

- Updated dependencies
  - @backstage/backend-common@0.17.0-next.1
  - @backstage/plugin-explore-common@0.0.1-next.0
  - @backstage/config@1.0.5-next.1
  - @backstage/plugin-search-common@1.1.2-next.1<|MERGE_RESOLUTION|>--- conflicted
+++ resolved
@@ -1,7 +1,5 @@
 # @backstage/plugin-explore-backend
 
-<<<<<<< HEAD
-=======
 ## 0.0.13-next.3
 
 ### Patch Changes
@@ -50,7 +48,6 @@
   - @backstage/plugin-search-backend-module-explore@0.1.6-next.0
   - @backstage/plugin-search-common@1.2.5
 
->>>>>>> 1e3c6889
 ## 0.0.10
 
 ### Patch Changes
