--- conflicted
+++ resolved
@@ -1,7 +1,5 @@
 # @backstage/plugin-explore-backend
 
-<<<<<<< HEAD
-=======
 ## 0.0.13-next.2
 
 ### Patch Changes
@@ -38,7 +36,6 @@
   - @backstage/plugin-search-backend-module-explore@0.1.6-next.0
   - @backstage/plugin-search-common@1.2.5
 
->>>>>>> f4e1ea3c
 ## 0.0.10
 
 ### Patch Changes
