# @backstage/plugin-rollbar-backend

<<<<<<< HEAD
=======
## 0.1.48-next.3

### Patch Changes

- Updated dependencies
  - @backstage/config@1.1.0-next.2
  - @backstage/backend-common@0.19.5-next.3

## 0.1.48-next.2

### Patch Changes

- Updated dependencies
  - @backstage/config@1.1.0-next.1
  - @backstage/backend-common@0.19.5-next.2

## 0.1.48-next.1

### Patch Changes

- Updated dependencies
  - @backstage/config@1.1.0-next.0
  - @backstage/backend-common@0.19.5-next.1

## 0.1.47-next.0

### Patch Changes

- Updated dependencies
  - @backstage/backend-common@0.19.4-next.0
  - @backstage/config@1.0.8

>>>>>>> 1e3c6889
## 0.1.45

### Patch Changes

- Updated dependencies
  - @backstage/backend-common@0.19.2
  - @backstage/config@1.0.8

## 0.1.45-next.2

### Patch Changes

- Updated dependencies
  - @backstage/backend-common@0.19.2-next.2

## 0.1.45-next.1

### Patch Changes

- Updated dependencies
  - @backstage/backend-common@0.19.2-next.1
  - @backstage/config@1.0.8

## 0.1.45-next.0

### Patch Changes

- Updated dependencies
  - @backstage/backend-common@0.19.2-next.0
  - @backstage/config@1.0.8

## 0.1.44

### Patch Changes

- Updated dependencies
  - @backstage/backend-common@0.19.1
  - @backstage/config@1.0.8

## 0.1.44-next.0

### Patch Changes

- Updated dependencies
  - @backstage/backend-common@0.19.1-next.0
  - @backstage/config@1.0.8

## 0.1.43

### Patch Changes

- Updated dependencies
  - @backstage/backend-common@0.19.0
  - @backstage/config@1.0.8

## 0.1.43-next.2

### Patch Changes

- Updated dependencies
  - @backstage/backend-common@0.19.0-next.2
  - @backstage/config@1.0.7

## 0.1.43-next.1

### Patch Changes

- Updated dependencies
  - @backstage/backend-common@0.19.0-next.1
  - @backstage/config@1.0.7

## 0.1.43-next.0

### Patch Changes

- Updated dependencies
  - @backstage/backend-common@0.18.6-next.0
  - @backstage/config@1.0.7

## 0.1.42

### Patch Changes

- Updated dependencies
  - @backstage/backend-common@0.18.5
  - @backstage/config@1.0.7

## 0.1.42-next.1

### Patch Changes

- Updated dependencies
  - @backstage/backend-common@0.18.5-next.1
  - @backstage/config@1.0.7

## 0.1.42-next.0

### Patch Changes

- Updated dependencies
  - @backstage/backend-common@0.18.5-next.0
  - @backstage/config@1.0.7

## 0.1.41

### Patch Changes

- 66b6cfc5716: Replace `camelcase-keys` dependency with one with better compatibility.
- Updated dependencies
  - @backstage/backend-common@0.18.4
  - @backstage/config@1.0.7

## 0.1.41-next.2

### Patch Changes

- 66b6cfc5716: Replace `camelcase-keys` dependency with one with better compatibility.
- Updated dependencies
  - @backstage/backend-common@0.18.4-next.2
  - @backstage/config@1.0.7

## 0.1.41-next.1

### Patch Changes

- Updated dependencies
  - @backstage/backend-common@0.18.4-next.1
  - @backstage/config@1.0.7

## 0.1.41-next.0

### Patch Changes

- Updated dependencies
  - @backstage/backend-common@0.18.4-next.0
  - @backstage/config@1.0.7

## 0.1.40

### Patch Changes

- 52b0022dab7: Updated dependency `msw` to `^1.0.0`.
- Updated dependencies
  - @backstage/backend-common@0.18.3
  - @backstage/config@1.0.7

## 0.1.40-next.2

### Patch Changes

- Updated dependencies
  - @backstage/backend-common@0.18.3-next.2
  - @backstage/config@1.0.7-next.0

## 0.1.40-next.1

### Patch Changes

- 52b0022dab7: Updated dependency `msw` to `^1.0.0`.
- Updated dependencies
  - @backstage/backend-common@0.18.3-next.1
  - @backstage/config@1.0.7-next.0

## 0.1.40-next.0

### Patch Changes

- Updated dependencies
  - @backstage/backend-common@0.18.3-next.0
  - @backstage/config@1.0.6

## 0.1.39

### Patch Changes

- Updated dependencies
  - @backstage/backend-common@0.18.2
  - @backstage/config@1.0.6

## 0.1.39-next.2

### Patch Changes

- Updated dependencies
  - @backstage/backend-common@0.18.2-next.2
  - @backstage/config@1.0.6

## 0.1.39-next.1

### Patch Changes

- Updated dependencies
  - @backstage/backend-common@0.18.2-next.1
  - @backstage/config@1.0.6

## 0.1.39-next.0

### Patch Changes

- Updated dependencies
  - @backstage/backend-common@0.18.2-next.0

## 0.1.37

### Patch Changes

- Updated dependencies
  - @backstage/backend-common@0.18.0
  - @backstage/config@1.0.6

## 0.1.37-next.1

### Patch Changes

- Updated dependencies
  - @backstage/backend-common@0.18.0-next.1
  - @backstage/config@1.0.6-next.0

## 0.1.37-next.0

### Patch Changes

- Updated dependencies
  - @backstage/backend-common@0.18.0-next.0
  - @backstage/config@1.0.6-next.0

## 0.1.36

### Patch Changes

- 3280711113: Updated dependency `msw` to `^0.49.0`.
- Updated dependencies
  - @backstage/backend-common@0.17.0
  - @backstage/config@1.0.5

## 0.1.36-next.3

### Patch Changes

- Updated dependencies
  - @backstage/backend-common@0.17.0-next.3
  - @backstage/config@1.0.5-next.1

## 0.1.36-next.2

### Patch Changes

- Updated dependencies
  - @backstage/backend-common@0.17.0-next.2
  - @backstage/config@1.0.5-next.1

## 0.1.36-next.1

### Patch Changes

- Updated dependencies
  - @backstage/backend-common@0.17.0-next.1
  - @backstage/config@1.0.5-next.1

## 0.1.36-next.0

### Patch Changes

- 3280711113: Updated dependency `msw` to `^0.49.0`.
- Updated dependencies
  - @backstage/backend-common@0.16.1-next.0
  - @backstage/config@1.0.5-next.0

## 0.1.35

### Patch Changes

- Updated dependencies
  - @backstage/backend-common@0.16.0
  - @backstage/config@1.0.4

## 0.1.35-next.1

### Patch Changes

- Updated dependencies
  - @backstage/backend-common@0.16.0-next.1
  - @backstage/config@1.0.4-next.0

## 0.1.35-next.0

### Patch Changes

- Updated dependencies
  - @backstage/backend-common@0.16.0-next.0
  - @backstage/config@1.0.4-next.0

## 0.1.34

### Patch Changes

- 2d3a5f09ab: Use `response.json` rather than `response.send` where appropriate, as outlined in `SECURITY.md`
- Updated dependencies
  - @backstage/backend-common@0.15.2
  - @backstage/config@1.0.3

## 0.1.34-next.2

### Patch Changes

- 2d3a5f09ab: Use `response.json` rather than `response.send` where appropriate, as outlined in `SECURITY.md`
- Updated dependencies
  - @backstage/backend-common@0.15.2-next.2
  - @backstage/config@1.0.3-next.2

## 0.1.34-next.1

### Patch Changes

- Updated dependencies
  - @backstage/backend-common@0.15.2-next.1
  - @backstage/config@1.0.3-next.1

## 0.1.34-next.0

### Patch Changes

- Updated dependencies
  - @backstage/backend-common@0.15.2-next.0
  - @backstage/config@1.0.3-next.0

## 0.1.33

### Patch Changes

- d669d89206: Minor API signatures cleanup
- 667d917488: Updated dependency `msw` to `^0.47.0`.
- 87ec2ba4d6: Updated dependency `msw` to `^0.46.0`.
- bf5e9030eb: Updated dependency `msw` to `^0.45.0`.
- Updated dependencies
  - @backstage/backend-common@0.15.1
  - @backstage/config@1.0.2

## 0.1.33-next.3

### Patch Changes

- Updated dependencies
  - @backstage/config@1.0.2-next.0
  - @backstage/backend-common@0.15.1-next.3

## 0.1.33-next.2

### Patch Changes

- 667d917488: Updated dependency `msw` to `^0.47.0`.
- 87ec2ba4d6: Updated dependency `msw` to `^0.46.0`.
- Updated dependencies
  - @backstage/backend-common@0.15.1-next.2

## 0.1.33-next.1

### Patch Changes

- d669d89206: Minor API signatures cleanup
- Updated dependencies
  - @backstage/backend-common@0.15.1-next.1

## 0.1.33-next.0

### Patch Changes

- bf5e9030eb: Updated dependency `msw` to `^0.45.0`.
- Updated dependencies
  - @backstage/backend-common@0.15.1-next.0

## 0.1.32

### Patch Changes

- Updated dependencies
  - @backstage/backend-common@0.15.0

## 0.1.32-next.0

### Patch Changes

- Updated dependencies
  - @backstage/backend-common@0.15.0-next.0

## 0.1.31

### Patch Changes

- a70869e775: Updated dependency `msw` to `^0.43.0`.
- 8006d0f9bf: Updated dependency `msw` to `^0.44.0`.
- Updated dependencies
  - @backstage/backend-common@0.14.1

## 0.1.31-next.1

### Patch Changes

- a70869e775: Updated dependency `msw` to `^0.43.0`.
- Updated dependencies
  - @backstage/backend-common@0.14.1-next.3

## 0.1.31-next.0

### Patch Changes

- Updated dependencies
  - @backstage/backend-common@0.14.1-next.0

## 0.1.30

### Patch Changes

- 8f7b1835df: Updated dependency `msw` to `^0.41.0`.
- Updated dependencies
  - @backstage/backend-common@0.14.0

## 0.1.30-next.2

### Patch Changes

- Updated dependencies
  - @backstage/backend-common@0.14.0-next.2

## 0.1.30-next.1

### Patch Changes

- 8f7b1835df: Updated dependency `msw` to `^0.41.0`.
- Updated dependencies
  - @backstage/backend-common@0.13.6-next.1

## 0.1.30-next.0

### Patch Changes

- Updated dependencies
  - @backstage/backend-common@0.13.6-next.0

## 0.1.29

### Patch Changes

- ab1435dcc9: Updated README to include clearer installation instructions on how to install and configure.
- cfc0f19699: Updated dependency `fs-extra` to `10.1.0`.
- Updated dependencies
  - @backstage/backend-common@0.13.3
  - @backstage/config@1.0.1

## 0.1.29-next.2

### Patch Changes

- Updated dependencies
  - @backstage/backend-common@0.13.3-next.2
  - @backstage/config@1.0.1-next.0

## 0.1.29-next.1

### Patch Changes

- ab1435dcc9: Updated README to include clearer installation instructions on how to install and configure.
- Updated dependencies
  - @backstage/backend-common@0.13.3-next.1

## 0.1.29-next.0

### Patch Changes

- cfc0f19699: Updated dependency `fs-extra` to `10.1.0`.
- Updated dependencies
  - @backstage/backend-common@0.13.3-next.0

## 0.1.28

### Patch Changes

- Updated dependencies
  - @backstage/backend-common@0.13.2

## 0.1.28-next.0

### Patch Changes

- Updated dependencies
  - @backstage/backend-common@0.13.2-next.0

## 0.1.27

### Patch Changes

- Updated dependencies
  - @backstage/backend-common@0.13.1
  - @backstage/config@1.0.0

## 0.1.26

### Patch Changes

- e0a69ba49f: build(deps): bump `fs-extra` from 9.1.0 to 10.0.1
- 3c2bc73901: Use `setupRequestMockHandlers` from `@backstage/backend-test-utils`
- Updated dependencies
  - @backstage/backend-common@0.13.0

## 0.1.26-next.0

### Patch Changes

- e0a69ba49f: build(deps): bump `fs-extra` from 9.1.0 to 10.0.1
- 3c2bc73901: Use `setupRequestMockHandlers` from `@backstage/backend-test-utils`
- Updated dependencies
  - @backstage/backend-common@0.13.0-next.0

## 0.1.25

### Patch Changes

- Updated dependencies
  - @backstage/backend-common@0.12.0

## 0.1.24

### Patch Changes

- Updated dependencies
  - @backstage/backend-common@0.11.0

## 0.1.23

### Patch Changes

- Fix for the previous release with missing type declarations.
- Updated dependencies
  - @backstage/backend-common@0.10.9
  - @backstage/config@0.1.15

## 0.1.22

### Patch Changes

- 1ed305728b: Bump `node-fetch` to version 2.6.7 and `cross-fetch` to version 3.1.5
- c77c5c7eb6: Added `backstage.role` to `package.json`
- 1433045c08: Removed unused `helmet` dependency.
- Updated dependencies
  - @backstage/backend-common@0.10.8
  - @backstage/config@0.1.14

## 0.1.21

### Patch Changes

- Updated dependencies
  - @backstage/backend-common@0.10.7

## 0.1.21-next.0

### Patch Changes

- Updated dependencies
  - @backstage/backend-common@0.10.7-next.0

## 0.1.20

### Patch Changes

- 91faf87aaf: chore(deps): bump `camelcase-keys` from 6.2.2 to 7.0.1
- Updated dependencies
  - @backstage/backend-common@0.10.6

## 0.1.20-next.1

### Patch Changes

- Updated dependencies
  - @backstage/backend-common@0.10.6-next.0

## 0.1.20-next.0

### Patch Changes

- 91faf87aaf: chore(deps): bump `camelcase-keys` from 6.2.2 to 7.0.1

## 0.1.19

### Patch Changes

- Updated dependencies
  - @backstage/backend-common@0.10.4
  - @backstage/config@0.1.13

## 0.1.19-next.0

### Patch Changes

- Updated dependencies
  - @backstage/backend-common@0.10.4-next.0
  - @backstage/config@0.1.13-next.0

## 0.1.18

### Patch Changes

- 152bd9ba2b: Moved `@backstage/test-utils` to `devDependencies`.
- c5e175cde9: Replace the usage of `axios` with `node-fetch` in the Rollbar API
- Updated dependencies
  - @backstage/backend-common@0.10.1

## 0.1.17

### Patch Changes

- 58d07a070c: Bump `axios`
- Updated dependencies
  - @backstage/backend-common@0.10.0

## 0.1.16

### Patch Changes

- bab752e2b3: Change default port of backend from 7000 to 7007.

  This is due to the AirPlay Receiver process occupying port 7000 and preventing local Backstage instances on MacOS to start.

  You can change the port back to 7000 or any other value by providing an `app-config.yaml` with the following values:

  ```
  backend:
    listen: 0.0.0.0:7123
    baseUrl: http://localhost:7123
  ```

  More information can be found here: https://backstage.io/docs/conf/writing

- Updated dependencies
  - @backstage/backend-common@0.9.11

## 0.1.15

### Patch Changes

- febddedcb2: Bump `lodash` to remediate `SNYK-JS-LODASH-590103` security vulnerability
- Updated dependencies
  - @backstage/backend-common@0.9.4
  - @backstage/config@0.1.10

## 0.1.14

### Patch Changes

- Updated dependencies
  - @backstage/backend-common@0.9.0
  - @backstage/config@0.1.8

## 0.1.13

### Patch Changes

- ae84b20cf: Revert the upgrade to `fs-extra@10.0.0` as that seemed to have broken all installs inexplicably.
- Updated dependencies
  - @backstage/backend-common@0.8.6

## 0.1.12

### Patch Changes

- 3108ff7bf: Make `yarn dev` respect the `PLUGIN_PORT` environment variable.
- Updated dependencies
  - @backstage/backend-common@0.8.3

## 0.1.11

### Patch Changes

- Updated dependencies [22fd8ce2a]
- Updated dependencies [f9fb4a205]
  - @backstage/backend-common@0.8.0

## 0.1.10

### Patch Changes

- Updated dependencies [e0bfd3d44]
- Updated dependencies [38ca05168]
- Updated dependencies [d8b81fd28]
  - @backstage/backend-common@0.7.0
  - @backstage/config@0.1.5

## 0.1.9

### Patch Changes

- 49574a8a3: Fix some `spleling`.

  The `scaffolder-backend` has a configuration schema change that may be breaking
  in rare circumstances. Due to a typo in the schema, the
  `scaffolder.github.visibility`, `scaffolder.gitlab.visibility`, and
  `scaffolder.bitbucket.visibility` did not get proper validation that the value
  is one of the supported strings (`public`, `internal` (not available for
  Bitbucket), and `private`). If you had a value that was not one of these three,
  you may have to adjust your config.

- Updated dependencies [d367f63b5]
- Updated dependencies [b42531cfe]
  - @backstage/backend-common@0.6.3

## 0.1.8

### Patch Changes

- Updated dependencies [8686eb38c]
- Updated dependencies [0434853a5]
- Updated dependencies [8686eb38c]
  - @backstage/backend-common@0.6.0
  - @backstage/config@0.1.4

## 0.1.7

### Patch Changes

- Updated dependencies [0b135e7e0]
- Updated dependencies [294a70cab]
- Updated dependencies [0ea032763]
- Updated dependencies [5345a1f98]
- Updated dependencies [09a370426]
  - @backstage/backend-common@0.5.0

## 0.1.6

### Patch Changes

- dde4ab398: Bump `axios` from `^0.20.0` to `^0.21.1`.
- Updated dependencies [5ecd50f8a]
- Updated dependencies [00042e73c]
- Updated dependencies [0829ff126]
- Updated dependencies [036a84373]
  - @backstage/backend-common@0.4.2

## 0.1.5

### Patch Changes

- Updated dependencies [38e24db00]
- Updated dependencies [e3bd9fc2f]
- Updated dependencies [12bbd748c]
- Updated dependencies [e3bd9fc2f]
  - @backstage/backend-common@0.4.0
  - @backstage/config@0.1.2

## 0.1.4

### Patch Changes

- 3a201c5d5: Add config schema for the rollbar & rollbar-backend plugins
- Updated dependencies [3aa7efb3f]
- Updated dependencies [b3d4e4e57]
  - @backstage/backend-common@0.3.2

## 0.1.3

### Patch Changes

- Updated dependencies [1722cb53c]
- Updated dependencies [1722cb53c]
- Updated dependencies [7b37e6834]
- Updated dependencies [8e2effb53]
  - @backstage/backend-common@0.3.0

## 0.1.2

### Patch Changes

- Updated dependencies [5249594c5]
- Updated dependencies [56e4eb589]
- Updated dependencies [e37c0a005]
- Updated dependencies [f00ca3cb8]
- Updated dependencies [6579769df]
- Updated dependencies [8c2b76e45]
- Updated dependencies [440a17b39]
- Updated dependencies [8afce088a]
- Updated dependencies [7bbeb049f]
  - @backstage/backend-common@0.2.0<|MERGE_RESOLUTION|>--- conflicted
+++ resolved
@@ -1,7 +1,5 @@
 # @backstage/plugin-rollbar-backend
 
-<<<<<<< HEAD
-=======
 ## 0.1.48-next.3
 
 ### Patch Changes
@@ -34,7 +32,6 @@
   - @backstage/backend-common@0.19.4-next.0
   - @backstage/config@1.0.8
 
->>>>>>> 1e3c6889
 ## 0.1.45
 
 ### Patch Changes
