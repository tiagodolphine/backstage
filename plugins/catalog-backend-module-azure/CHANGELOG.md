# @backstage/plugin-catalog-backend-module-azure

<<<<<<< HEAD
=======
## 0.1.21-next.0

### Patch Changes

- 94f96508491d: Improve consistency of results from the `AzureDevOpsEntityProvider`.
- 5f1a92b9f19f: Use `DefaultAzureDevOpsCredentialsProvider` to retrieve credentials for Azure DevOps.
- 044b4f2fb1e3: Remove duplications from Azure search before committing the new locations to the catalog.
- Updated dependencies
  - @backstage/backend-common@0.19.4-next.0
  - @backstage/integration@1.7.0-next.0
  - @backstage/backend-tasks@0.5.7-next.0
  - @backstage/backend-plugin-api@0.6.2-next.0
  - @backstage/catalog-model@1.4.1
  - @backstage/config@1.0.8
  - @backstage/errors@1.2.1
  - @backstage/types@1.1.0
  - @backstage/plugin-catalog-common@1.0.15
  - @backstage/plugin-catalog-node@1.4.3-next.0

>>>>>>> 413caa19
## 0.1.19

### Patch Changes

- 629cbd194a87: Use `coreServices.rootConfig` instead of `coreService.config`
- 4b82382ed8c2: Fixed invalid configuration schema. The configuration schema may be more strict as a result.
- Updated dependencies
  - @backstage/backend-common@0.19.2
  - @backstage/backend-plugin-api@0.6.0
  - @backstage/plugin-catalog-node@1.4.1
  - @backstage/integration@1.6.0
  - @backstage/backend-tasks@0.5.5
  - @backstage/catalog-model@1.4.1
  - @backstage/config@1.0.8
  - @backstage/errors@1.2.1
  - @backstage/types@1.1.0
  - @backstage/plugin-catalog-common@1.0.15

## 0.1.19-next.2

### Patch Changes

- Updated dependencies
  - @backstage/backend-plugin-api@0.6.0-next.2
  - @backstage/backend-tasks@0.5.5-next.2
  - @backstage/backend-common@0.19.2-next.2
  - @backstage/plugin-catalog-node@1.4.1-next.2

## 0.1.19-next.1

### Patch Changes

- 629cbd194a87: Use `coreServices.rootConfig` instead of `coreService.config`
- 4b82382ed8c2: Fixed invalid configuration schema. The configuration schema may be more strict as a result.
- Updated dependencies
  - @backstage/backend-common@0.19.2-next.1
  - @backstage/plugin-catalog-node@1.4.1-next.1
  - @backstage/backend-plugin-api@0.6.0-next.1
  - @backstage/backend-tasks@0.5.5-next.1
  - @backstage/integration@1.5.1
  - @backstage/catalog-model@1.4.1
  - @backstage/config@1.0.8
  - @backstage/errors@1.2.1
  - @backstage/types@1.1.0
  - @backstage/plugin-catalog-common@1.0.15

## 0.1.19-next.0

### Patch Changes

- Updated dependencies
  - @backstage/backend-common@0.19.2-next.0
  - @backstage/backend-plugin-api@0.5.5-next.0
  - @backstage/backend-tasks@0.5.5-next.0
  - @backstage/catalog-model@1.4.1
  - @backstage/config@1.0.8
  - @backstage/errors@1.2.1
  - @backstage/integration@1.5.1
  - @backstage/types@1.1.0
  - @backstage/plugin-catalog-common@1.0.15
  - @backstage/plugin-catalog-node@1.4.1-next.0

## 0.1.18

### Patch Changes

- Updated dependencies
  - @backstage/errors@1.2.1
  - @backstage/backend-common@0.19.1
  - @backstage/plugin-catalog-node@1.4.0
  - @backstage/backend-plugin-api@0.5.4
  - @backstage/backend-tasks@0.5.4
  - @backstage/catalog-model@1.4.1
  - @backstage/config@1.0.8
  - @backstage/integration@1.5.1
  - @backstage/types@1.1.0
  - @backstage/plugin-catalog-common@1.0.15

## 0.1.18-next.0

### Patch Changes

- Updated dependencies
  - @backstage/errors@1.2.1-next.0
  - @backstage/backend-common@0.19.1-next.0
  - @backstage/plugin-catalog-node@1.4.0-next.0
  - @backstage/backend-plugin-api@0.5.4-next.0
  - @backstage/backend-tasks@0.5.4-next.0
  - @backstage/catalog-model@1.4.1-next.0
  - @backstage/config@1.0.8
  - @backstage/integration@1.5.1-next.0
  - @backstage/types@1.1.0
  - @backstage/plugin-catalog-common@1.0.15-next.0

## 0.1.17

### Patch Changes

- c7f848bcea3c: Support authentication with a service principal or managed identity for Azure DevOps

  Azure DevOps recently released support, in public preview, for authenticating with a service principal or managed identity instead of a personal access token (PAT): https://devblogs.microsoft.com/devops/introducing-service-principal-and-managed-identity-support-on-azure-devops/. With this change the Azure integration now supports service principals and managed identities for Azure AD backed Azure DevOps organizations. Service principal and managed identity authentication is not supported on Azure DevOps Server (on-premises) organizations.

- Updated dependencies
  - @backstage/backend-common@0.19.0
  - @backstage/types@1.1.0
  - @backstage/integration@1.5.0
  - @backstage/catalog-model@1.4.0
  - @backstage/errors@1.2.0
  - @backstage/backend-plugin-api@0.5.3
  - @backstage/backend-tasks@0.5.3
  - @backstage/plugin-catalog-node@1.3.7
  - @backstage/config@1.0.8
  - @backstage/plugin-catalog-common@1.0.14

## 0.1.17-next.2

### Patch Changes

- Updated dependencies
  - @backstage/backend-common@0.19.0-next.2
  - @backstage/catalog-model@1.4.0-next.1
  - @backstage/backend-plugin-api@0.5.3-next.2
  - @backstage/backend-tasks@0.5.3-next.2
  - @backstage/config@1.0.7
  - @backstage/errors@1.2.0-next.0
  - @backstage/integration@1.5.0-next.0
  - @backstage/types@1.0.2
  - @backstage/plugin-catalog-common@1.0.14-next.1
  - @backstage/plugin-catalog-node@1.3.7-next.2

## 0.1.17-next.1

### Patch Changes

- c7f848bcea3c: Support authentication with a service principal or managed identity for Azure DevOps

  Azure DevOps recently released support, in public preview, for authenticating with a service principal or managed identity instead of a personal access token (PAT): https://devblogs.microsoft.com/devops/introducing-service-principal-and-managed-identity-support-on-azure-devops/. With this change the Azure integration now supports service principals and managed identities for Azure AD backed Azure DevOps organizations. Service principal and managed identity authentication is not supported on Azure DevOps Server (on-premises) organizations.

- Updated dependencies
  - @backstage/backend-common@0.19.0-next.1
  - @backstage/integration@1.5.0-next.0
  - @backstage/errors@1.2.0-next.0
  - @backstage/backend-plugin-api@0.5.3-next.1
  - @backstage/catalog-model@1.4.0-next.0
  - @backstage/backend-tasks@0.5.3-next.1
  - @backstage/plugin-catalog-node@1.3.7-next.1
  - @backstage/plugin-catalog-common@1.0.14-next.0
  - @backstage/config@1.0.7
  - @backstage/types@1.0.2

## 0.1.17-next.0

### Patch Changes

- Updated dependencies
  - @backstage/plugin-catalog-node@1.3.7-next.0
  - @backstage/backend-common@0.18.6-next.0
  - @backstage/integration@1.4.5
  - @backstage/config@1.0.7
  - @backstage/backend-plugin-api@0.5.3-next.0
  - @backstage/backend-tasks@0.5.3-next.0
  - @backstage/catalog-model@1.3.0
  - @backstage/errors@1.1.5
  - @backstage/types@1.0.2
  - @backstage/plugin-catalog-common@1.0.13

## 0.1.16

### Patch Changes

- Updated dependencies
  - @backstage/backend-common@0.18.5
  - @backstage/integration@1.4.5
  - @backstage/backend-tasks@0.5.2
  - @backstage/plugin-catalog-node@1.3.6
  - @backstage/backend-plugin-api@0.5.2
  - @backstage/catalog-model@1.3.0
  - @backstage/config@1.0.7
  - @backstage/errors@1.1.5
  - @backstage/types@1.0.2
  - @backstage/plugin-catalog-common@1.0.13

## 0.1.16-next.1

### Patch Changes

- Updated dependencies
  - @backstage/backend-common@0.18.5-next.1
  - @backstage/backend-tasks@0.5.2-next.1
  - @backstage/plugin-catalog-node@1.3.6-next.1
  - @backstage/backend-plugin-api@0.5.2-next.1
  - @backstage/config@1.0.7

## 0.1.16-next.0

### Patch Changes

- Updated dependencies
  - @backstage/backend-common@0.18.5-next.0
  - @backstage/integration@1.4.5-next.0
  - @backstage/backend-tasks@0.5.2-next.0
  - @backstage/plugin-catalog-node@1.3.6-next.0
  - @backstage/backend-plugin-api@0.5.2-next.0
  - @backstage/catalog-model@1.3.0
  - @backstage/config@1.0.7
  - @backstage/errors@1.1.5
  - @backstage/types@1.0.2
  - @backstage/plugin-catalog-common@1.0.13

## 0.1.15

### Patch Changes

- 62a725e3a94: Use the `LocationSpec` type from the `catalog-common` package in place of the deprecated `LocationSpec` from the `catalog-node` package.
- Updated dependencies
  - @backstage/backend-common@0.18.4
  - @backstage/backend-tasks@0.5.1
  - @backstage/catalog-model@1.3.0
  - @backstage/integration@1.4.4
  - @backstage/plugin-catalog-node@1.3.5
  - @backstage/backend-plugin-api@0.5.1
  - @backstage/config@1.0.7
  - @backstage/errors@1.1.5
  - @backstage/types@1.0.2
  - @backstage/plugin-catalog-common@1.0.13

## 0.1.15-next.3

### Patch Changes

- Updated dependencies
  - @backstage/catalog-model@1.3.0-next.0
  - @backstage/backend-common@0.18.4-next.2
  - @backstage/backend-plugin-api@0.5.1-next.2
  - @backstage/backend-tasks@0.5.1-next.2
  - @backstage/config@1.0.7
  - @backstage/errors@1.1.5
  - @backstage/integration@1.4.4-next.0
  - @backstage/types@1.0.2
  - @backstage/plugin-catalog-common@1.0.13-next.1
  - @backstage/plugin-catalog-node@1.3.5-next.3

## 0.1.15-next.2

### Patch Changes

- 62a725e3a94: Use the `LocationSpec` type from the `catalog-common` package in place of the deprecated `LocationSpec` from the `catalog-node` package.
- Updated dependencies
  - @backstage/backend-common@0.18.4-next.2
  - @backstage/backend-plugin-api@0.5.1-next.2
  - @backstage/backend-tasks@0.5.1-next.2
  - @backstage/catalog-model@1.2.1
  - @backstage/config@1.0.7
  - @backstage/errors@1.1.5
  - @backstage/integration@1.4.4-next.0
  - @backstage/types@1.0.2
  - @backstage/plugin-catalog-common@1.0.13-next.0
  - @backstage/plugin-catalog-node@1.3.5-next.2

## 0.1.15-next.1

### Patch Changes

- Updated dependencies
  - @backstage/backend-tasks@0.5.1-next.1
  - @backstage/integration@1.4.4-next.0
  - @backstage/backend-common@0.18.4-next.1
  - @backstage/backend-plugin-api@0.5.1-next.1
  - @backstage/catalog-model@1.2.1
  - @backstage/config@1.0.7
  - @backstage/errors@1.1.5
  - @backstage/types@1.0.2
  - @backstage/plugin-catalog-node@1.3.5-next.1

## 0.1.15-next.0

### Patch Changes

- Updated dependencies
  - @backstage/backend-common@0.18.4-next.0
  - @backstage/config@1.0.7
  - @backstage/integration@1.4.3
  - @backstage/backend-plugin-api@0.5.1-next.0
  - @backstage/backend-tasks@0.5.1-next.0
  - @backstage/catalog-model@1.2.1
  - @backstage/errors@1.1.5
  - @backstage/types@1.0.2
  - @backstage/plugin-catalog-node@1.3.5-next.0

## 0.1.14

### Patch Changes

- 90469c02c8c: Renamed `azureDevOpsEntityProviderCatalogModule` to `catalogModuleAzureDevOpsEntityProvider` to match the [recommended naming patterns](https://backstage.io/docs/backend-system/architecture/naming-patterns).
- c17fa101825: Add branch filter support
  https://backstage.io/docs/integrations/azure/discovery
- e675f902980: Make sure to not use deprecated exports from `@backstage/plugin-catalog-backend`
- 928a12a9b3e: Internal refactor of `/alpha` exports.
- 52b0022dab7: Updated dependency `msw` to `^1.0.0`.
- Updated dependencies
  - @backstage/backend-tasks@0.5.0
  - @backstage/backend-common@0.18.3
  - @backstage/errors@1.1.5
  - @backstage/plugin-catalog-node@1.3.4
  - @backstage/backend-plugin-api@0.5.0
  - @backstage/catalog-model@1.2.1
  - @backstage/integration@1.4.3
  - @backstage/config@1.0.7
  - @backstage/types@1.0.2

## 0.1.14-next.2

### Patch Changes

- Updated dependencies
  - @backstage/backend-tasks@0.5.0-next.2
  - @backstage/backend-common@0.18.3-next.2
  - @backstage/backend-plugin-api@0.4.1-next.2
  - @backstage/plugin-catalog-backend@1.8.0-next.2
  - @backstage/plugin-catalog-node@1.3.4-next.2
  - @backstage/config@1.0.7-next.0
  - @backstage/integration@1.4.3-next.0

## 0.1.14-next.1

### Patch Changes

- 52b0022dab7: Updated dependency `msw` to `^1.0.0`.
- Updated dependencies
  - @backstage/errors@1.1.5-next.0
  - @backstage/backend-common@0.18.3-next.1
  - @backstage/integration@1.4.3-next.0
  - @backstage/plugin-catalog-backend@1.8.0-next.1
  - @backstage/backend-plugin-api@0.4.1-next.1
  - @backstage/backend-tasks@0.4.4-next.1
  - @backstage/config@1.0.7-next.0
  - @backstage/catalog-model@1.2.1-next.1
  - @backstage/types@1.0.2
  - @backstage/plugin-catalog-node@1.3.4-next.1

## 0.1.14-next.0

### Patch Changes

- 928a12a9b3: Internal refactor of `/alpha` exports.
- Updated dependencies
  - @backstage/plugin-catalog-backend@1.8.0-next.0
  - @backstage/backend-tasks@0.4.4-next.0
  - @backstage/backend-plugin-api@0.4.1-next.0
  - @backstage/backend-common@0.18.3-next.0
  - @backstage/catalog-model@1.2.1-next.0
  - @backstage/plugin-catalog-node@1.3.4-next.0
  - @backstage/config@1.0.6
  - @backstage/errors@1.1.4
  - @backstage/integration@1.4.2
  - @backstage/types@1.0.2

## 0.1.13

### Patch Changes

- 2890f47517: This will add the ability to use Azure DevOps with multi project with a single value which is a new feature as previously this had to be done manually for each project that you wanted to add.

  Right now you would have to fill in multiple values in the config to use multiple projects:

  ```
  yourFirstProviderId: # identifies your dataset / provider independent of config changes
      organization: myorg
      project: 'firstProject' # this will match the firstProject project
      repository: '*' # this will match all repos
      path: /catalog-info.yaml
  yourSecondProviderId: # identifies your dataset / provider independent of config changes
      organization: myorg
      project: 'secondProject' # this will match the secondProject project
      repository: '*' # this will match all repos
      path: /catalog-info.yaml
  ```

  With this change you can actually have all projects available where your PAT determines which you have access to, so that includes multiple projects:

  ```
  yourFirstProviderId: # identifies your dataset / provider independent of config changes
      organization: myorg
      project: '*' # this will match all projects where your PAT has access to
      repository: '*' # this will match all repos
      path: /catalog-info.yaml
  ```

- 85b04f659a: Internal refactor to not use deprecated `substr`
- Updated dependencies
  - @backstage/plugin-catalog-backend@1.7.2
  - @backstage/backend-plugin-api@0.4.0
  - @backstage/backend-common@0.18.2
  - @backstage/catalog-model@1.2.0
  - @backstage/plugin-catalog-node@1.3.3
  - @backstage/backend-tasks@0.4.3
  - @backstage/config@1.0.6
  - @backstage/errors@1.1.4
  - @backstage/integration@1.4.2
  - @backstage/types@1.0.2

## 0.1.13-next.2

### Patch Changes

- Updated dependencies
  - @backstage/backend-plugin-api@0.4.0-next.2
  - @backstage/backend-common@0.18.2-next.2
  - @backstage/plugin-catalog-backend@1.7.2-next.2
  - @backstage/catalog-model@1.2.0-next.1
  - @backstage/plugin-catalog-node@1.3.3-next.2
  - @backstage/backend-tasks@0.4.3-next.2
  - @backstage/config@1.0.6
  - @backstage/errors@1.1.4
  - @backstage/integration@1.4.2
  - @backstage/types@1.0.2

## 0.1.13-next.1

### Patch Changes

- 2890f47517: This will add the ability to use Azure DevOps with multi project with a single value which is a new feature as previously this had to be done manually for each project that you wanted to add.

  Right now you would have to fill in multiple values in the config to use multiple projects:

  ```
  yourFirstProviderId: # identifies your dataset / provider independent of config changes
      organization: myorg
      project: 'firstProject' # this will match the firstProject project
      repository: '*' # this will match all repos
      path: /catalog-info.yaml
  yourSecondProviderId: # identifies your dataset / provider independent of config changes
      organization: myorg
      project: 'secondProject' # this will match the secondProject project
      repository: '*' # this will match all repos
      path: /catalog-info.yaml
  ```

  With this change you can actually have all projects available where your PAT determines which you have access to, so that includes multiple projects:

  ```
  yourFirstProviderId: # identifies your dataset / provider independent of config changes
      organization: myorg
      project: '*' # this will match all projects where your PAT has access to
      repository: '*' # this will match all repos
      path: /catalog-info.yaml
  ```

- 85b04f659a: Internal refactor to not use deprecated `substr`
- Updated dependencies
  - @backstage/plugin-catalog-backend@1.7.2-next.1
  - @backstage/backend-common@0.18.2-next.1
  - @backstage/backend-plugin-api@0.3.2-next.1
  - @backstage/backend-tasks@0.4.3-next.1
  - @backstage/catalog-model@1.1.6-next.0
  - @backstage/config@1.0.6
  - @backstage/errors@1.1.4
  - @backstage/integration@1.4.2
  - @backstage/types@1.0.2
  - @backstage/plugin-catalog-node@1.3.3-next.1

## 0.1.13-next.0

### Patch Changes

- Updated dependencies
  - @backstage/catalog-model@1.1.6-next.0
  - @backstage/backend-common@0.18.2-next.0
  - @backstage/plugin-catalog-backend@1.7.2-next.0
  - @backstage/plugin-catalog-node@1.3.3-next.0
  - @backstage/backend-tasks@0.4.3-next.0
  - @backstage/backend-plugin-api@0.3.2-next.0

## 0.1.11

### Patch Changes

- 9f2b786fc9: Provide context for logged errors.
- 8e06f3cf00: Switched imports of `loggerToWinstonLogger` to `@backstage/backend-common`.
- Updated dependencies
  - @backstage/backend-plugin-api@0.3.0
  - @backstage/backend-common@0.18.0
  - @backstage/catalog-model@1.1.5
  - @backstage/backend-tasks@0.4.1
  - @backstage/plugin-catalog-node@1.3.1
  - @backstage/plugin-catalog-backend@1.7.0
  - @backstage/config@1.0.6
  - @backstage/errors@1.1.4
  - @backstage/integration@1.4.2
  - @backstage/types@1.0.2

## 0.1.11-next.2

### Patch Changes

- 9f2b786fc9: Provide context for logged errors.
- 8e06f3cf00: Switched imports of `loggerToWinstonLogger` to `@backstage/backend-common`.
- Updated dependencies
  - @backstage/backend-plugin-api@0.3.0-next.1
  - @backstage/backend-common@0.18.0-next.1
  - @backstage/backend-tasks@0.4.1-next.1
  - @backstage/plugin-catalog-backend@1.7.0-next.2
  - @backstage/plugin-catalog-node@1.3.1-next.2
  - @backstage/catalog-model@1.1.5-next.1
  - @backstage/config@1.0.6-next.0
  - @backstage/errors@1.1.4
  - @backstage/integration@1.4.2-next.0
  - @backstage/types@1.0.2

## 0.1.11-next.1

### Patch Changes

- Updated dependencies
  - @backstage/backend-plugin-api@0.2.1-next.0
  - @backstage/backend-common@0.18.0-next.0
  - @backstage/config@1.0.6-next.0
  - @backstage/plugin-catalog-backend@1.7.0-next.1
  - @backstage/plugin-catalog-node@1.3.1-next.1
  - @backstage/backend-tasks@0.4.1-next.0
  - @backstage/catalog-model@1.1.5-next.1
  - @backstage/errors@1.1.4
  - @backstage/integration@1.4.2-next.0
  - @backstage/types@1.0.2

## 0.1.11-next.0

### Patch Changes

- Updated dependencies
  - @backstage/catalog-model@1.1.5-next.0
  - @backstage/plugin-catalog-backend@1.7.0-next.0
  - @backstage/backend-common@0.17.0
  - @backstage/backend-plugin-api@0.2.0
  - @backstage/backend-tasks@0.4.0
  - @backstage/config@1.0.5
  - @backstage/errors@1.1.4
  - @backstage/integration@1.4.1
  - @backstage/types@1.0.2
  - @backstage/plugin-catalog-node@1.3.1-next.0

## 0.1.10

### Patch Changes

- 884d749b14: Refactored to use `coreServices` from `@backstage/backend-plugin-api`.
- 3280711113: Updated dependency `msw` to `^0.49.0`.
- Updated dependencies
  - @backstage/plugin-catalog-backend@1.6.0
  - @backstage/backend-common@0.17.0
  - @backstage/plugin-catalog-node@1.3.0
  - @backstage/backend-tasks@0.4.0
  - @backstage/errors@1.1.4
  - @backstage/backend-plugin-api@0.2.0
  - @backstage/integration@1.4.1
  - @backstage/types@1.0.2
  - @backstage/catalog-model@1.1.4
  - @backstage/config@1.0.5

## 0.1.10-next.3

### Patch Changes

- Updated dependencies
  - @backstage/plugin-catalog-backend@1.6.0-next.3
  - @backstage/backend-tasks@0.4.0-next.3
  - @backstage/backend-common@0.17.0-next.3
  - @backstage/backend-plugin-api@0.2.0-next.3
  - @backstage/catalog-model@1.1.4-next.1
  - @backstage/config@1.0.5-next.1
  - @backstage/errors@1.1.4-next.1
  - @backstage/integration@1.4.1-next.1
  - @backstage/types@1.0.2-next.1
  - @backstage/plugin-catalog-node@1.3.0-next.3

## 0.1.10-next.2

### Patch Changes

- 884d749b14: Refactored to use `coreServices` from `@backstage/backend-plugin-api`.
- Updated dependencies
  - @backstage/plugin-catalog-backend@1.6.0-next.2
  - @backstage/plugin-catalog-node@1.3.0-next.2
  - @backstage/backend-common@0.17.0-next.2
  - @backstage/backend-plugin-api@0.2.0-next.2
  - @backstage/backend-tasks@0.4.0-next.2
  - @backstage/catalog-model@1.1.4-next.1
  - @backstage/config@1.0.5-next.1
  - @backstage/errors@1.1.4-next.1
  - @backstage/integration@1.4.1-next.1
  - @backstage/types@1.0.2-next.1

## 0.1.10-next.1

### Patch Changes

- Updated dependencies
  - @backstage/backend-common@0.17.0-next.1
  - @backstage/plugin-catalog-backend@1.6.0-next.1
  - @backstage/backend-tasks@0.4.0-next.1
  - @backstage/types@1.0.2-next.1
  - @backstage/backend-plugin-api@0.1.5-next.1
  - @backstage/plugin-catalog-node@1.2.2-next.1
  - @backstage/config@1.0.5-next.1
  - @backstage/integration@1.4.1-next.1
  - @backstage/catalog-model@1.1.4-next.1
  - @backstage/errors@1.1.4-next.1

## 0.1.10-next.0

### Patch Changes

- 3280711113: Updated dependency `msw` to `^0.49.0`.
- Updated dependencies
  - @backstage/plugin-catalog-backend@1.6.0-next.0
  - @backstage/backend-common@0.16.1-next.0
  - @backstage/integration@1.4.1-next.0
  - @backstage/types@1.0.2-next.0
  - @backstage/backend-plugin-api@0.1.5-next.0
  - @backstage/plugin-catalog-node@1.2.2-next.0
  - @backstage/backend-tasks@0.3.8-next.0
  - @backstage/catalog-model@1.1.4-next.0
  - @backstage/config@1.0.5-next.0
  - @backstage/errors@1.1.4-next.0

## 0.1.9

### Patch Changes

- 87ff05892d: `AzureDevOpsEntityProvider`: Add option to configure schedule via `app-config.yaml` instead of in code.

  Please find how to configure the schedule at the config at
  https://backstage.io/docs/integrations/azure/discovery

- 0ca399b31b: Add `azureDevOpsEntityProviderCatalogModule` (new backend-plugin-api, alpha).
- 4c9f7847e4: Updated dependency `msw` to `^0.48.0` while moving it to be a dev dependency.
- Updated dependencies
  - @backstage/backend-common@0.16.0
  - @backstage/plugin-catalog-backend@1.5.1
  - @backstage/integration@1.4.0
  - @backstage/backend-tasks@0.3.7
  - @backstage/catalog-model@1.1.3
  - @backstage/types@1.0.1
  - @backstage/backend-plugin-api@0.1.4
  - @backstage/plugin-catalog-node@1.2.1
  - @backstage/config@1.0.4
  - @backstage/errors@1.1.3

## 0.1.9-next.1

### Patch Changes

- Updated dependencies
  - @backstage/backend-common@0.16.0-next.1
  - @backstage/backend-plugin-api@0.1.4-next.1
  - @backstage/backend-tasks@0.3.7-next.1
  - @backstage/plugin-catalog-backend@1.5.1-next.1
  - @backstage/plugin-catalog-node@1.2.1-next.1
  - @backstage/catalog-model@1.1.3-next.0
  - @backstage/config@1.0.4-next.0
  - @backstage/errors@1.1.3-next.0
  - @backstage/integration@1.4.0-next.0
  - @backstage/types@1.0.1-next.0

## 0.1.9-next.0

### Patch Changes

- 87ff05892d: `AzureDevOpsEntityProvider`: Add option to configure schedule via `app-config.yaml` instead of in code.

  Please find how to configure the schedule at the config at
  https://backstage.io/docs/integrations/azure/discovery

- 0ca399b31b: Add `azureDevOpsEntityProviderCatalogModule` (new backend-plugin-api, alpha).
- Updated dependencies
  - @backstage/backend-common@0.16.0-next.0
  - @backstage/plugin-catalog-backend@1.5.1-next.0
  - @backstage/integration@1.4.0-next.0
  - @backstage/backend-tasks@0.3.7-next.0
  - @backstage/catalog-model@1.1.3-next.0
  - @backstage/types@1.0.1-next.0
  - @backstage/backend-plugin-api@0.1.4-next.0
  - @backstage/plugin-catalog-node@1.2.1-next.0
  - @backstage/config@1.0.4-next.0
  - @backstage/errors@1.1.3-next.0

## 0.1.8

### Patch Changes

- Updated dependencies
  - @backstage/catalog-model@1.1.2
  - @backstage/backend-common@0.15.2
  - @backstage/plugin-catalog-backend@1.5.0
  - @backstage/backend-tasks@0.3.6
  - @backstage/config@1.0.3
  - @backstage/errors@1.1.2
  - @backstage/integration@1.3.2
  - @backstage/types@1.0.0

## 0.1.8-next.2

### Patch Changes

- Updated dependencies
  - @backstage/plugin-catalog-backend@1.5.0-next.2
  - @backstage/backend-tasks@0.3.6-next.2
  - @backstage/backend-common@0.15.2-next.2
  - @backstage/catalog-model@1.1.2-next.2
  - @backstage/config@1.0.3-next.2
  - @backstage/errors@1.1.2-next.2
  - @backstage/integration@1.3.2-next.2
  - @backstage/types@1.0.0

## 0.1.8-next.1

### Patch Changes

- Updated dependencies
  - @backstage/backend-common@0.15.2-next.1
  - @backstage/backend-tasks@0.3.6-next.1
  - @backstage/catalog-model@1.1.2-next.1
  - @backstage/config@1.0.3-next.1
  - @backstage/errors@1.1.2-next.1
  - @backstage/integration@1.3.2-next.1
  - @backstage/types@1.0.0
  - @backstage/plugin-catalog-backend@1.4.1-next.1

## 0.1.8-next.0

### Patch Changes

- Updated dependencies
  - @backstage/catalog-model@1.1.2-next.0
  - @backstage/plugin-catalog-backend@1.4.1-next.0
  - @backstage/backend-common@0.15.2-next.0
  - @backstage/backend-tasks@0.3.6-next.0
  - @backstage/config@1.0.3-next.0
  - @backstage/errors@1.1.2-next.0
  - @backstage/integration@1.3.2-next.0
  - @backstage/types@1.0.0

## 0.1.7

### Patch Changes

- 667d917488: Updated dependency `msw` to `^0.47.0`.
- 87ec2ba4d6: Updated dependency `msw` to `^0.46.0`.
- bf5e9030eb: Updated dependency `msw` to `^0.45.0`.
- Updated dependencies
  - @backstage/backend-common@0.15.1
  - @backstage/integration@1.3.1
  - @backstage/plugin-catalog-backend@1.4.0
  - @backstage/backend-tasks@0.3.5
  - @backstage/catalog-model@1.1.1
  - @backstage/config@1.0.2
  - @backstage/errors@1.1.1

## 0.1.7-next.3

### Patch Changes

- Updated dependencies
  - @backstage/catalog-model@1.1.1-next.0
  - @backstage/config@1.0.2-next.0
  - @backstage/errors@1.1.1-next.0
  - @backstage/integration@1.3.1-next.2
  - @backstage/plugin-catalog-backend@1.4.0-next.3
  - @backstage/backend-common@0.15.1-next.3
  - @backstage/backend-tasks@0.3.5-next.1

## 0.1.7-next.2

### Patch Changes

- 667d917488: Updated dependency `msw` to `^0.47.0`.
- 87ec2ba4d6: Updated dependency `msw` to `^0.46.0`.
- Updated dependencies
  - @backstage/backend-common@0.15.1-next.2
  - @backstage/integration@1.3.1-next.1
  - @backstage/plugin-catalog-backend@1.4.0-next.2

## 0.1.7-next.1

### Patch Changes

- Updated dependencies
  - @backstage/backend-common@0.15.1-next.1
  - @backstage/plugin-catalog-backend@1.4.0-next.1

## 0.1.7-next.0

### Patch Changes

- bf5e9030eb: Updated dependency `msw` to `^0.45.0`.
- Updated dependencies
  - @backstage/backend-common@0.15.1-next.0
  - @backstage/backend-tasks@0.3.5-next.0
  - @backstage/plugin-catalog-backend@1.3.2-next.0
  - @backstage/integration@1.3.1-next.0

## 0.1.6

### Patch Changes

- Updated dependencies
  - @backstage/backend-common@0.15.0
  - @backstage/integration@1.3.0
  - @backstage/backend-tasks@0.3.4
  - @backstage/plugin-catalog-backend@1.3.1

## 0.1.6-next.0

### Patch Changes

- Updated dependencies
  - @backstage/backend-common@0.15.0-next.0
  - @backstage/integration@1.3.0-next.0
  - @backstage/backend-tasks@0.3.4-next.0
  - @backstage/plugin-catalog-backend@1.3.1-next.0

## 0.1.5

### Patch Changes

- a70869e775: Updated dependency `msw` to `^0.43.0`.
- 8006d0f9bf: Updated dependency `msw` to `^0.44.0`.
- Updated dependencies
  - @backstage/plugin-catalog-backend@1.3.0
  - @backstage/backend-common@0.14.1
  - @backstage/catalog-model@1.1.0
  - @backstage/integration@1.2.2
  - @backstage/backend-tasks@0.3.3
  - @backstage/errors@1.1.0

## 0.1.5-next.2

### Patch Changes

- a70869e775: Updated dependency `msw` to `^0.43.0`.
- Updated dependencies
  - @backstage/plugin-catalog-backend@1.3.0-next.3
  - @backstage/backend-common@0.14.1-next.3
  - @backstage/integration@1.2.2-next.3
  - @backstage/backend-tasks@0.3.3-next.3
  - @backstage/catalog-model@1.1.0-next.3

## 0.1.5-next.1

### Patch Changes

- Updated dependencies
  - @backstage/catalog-model@1.1.0-next.1
  - @backstage/backend-common@0.14.1-next.1
  - @backstage/errors@1.1.0-next.0
  - @backstage/plugin-catalog-backend@1.2.1-next.1
  - @backstage/backend-tasks@0.3.3-next.1
  - @backstage/integration@1.2.2-next.1

## 0.1.5-next.0

### Patch Changes

- Updated dependencies
  - @backstage/backend-common@0.14.1-next.0
  - @backstage/catalog-model@1.1.0-next.0
  - @backstage/integration@1.2.2-next.0
  - @backstage/backend-tasks@0.3.3-next.0
  - @backstage/plugin-catalog-backend@1.2.1-next.0

## 0.1.4

### Patch Changes

- b8884fd579: Add a new provider `AzureDevOpsEntityProvider` as replacement for `AzureDevOpsDiscoveryProcessor`.

  In order to migrate from the `AzureDevOpsDiscoveryProcessor` you need to apply
  the following changes:

  **Before:**

  ```yaml
  # app-config.yaml

  catalog:
    locations:
      - type: azure-discovery
        target: https://dev.azure.com/myorg/myproject/_git/service-*?path=/catalog-info.yaml
  ```

  ```ts
  /* packages/backend/src/plugins/catalog.ts */

  import { AzureDevOpsDiscoveryProcessor } from '@backstage/plugin-catalog-backend-module-azure';

  const builder = await CatalogBuilder.create(env);
  /** ... other processors ... */
  builder.addProcessor(new AzureDevOpsDiscoveryProcessor(env.reader));
  ```

  **After:**

  ```yaml
  # app-config.yaml

  catalog:
    providers:
      azureDevOps:
        anyProviderId:
          host: selfhostedazure.yourcompany.com # This is only really needed for on-premise user, defaults to dev.azure.com
          organization: myorg # For on-premise this would be your Collection
          project: myproject
          repository: service-*
          path: /catalog-info.yaml
  ```

  ```ts
  /* packages/backend/src/plugins/catalog.ts */

  import { AzureDevOpsEntityProvider } from '@backstage/plugin-catalog-backend-module-azure';

  const builder = await CatalogBuilder.create(env);
  /** ... other processors and/or providers ... */
  builder.addEntityProvider(
    AzureDevOpsEntityProvider.fromConfig(env.config, {
      logger: env.logger,
      schedule: env.scheduler.createScheduledTaskRunner({
        frequency: { minutes: 30 },
        timeout: { minutes: 3 },
      }),
    }),
  );
  ```

  Visit [https://backstage.io/docs/integrations/azure/discovery](https://backstage.io/docs/integrations/azure/discovery) for more details and options on configuration.

- 8f7b1835df: Updated dependency `msw` to `^0.41.0`.
- Updated dependencies
  - @backstage/plugin-catalog-backend@1.2.0
  - @backstage/backend-tasks@0.3.2
  - @backstage/backend-common@0.14.0
  - @backstage/integration@1.2.1
  - @backstage/catalog-model@1.0.3

## 0.1.4-next.2

### Patch Changes

- b8884fd579: Add a new provider `AzureDevOpsEntityProvider` as replacement for `AzureDevOpsDiscoveryProcessor`.

  In order to migrate from the `AzureDevOpsDiscoveryProcessor` you need to apply
  the following changes:

  **Before:**

  ```yaml
  # app-config.yaml

  catalog:
    locations:
      - type: azure-discovery
        target: https://dev.azure.com/myorg/myproject/_git/service-*?path=/catalog-info.yaml
  ```

  ```ts
  /* packages/backend/src/plugins/catalog.ts */

  import { AzureDevOpsDiscoveryProcessor } from '@backstage/plugin-catalog-backend-module-azure';

  const builder = await CatalogBuilder.create(env);
  /** ... other processors ... */
  builder.addProcessor(new AzureDevOpsDiscoveryProcessor(env.reader));
  ```

  **After:**

  ```yaml
  # app-config.yaml

  catalog:
    providers:
      azureDevOps:
        anyProviderId:
          host: selfhostedazure.yourcompany.com # This is only really needed for on-premise user, defaults to dev.azure.com
          organization: myorg # For on-premise this would be your Collection
          project: myproject
          repository: service-*
          path: /catalog-info.yaml
  ```

  ```ts
  /* packages/backend/src/plugins/catalog.ts */

  import { AzureDevOpsEntityProvider } from '@backstage/plugin-catalog-backend-module-azure';

  const builder = await CatalogBuilder.create(env);
  /** ... other processors and/or providers ... */
  builder.addEntityProvider(
    AzureDevOpsEntityProvider.fromConfig(env.config, {
      logger: env.logger,
      schedule: env.scheduler.createScheduledTaskRunner({
        frequency: { minutes: 30 },
        timeout: { minutes: 3 },
      }),
    }),
  );
  ```

  Visit [https://backstage.io/docs/integrations/azure/discovery](https://backstage.io/docs/integrations/azure/discovery) for more details and options on configuration.

- Updated dependencies
  - @backstage/backend-common@0.14.0-next.2
  - @backstage/integration@1.2.1-next.2
  - @backstage/backend-tasks@0.3.2-next.2
  - @backstage/plugin-catalog-backend@1.2.0-next.2

## 0.1.4-next.1

### Patch Changes

- 8f7b1835df: Updated dependency `msw` to `^0.41.0`.
- Updated dependencies
  - @backstage/backend-common@0.13.6-next.1
  - @backstage/integration@1.2.1-next.1
  - @backstage/plugin-catalog-backend@1.2.0-next.1
  - @backstage/catalog-model@1.0.3-next.0

## 0.1.4-next.0

### Patch Changes

- Updated dependencies
  - @backstage/backend-common@0.13.6-next.0
  - @backstage/integration@1.2.1-next.0
  - @backstage/plugin-catalog-backend@1.2.0-next.0

## 0.1.3

### Patch Changes

- Updated dependencies
  - @backstage/backend-common@0.13.3
  - @backstage/plugin-catalog-backend@1.1.2
  - @backstage/integration@1.2.0
  - @backstage/config@1.0.1
  - @backstage/catalog-model@1.0.2

## 0.1.3-next.1

### Patch Changes

- Updated dependencies
  - @backstage/backend-common@0.13.3-next.2
  - @backstage/plugin-catalog-backend@1.1.2-next.2
  - @backstage/config@1.0.1-next.0
  - @backstage/catalog-model@1.0.2-next.0
  - @backstage/integration@1.2.0-next.1

## 0.1.3-next.0

### Patch Changes

- Updated dependencies
  - @backstage/backend-common@0.13.3-next.0
  - @backstage/integration@1.2.0-next.0
  - @backstage/plugin-catalog-backend@1.1.2-next.0

## 0.1.2

### Patch Changes

- Updated dependencies
  - @backstage/plugin-catalog-backend@1.1.0
  - @backstage/integration@1.1.0
  - @backstage/catalog-model@1.0.1
  - @backstage/backend-common@0.13.2

## 0.1.2-next.1

### Patch Changes

- Updated dependencies
  - @backstage/plugin-catalog-backend@1.1.0-next.1
  - @backstage/integration@1.1.0-next.1
  - @backstage/backend-common@0.13.2-next.1

## 0.1.2-next.0

### Patch Changes

- Updated dependencies
  - @backstage/catalog-model@1.0.1-next.0
  - @backstage/plugin-catalog-backend@1.0.1-next.0
  - @backstage/backend-common@0.13.2-next.0
  - @backstage/integration@1.0.1-next.0

## 0.1.1

### Patch Changes

- Updated dependencies
  - @backstage/plugin-catalog-backend@1.0.0
  - @backstage/backend-common@0.13.1
  - @backstage/catalog-model@1.0.0
  - @backstage/integration@1.0.0
  - @backstage/config@1.0.0
  - @backstage/errors@1.0.0
  - @backstage/types@1.0.0

## 0.1.0

### Minor Changes

- 66ba5d9023: Added package, moving out azure specific functionality from the catalog-backend

### Patch Changes

- Updated dependencies
  - @backstage/backend-common@0.13.0
  - @backstage/plugin-catalog-backend@0.24.0
  - @backstage/catalog-model@0.13.0

## 0.1.0-next.0

### Minor Changes

- 66ba5d9023: Added package, moving out azure specific functionality from the catalog-backend

### Patch Changes

- Updated dependencies
  - @backstage/backend-common@0.13.0-next.0
  - @backstage/plugin-catalog-backend@0.24.0-next.0
  - @backstage/catalog-model@0.13.0-next.0<|MERGE_RESOLUTION|>--- conflicted
+++ resolved
@@ -1,7 +1,5 @@
 # @backstage/plugin-catalog-backend-module-azure
 
-<<<<<<< HEAD
-=======
 ## 0.1.21-next.0
 
 ### Patch Changes
@@ -21,7 +19,6 @@
   - @backstage/plugin-catalog-common@1.0.15
   - @backstage/plugin-catalog-node@1.4.3-next.0
 
->>>>>>> 413caa19
 ## 0.1.19
 
 ### Patch Changes
