--- conflicted
+++ resolved
@@ -1,7 +1,5 @@
 # @backstage/plugin-playlist-backend
 
-<<<<<<< HEAD
-=======
 ## 0.3.7-next.3
 
 ### Patch Changes
@@ -62,7 +60,6 @@
   - @backstage/plugin-permission-node@0.7.13-next.0
   - @backstage/plugin-playlist-common@0.1.9
 
->>>>>>> 1e3c6889
 ## 0.3.4
 
 ### Patch Changes
