# @backstage/plugin-todo

<<<<<<< HEAD
=======
## 0.2.26-next.3

### Patch Changes

- 406b786a2a2c: Mark package as being free of side effects, allowing more optimized Webpack builds.
- Updated dependencies
  - @backstage/catalog-model@1.4.2-next.2
  - @backstage/core-components@0.13.5-next.3
  - @backstage/core-plugin-api@1.6.0-next.3
  - @backstage/errors@1.2.2-next.0
  - @backstage/plugin-catalog-react@1.8.4-next.3
  - @backstage/theme@0.4.2-next.0

## 0.2.26-next.2

### Patch Changes

- 8cec7664e146: Removed `@types/node` dependency
- Updated dependencies
  - @backstage/core-components@0.13.5-next.2
  - @backstage/core-plugin-api@1.6.0-next.2
  - @backstage/plugin-catalog-react@1.8.4-next.2
  - @backstage/catalog-model@1.4.2-next.1
  - @backstage/errors@1.2.1
  - @backstage/theme@0.4.1

## 0.2.26-next.1

### Patch Changes

- Updated dependencies
  - @backstage/plugin-catalog-react@1.8.4-next.1
  - @backstage/core-components@0.13.5-next.1
  - @backstage/catalog-model@1.4.2-next.0
  - @backstage/core-plugin-api@1.6.0-next.1
  - @backstage/errors@1.2.1
  - @backstage/theme@0.4.1

## 0.2.25-next.0

### Patch Changes

- 482bb5c0bbf8: Moved `@types/react` to be a regular dependency
- Updated dependencies
  - @backstage/core-plugin-api@1.6.0-next.0
  - @backstage/core-components@0.13.5-next.0
  - @backstage/catalog-model@1.4.1
  - @backstage/errors@1.2.1
  - @backstage/theme@0.4.1
  - @backstage/plugin-catalog-react@1.8.3-next.0

>>>>>>> 1e3c6889
## 0.2.23

### Patch Changes

- Updated dependencies
  - @backstage/core-components@0.13.4
  - @backstage/plugin-catalog-react@1.8.1
  - @backstage/core-plugin-api@1.5.3
  - @backstage/catalog-model@1.4.1
  - @backstage/errors@1.2.1
  - @backstage/theme@0.4.1

## 0.2.23-next.1

### Patch Changes

- Updated dependencies
  - @backstage/plugin-catalog-react@1.8.1-next.1

## 0.2.23-next.0

### Patch Changes

- Updated dependencies
  - @backstage/core-components@0.13.4-next.0
  - @backstage/core-plugin-api@1.5.3
  - @backstage/plugin-catalog-react@1.8.1-next.0
  - @backstage/catalog-model@1.4.1
  - @backstage/errors@1.2.1
  - @backstage/theme@0.4.1

## 0.2.22

### Patch Changes

- Updated dependencies
  - @backstage/theme@0.4.1
  - @backstage/errors@1.2.1
  - @backstage/plugin-catalog-react@1.8.0
  - @backstage/core-components@0.13.3
  - @backstage/core-plugin-api@1.5.3
  - @backstage/catalog-model@1.4.1

## 0.2.22-next.2

### Patch Changes

- Updated dependencies
  - @backstage/plugin-catalog-react@1.8.0-next.2
  - @backstage/theme@0.4.1-next.1
  - @backstage/core-plugin-api@1.5.3-next.1
  - @backstage/core-components@0.13.3-next.2
  - @backstage/catalog-model@1.4.1-next.0
  - @backstage/errors@1.2.1-next.0

## 0.2.22-next.1

### Patch Changes

- Updated dependencies
  - @backstage/theme@0.4.1-next.0
  - @backstage/core-components@0.13.3-next.1
  - @backstage/core-plugin-api@1.5.3-next.0
  - @backstage/plugin-catalog-react@1.7.1-next.1

## 0.2.22-next.0

### Patch Changes

- Updated dependencies
  - @backstage/errors@1.2.1-next.0
  - @backstage/core-components@0.13.3-next.0
  - @backstage/catalog-model@1.4.1-next.0
  - @backstage/core-plugin-api@1.5.2
  - @backstage/theme@0.4.0
  - @backstage/plugin-catalog-react@1.7.1-next.0

## 0.2.21

### Patch Changes

- Updated dependencies
  - @backstage/core-plugin-api@1.5.2
  - @backstage/core-components@0.13.2
  - @backstage/theme@0.4.0
  - @backstage/plugin-catalog-react@1.7.0
  - @backstage/catalog-model@1.4.0
  - @backstage/errors@1.2.0

## 0.2.21-next.3

### Patch Changes

- Updated dependencies
  - @backstage/core-components@0.13.2-next.3
  - @backstage/catalog-model@1.4.0-next.1
  - @backstage/core-plugin-api@1.5.2-next.0
  - @backstage/errors@1.2.0-next.0
  - @backstage/theme@0.4.0-next.1
  - @backstage/plugin-catalog-react@1.7.0-next.3

## 0.2.21-next.2

### Patch Changes

- Updated dependencies
  - @backstage/theme@0.4.0-next.1
  - @backstage/plugin-catalog-react@1.7.0-next.2
  - @backstage/core-components@0.13.2-next.2
  - @backstage/core-plugin-api@1.5.2-next.0

## 0.2.21-next.1

### Patch Changes

- Updated dependencies
  - @backstage/errors@1.2.0-next.0
  - @backstage/core-components@0.13.2-next.1
  - @backstage/plugin-catalog-react@1.7.0-next.1
  - @backstage/catalog-model@1.4.0-next.0
  - @backstage/core-plugin-api@1.5.2-next.0
  - @backstage/theme@0.4.0-next.0

## 0.2.21-next.0

### Patch Changes

- Updated dependencies
  - @backstage/plugin-catalog-react@1.7.0-next.0
  - @backstage/theme@0.4.0-next.0
  - @backstage/core-components@0.13.2-next.0
  - @backstage/core-plugin-api@1.5.1
  - @backstage/catalog-model@1.3.0
  - @backstage/errors@1.1.5

## 0.2.20

### Patch Changes

- Updated dependencies
  - @backstage/theme@0.3.0
  - @backstage/plugin-catalog-react@1.6.0
  - @backstage/core-components@0.13.1
  - @backstage/catalog-model@1.3.0
  - @backstage/core-plugin-api@1.5.1
  - @backstage/errors@1.1.5

## 0.2.20-next.2

### Patch Changes

- Updated dependencies
  - @backstage/theme@0.3.0-next.0
  - @backstage/core-components@0.13.1-next.1
  - @backstage/plugin-catalog-react@1.6.0-next.2
  - @backstage/core-plugin-api@1.5.1

## 0.2.20-next.1

### Patch Changes

- Updated dependencies
  - @backstage/core-components@0.13.1-next.0
  - @backstage/core-plugin-api@1.5.1
  - @backstage/plugin-catalog-react@1.6.0-next.1

## 0.2.20-next.0

### Patch Changes

- Updated dependencies
  - @backstage/plugin-catalog-react@1.6.0-next.0
  - @backstage/core-components@0.13.0
  - @backstage/core-plugin-api@1.5.1
  - @backstage/catalog-model@1.3.0
  - @backstage/errors@1.1.5
  - @backstage/theme@0.2.19

## 0.2.19

### Patch Changes

- 8e00acb28db: Small tweaks to remove warnings in the console during development (mainly focusing on techdocs)
- e0c6e8b9c3c: Update peer dependencies
- Updated dependencies
  - @backstage/core-components@0.13.0
  - @backstage/plugin-catalog-react@1.5.0
  - @backstage/theme@0.2.19
  - @backstage/core-plugin-api@1.5.1
  - @backstage/catalog-model@1.3.0
  - @backstage/errors@1.1.5

## 0.2.19-next.3

### Patch Changes

- Updated dependencies
  - @backstage/plugin-catalog-react@1.5.0-next.3
  - @backstage/catalog-model@1.3.0-next.0
  - @backstage/core-components@0.13.0-next.3
  - @backstage/core-plugin-api@1.5.1-next.1
  - @backstage/errors@1.1.5
  - @backstage/theme@0.2.19-next.0

## 0.2.19-next.2

### Patch Changes

- Updated dependencies
  - @backstage/core-components@0.12.6-next.2
  - @backstage/plugin-catalog-react@1.4.1-next.2
  - @backstage/core-plugin-api@1.5.1-next.1
  - @backstage/catalog-model@1.2.1
  - @backstage/errors@1.1.5
  - @backstage/theme@0.2.19-next.0

## 0.2.19-next.1

### Patch Changes

- e0c6e8b9c3c: Update peer dependencies
- Updated dependencies
  - @backstage/core-components@0.12.6-next.1
  - @backstage/core-plugin-api@1.5.1-next.0
  - @backstage/plugin-catalog-react@1.4.1-next.1
  - @backstage/theme@0.2.19-next.0
  - @backstage/catalog-model@1.2.1
  - @backstage/errors@1.1.5

## 0.2.19-next.0

### Patch Changes

- 8e00acb28db: Small tweaks to remove warnings in the console during development (mainly focusing on techdocs)
- Updated dependencies
  - @backstage/core-components@0.12.6-next.0
  - @backstage/plugin-catalog-react@1.4.1-next.0
  - @backstage/core-plugin-api@1.5.0
  - @backstage/catalog-model@1.2.1
  - @backstage/errors@1.1.5
  - @backstage/theme@0.2.18

## 0.2.18

### Patch Changes

- 52b0022dab7: Updated dependency `msw` to `^1.0.0`.
- Updated dependencies
  - @backstage/core-components@0.12.5
  - @backstage/plugin-catalog-react@1.4.0
  - @backstage/errors@1.1.5
  - @backstage/core-plugin-api@1.5.0
  - @backstage/catalog-model@1.2.1
  - @backstage/theme@0.2.18

## 0.2.18-next.2

### Patch Changes

- Updated dependencies
  - @backstage/core-components@0.12.5-next.2
  - @backstage/plugin-catalog-react@1.4.0-next.2
  - @backstage/core-plugin-api@1.5.0-next.2

## 0.2.18-next.1

### Patch Changes

- 52b0022dab7: Updated dependency `msw` to `^1.0.0`.
- Updated dependencies
  - @backstage/core-components@0.12.5-next.1
  - @backstage/errors@1.1.5-next.0
  - @backstage/core-plugin-api@1.4.1-next.1
  - @backstage/theme@0.2.18-next.0
  - @backstage/plugin-catalog-react@1.4.0-next.1
  - @backstage/catalog-model@1.2.1-next.1

## 0.2.18-next.0

### Patch Changes

- Updated dependencies
  - @backstage/plugin-catalog-react@1.4.0-next.0
  - @backstage/core-plugin-api@1.4.1-next.0
  - @backstage/catalog-model@1.2.1-next.0
  - @backstage/core-components@0.12.5-next.0
  - @backstage/errors@1.1.4
  - @backstage/theme@0.2.17

## 0.2.17

### Patch Changes

- Updated dependencies
  - @backstage/core-components@0.12.4
  - @backstage/catalog-model@1.2.0
  - @backstage/theme@0.2.17
  - @backstage/core-plugin-api@1.4.0
  - @backstage/plugin-catalog-react@1.3.0
  - @backstage/errors@1.1.4

## 0.2.17-next.2

### Patch Changes

- Updated dependencies
  - @backstage/catalog-model@1.2.0-next.1
  - @backstage/core-components@0.12.4-next.1
  - @backstage/core-plugin-api@1.3.0
  - @backstage/errors@1.1.4
  - @backstage/theme@0.2.16
  - @backstage/plugin-catalog-react@1.3.0-next.2

## 0.2.17-next.1

### Patch Changes

- Updated dependencies
  - @backstage/core-components@0.12.4-next.0
  - @backstage/plugin-catalog-react@1.3.0-next.1
  - @backstage/catalog-model@1.1.6-next.0
  - @backstage/core-plugin-api@1.3.0
  - @backstage/errors@1.1.4
  - @backstage/theme@0.2.16

## 0.2.17-next.0

### Patch Changes

- Updated dependencies
  - @backstage/plugin-catalog-react@1.3.0-next.0
  - @backstage/catalog-model@1.1.6-next.0

## 0.2.16

### Patch Changes

- Updated dependencies
  - @backstage/catalog-model@1.1.5
  - @backstage/plugin-catalog-react@1.2.4
  - @backstage/core-components@0.12.3
  - @backstage/core-plugin-api@1.3.0
  - @backstage/errors@1.1.4
  - @backstage/theme@0.2.16

## 0.2.16-next.2

### Patch Changes

- Updated dependencies
  - @backstage/core-plugin-api@1.3.0-next.1
  - @backstage/plugin-catalog-react@1.2.4-next.2
  - @backstage/catalog-model@1.1.5-next.1
  - @backstage/core-components@0.12.3-next.2
  - @backstage/errors@1.1.4
  - @backstage/theme@0.2.16

## 0.2.16-next.1

### Patch Changes

- Updated dependencies
  - @backstage/catalog-model@1.1.5-next.1
  - @backstage/core-components@0.12.3-next.1
  - @backstage/core-plugin-api@1.2.1-next.0
  - @backstage/errors@1.1.4
  - @backstage/theme@0.2.16
  - @backstage/plugin-catalog-react@1.2.4-next.1

## 0.2.16-next.0

### Patch Changes

- Updated dependencies
  - @backstage/catalog-model@1.1.5-next.0
  - @backstage/plugin-catalog-react@1.2.4-next.0
  - @backstage/core-components@0.12.3-next.0
  - @backstage/core-plugin-api@1.2.0
  - @backstage/errors@1.1.4
  - @backstage/theme@0.2.16

## 0.2.15

### Patch Changes

- Updated dependencies
  - @backstage/core-components@0.12.2
  - @backstage/plugin-catalog-react@1.2.3

## 0.2.14

### Patch Changes

- 2e701b3796: Internal refactor to use `react-router-dom` rather than `react-router`.
- 3280711113: Updated dependency `msw` to `^0.49.0`.
- Updated dependencies
  - @backstage/core-plugin-api@1.2.0
  - @backstage/core-components@0.12.1
  - @backstage/errors@1.1.4
  - @backstage/plugin-catalog-react@1.2.2
  - @backstage/catalog-model@1.1.4
  - @backstage/theme@0.2.16

## 0.2.14-next.4

### Patch Changes

- 2e701b3796: Internal refactor to use `react-router-dom` rather than `react-router`.
- Updated dependencies
  - @backstage/core-components@0.12.1-next.4
  - @backstage/plugin-catalog-react@1.2.2-next.4
  - @backstage/catalog-model@1.1.4-next.1
  - @backstage/core-plugin-api@1.2.0-next.2
  - @backstage/errors@1.1.4-next.1
  - @backstage/theme@0.2.16

## 0.2.14-next.3

### Patch Changes

- Updated dependencies
  - @backstage/core-components@0.12.1-next.3
  - @backstage/catalog-model@1.1.4-next.1
  - @backstage/core-plugin-api@1.2.0-next.2
  - @backstage/errors@1.1.4-next.1
  - @backstage/theme@0.2.16
  - @backstage/plugin-catalog-react@1.2.2-next.3

## 0.2.14-next.2

### Patch Changes

- Updated dependencies
  - @backstage/core-plugin-api@1.2.0-next.2
  - @backstage/core-components@0.12.1-next.2
  - @backstage/plugin-catalog-react@1.2.2-next.2
  - @backstage/catalog-model@1.1.4-next.1
  - @backstage/errors@1.1.4-next.1
  - @backstage/theme@0.2.16

## 0.2.14-next.1

### Patch Changes

- Updated dependencies
  - @backstage/core-components@0.12.1-next.1
  - @backstage/core-plugin-api@1.1.1-next.1
  - @backstage/plugin-catalog-react@1.2.2-next.1
  - @backstage/catalog-model@1.1.4-next.1
  - @backstage/errors@1.1.4-next.1
  - @backstage/theme@0.2.16

## 0.2.14-next.0

### Patch Changes

- 3280711113: Updated dependency `msw` to `^0.49.0`.
- Updated dependencies
  - @backstage/core-components@0.12.1-next.0
  - @backstage/core-plugin-api@1.1.1-next.0
  - @backstage/plugin-catalog-react@1.2.2-next.0
  - @backstage/catalog-model@1.1.4-next.0
  - @backstage/errors@1.1.4-next.0
  - @backstage/theme@0.2.16

## 0.2.13

### Patch Changes

- Updated dependencies
  - @backstage/plugin-catalog-react@1.2.1
  - @backstage/core-components@0.12.0
  - @backstage/core-plugin-api@1.1.0
  - @backstage/catalog-model@1.1.3
  - @backstage/errors@1.1.3
  - @backstage/theme@0.2.16

## 0.2.13-next.1

### Patch Changes

- Updated dependencies
  - @backstage/core-components@0.12.0-next.1
  - @backstage/catalog-model@1.1.3-next.0
  - @backstage/core-plugin-api@1.1.0-next.0
  - @backstage/errors@1.1.3-next.0
  - @backstage/theme@0.2.16
  - @backstage/plugin-catalog-react@1.2.1-next.1

## 0.2.13-next.0

### Patch Changes

- Updated dependencies
  - @backstage/plugin-catalog-react@1.2.1-next.0
  - @backstage/core-components@0.12.0-next.0
  - @backstage/core-plugin-api@1.1.0-next.0
  - @backstage/catalog-model@1.1.3-next.0
  - @backstage/errors@1.1.3-next.0
  - @backstage/theme@0.2.16

## 0.2.12

### Patch Changes

- Updated dependencies
  - @backstage/catalog-model@1.1.2
  - @backstage/plugin-catalog-react@1.2.0
  - @backstage/core-components@0.11.2
  - @backstage/core-plugin-api@1.0.7
  - @backstage/errors@1.1.2
  - @backstage/theme@0.2.16

## 0.2.12-next.2

### Patch Changes

- Updated dependencies
  - @backstage/plugin-catalog-react@1.2.0-next.2
  - @backstage/catalog-model@1.1.2-next.2
  - @backstage/core-components@0.11.2-next.2
  - @backstage/core-plugin-api@1.0.7-next.2
  - @backstage/errors@1.1.2-next.2
  - @backstage/theme@0.2.16

## 0.2.12-next.1

### Patch Changes

- Updated dependencies
  - @backstage/plugin-catalog-react@1.2.0-next.1
  - @backstage/core-components@0.11.2-next.1
  - @backstage/core-plugin-api@1.0.7-next.1
  - @backstage/catalog-model@1.1.2-next.1
  - @backstage/errors@1.1.2-next.1
  - @backstage/theme@0.2.16

## 0.2.12-next.0

### Patch Changes

- Updated dependencies
  - @backstage/catalog-model@1.1.2-next.0
  - @backstage/core-components@0.11.2-next.0
  - @backstage/plugin-catalog-react@1.1.5-next.0
  - @backstage/core-plugin-api@1.0.7-next.0
  - @backstage/errors@1.1.2-next.0
  - @backstage/theme@0.2.16

## 0.2.11

### Patch Changes

- 817f3196f6: Updated React Router dependencies to be peer dependencies.
- 7d47def9c4: Removed dependency on `@types/jest`.
- 667d917488: Updated dependency `msw` to `^0.47.0`.
- 87ec2ba4d6: Updated dependency `msw` to `^0.46.0`.
- bf5e9030eb: Updated dependency `msw` to `^0.45.0`.
- Updated dependencies
  - @backstage/core-components@0.11.1
  - @backstage/core-plugin-api@1.0.6
  - @backstage/plugin-catalog-react@1.1.4
  - @backstage/catalog-model@1.1.1
  - @backstage/errors@1.1.1

## 0.2.11-next.3

### Patch Changes

- 7d47def9c4: Removed dependency on `@types/jest`.
- Updated dependencies
  - @backstage/plugin-catalog-react@1.1.4-next.2
  - @backstage/catalog-model@1.1.1-next.0
  - @backstage/core-components@0.11.1-next.3
  - @backstage/core-plugin-api@1.0.6-next.3
  - @backstage/errors@1.1.1-next.0

## 0.2.11-next.2

### Patch Changes

- 667d917488: Updated dependency `msw` to `^0.47.0`.
- 87ec2ba4d6: Updated dependency `msw` to `^0.46.0`.
- Updated dependencies
  - @backstage/core-components@0.11.1-next.2
  - @backstage/core-plugin-api@1.0.6-next.2

## 0.2.11-next.1

### Patch Changes

- 817f3196f6: Updated React Router dependencies to be peer dependencies.
- Updated dependencies
  - @backstage/core-components@0.11.1-next.1
  - @backstage/core-plugin-api@1.0.6-next.1
  - @backstage/plugin-catalog-react@1.1.4-next.1

## 0.2.11-next.0

### Patch Changes

- bf5e9030eb: Updated dependency `msw` to `^0.45.0`.
- Updated dependencies
  - @backstage/core-plugin-api@1.0.6-next.0
  - @backstage/core-components@0.11.1-next.0
  - @backstage/plugin-catalog-react@1.1.4-next.0

## 0.2.10

### Patch Changes

- Updated dependencies
  - @backstage/core-components@0.11.0
  - @backstage/core-plugin-api@1.0.5
  - @backstage/plugin-catalog-react@1.1.3

## 0.2.10-next.1

### Patch Changes

- Updated dependencies
  - @backstage/plugin-catalog-react@1.1.3-next.2
  - @backstage/core-components@0.11.0-next.2

## 0.2.10-next.0

### Patch Changes

- Updated dependencies
  - @backstage/core-plugin-api@1.0.5-next.0
  - @backstage/plugin-catalog-react@1.1.3-next.0
  - @backstage/core-components@0.10.1-next.0

## 0.2.9

### Patch Changes

- a70869e775: Updated dependency `msw` to `^0.43.0`.
- 8006d0f9bf: Updated dependency `msw` to `^0.44.0`.
- Updated dependencies
  - @backstage/core-components@0.10.0
  - @backstage/catalog-model@1.1.0
  - @backstage/core-plugin-api@1.0.4
  - @backstage/plugin-catalog-react@1.1.2
  - @backstage/theme@0.2.16
  - @backstage/errors@1.1.0

## 0.2.9-next.3

### Patch Changes

- a70869e775: Updated dependency `msw` to `^0.43.0`.
- Updated dependencies
  - @backstage/core-plugin-api@1.0.4-next.0
  - @backstage/core-components@0.10.0-next.3
  - @backstage/catalog-model@1.1.0-next.3
  - @backstage/plugin-catalog-react@1.1.2-next.3

## 0.2.9-next.2

### Patch Changes

- Updated dependencies
  - @backstage/core-components@0.10.0-next.2
  - @backstage/catalog-model@1.1.0-next.2
  - @backstage/theme@0.2.16-next.1
  - @backstage/plugin-catalog-react@1.1.2-next.2

## 0.2.9-next.1

### Patch Changes

- Updated dependencies
  - @backstage/core-components@0.9.6-next.1
  - @backstage/catalog-model@1.1.0-next.1
  - @backstage/errors@1.1.0-next.0
  - @backstage/theme@0.2.16-next.0
  - @backstage/plugin-catalog-react@1.1.2-next.1

## 0.2.9-next.0

### Patch Changes

- Updated dependencies
  - @backstage/catalog-model@1.1.0-next.0
  - @backstage/core-components@0.9.6-next.0
  - @backstage/plugin-catalog-react@1.1.2-next.0

## 0.2.8

### Patch Changes

- 8f7b1835df: Updated dependency `msw` to `^0.41.0`.
- Updated dependencies
  - @backstage/plugin-catalog-react@1.1.1
  - @backstage/core-components@0.9.5
  - @backstage/core-plugin-api@1.0.3
  - @backstage/catalog-model@1.0.3

## 0.2.8-next.1

### Patch Changes

- 8f7b1835df: Updated dependency `msw` to `^0.41.0`.
- Updated dependencies
  - @backstage/core-components@0.9.5-next.1
  - @backstage/core-plugin-api@1.0.3-next.0
  - @backstage/catalog-model@1.0.3-next.0
  - @backstage/plugin-catalog-react@1.1.1-next.1

## 0.2.8-next.0

### Patch Changes

- Updated dependencies
  - @backstage/plugin-catalog-react@1.1.1-next.0
  - @backstage/core-components@0.9.5-next.0

## 0.2.7

### Patch Changes

- Updated dependencies
  - @backstage/core-components@0.9.4
  - @backstage/core-plugin-api@1.0.2
  - @backstage/plugin-catalog-react@1.1.0
  - @backstage/catalog-model@1.0.2

## 0.2.7-next.2

### Patch Changes

- Updated dependencies
  - @backstage/core-components@0.9.4-next.1
  - @backstage/plugin-catalog-react@1.1.0-next.2
  - @backstage/catalog-model@1.0.2-next.0
  - @backstage/core-plugin-api@1.0.2-next.1

## 0.2.7-next.1

### Patch Changes

- Updated dependencies
  - @backstage/core-components@0.9.4-next.0
  - @backstage/core-plugin-api@1.0.2-next.0
  - @backstage/plugin-catalog-react@1.1.0-next.1

## 0.2.7-next.0

### Patch Changes

- Updated dependencies
  - @backstage/plugin-catalog-react@1.1.0-next.0

## 0.2.6

### Patch Changes

- 24254fd433: build(deps): bump `@testing-library/user-event` from 13.5.0 to 14.0.0
- 230ad0826f: Bump to using `@types/node` v16
- Updated dependencies
  - @backstage/plugin-catalog-react@1.0.1
  - @backstage/catalog-model@1.0.1
  - @backstage/core-components@0.9.3
  - @backstage/core-plugin-api@1.0.1

## 0.2.6-next.1

### Patch Changes

- 24254fd433: build(deps): bump `@testing-library/user-event` from 13.5.0 to 14.0.0
- 230ad0826f: Bump to using `@types/node` v16
- Updated dependencies
  - @backstage/core-components@0.9.3-next.2
  - @backstage/core-plugin-api@1.0.1-next.0
  - @backstage/plugin-catalog-react@1.0.1-next.3

## 0.2.6-next.0

### Patch Changes

- Updated dependencies
  - @backstage/catalog-model@1.0.1-next.0
  - @backstage/plugin-catalog-react@1.0.1-next.0
  - @backstage/core-components@0.9.3-next.0

## 0.2.5

### Patch Changes

- 89c7e47967: Minor README update
- a422d7ce5e: chore(deps): bump `@testing-library/react` from 11.2.6 to 12.1.3
- Updated dependencies
  - @backstage/core-components@0.9.2
  - @backstage/core-plugin-api@1.0.0
  - @backstage/plugin-catalog-react@1.0.0
  - @backstage/catalog-model@1.0.0
  - @backstage/errors@1.0.0

## 0.2.4

### Patch Changes

- Updated dependencies
  - @backstage/plugin-catalog-react@0.9.0
  - @backstage/core-components@0.9.1
  - @backstage/catalog-model@0.13.0

## 0.2.4-next.0

### Patch Changes

- Updated dependencies
  - @backstage/plugin-catalog-react@0.9.0-next.0
  - @backstage/core-components@0.9.1-next.0
  - @backstage/catalog-model@0.13.0-next.0

## 0.2.3

### Patch Changes

- Updated dependencies
  - @backstage/catalog-model@0.12.0
  - @backstage/core-components@0.9.0
  - @backstage/plugin-catalog-react@0.8.0
  - @backstage/core-plugin-api@0.8.0

## 0.2.2

### Patch Changes

- Updated dependencies
  - @backstage/core-components@0.8.10
  - @backstage/plugin-catalog-react@0.7.0
  - @backstage/catalog-model@0.11.0
  - @backstage/core-plugin-api@0.7.0

## 0.2.1

### Patch Changes

- 1ed305728b: Bump `node-fetch` to version 2.6.7 and `cross-fetch` to version 3.1.5
- c77c5c7eb6: Added `backstage.role` to `package.json`
- 27eccab216: Replaces use of deprecated catalog-model constants.
- Updated dependencies
  - @backstage/core-components@0.8.9
  - @backstage/core-plugin-api@0.6.1
  - @backstage/errors@0.2.1
  - @backstage/plugin-catalog-react@0.6.15
  - @backstage/catalog-model@0.10.0
  - @backstage/theme@0.2.15

## 0.2.0

### Minor Changes

- 323f48704d: **BREAKING**: The `EntityTodoContent` is now a routable extension. This means it must be rendered within a route, but that's most likely already the case for most apps. The mount point `RouteRef` is available via `todoPlugin.routes.entityContent`.

### Patch Changes

- Updated dependencies
  - @backstage/core-components@0.8.8
  - @backstage/plugin-catalog-react@0.6.14

## 0.2.0-next.0

### Minor Changes

- 323f48704d: **BREAKING**: The `EntityTodoContent` is now a routable extension. This means it must be rendered within a route, but that's most likely already the case for most apps. The mount point `RouteRef` is available via `todoPlugin.routes.entityContent`.

### Patch Changes

- Updated dependencies
  - @backstage/core-components@0.8.8-next.0
  - @backstage/plugin-catalog-react@0.6.14-next.0

## 0.1.21

### Patch Changes

- Updated dependencies
  - @backstage/core-components@0.8.7
  - @backstage/plugin-catalog-react@0.6.13

## 0.1.21-next.0

### Patch Changes

- Updated dependencies
  - @backstage/core-components@0.8.7-next.0
  - @backstage/plugin-catalog-react@0.6.13-next.0

## 0.1.20

### Patch Changes

- 51fbedc445: Migrated usage of deprecated `IdentityApi` methods.
- 751e0ceb2a: Apply fix from the 0.1.19 patch release
- Updated dependencies
  - @backstage/core-components@0.8.5
  - @backstage/core-plugin-api@0.6.0
  - @backstage/plugin-catalog-react@0.6.12
  - @backstage/catalog-model@0.9.10

## 0.1.19-next.0

### Patch Changes

- 51fbedc445: Migrated usage of deprecated `IdentityApi` methods.
- Updated dependencies
  - @backstage/core-components@0.8.5-next.0
  - @backstage/core-plugin-api@0.6.0-next.0
  - @backstage/plugin-catalog-react@0.6.12-next.0
  - @backstage/catalog-model@0.9.10-next.0

## 0.1.18

### Patch Changes

- Updated dependencies
  - @backstage/core-components@0.8.4
  - @backstage/core-plugin-api@0.5.0
  - @backstage/plugin-catalog-react@0.6.11
  - @backstage/errors@0.2.0
  - @backstage/catalog-model@0.9.9

## 0.1.17

### Patch Changes

- Updated dependencies
  - @backstage/core-plugin-api@0.4.0
  - @backstage/plugin-catalog-react@0.6.8
  - @backstage/core-components@0.8.2

## 0.1.16

### Patch Changes

- cd450844f6: Moved React dependencies to `peerDependencies` and allow both React v16 and v17 to be used.
- dcd1a0c3f4: Minor improvement to the API reports, by not unpacking arguments directly
- Updated dependencies
  - @backstage/core-components@0.8.0
  - @backstage/core-plugin-api@0.3.0
  - @backstage/plugin-catalog-react@0.6.5

## 0.1.15

### Patch Changes

- a125278b81: Refactor out the deprecated path and icon from RouteRefs
- Updated dependencies
  - @backstage/catalog-model@0.9.7
  - @backstage/plugin-catalog-react@0.6.4
  - @backstage/core-components@0.7.4
  - @backstage/core-plugin-api@0.2.0

## 0.1.14

### Patch Changes

- Updated dependencies
  - @backstage/plugin-catalog-react@0.6.0
  - @backstage/core-components@0.7.0
  - @backstage/theme@0.2.11

## 0.1.13

### Patch Changes

- 81a41ec249: Added a `name` key to all extensions in order to improve Analytics API metadata.
- Updated dependencies
  - @backstage/core-components@0.6.1
  - @backstage/core-plugin-api@0.1.10
  - @backstage/plugin-catalog-react@0.5.2
  - @backstage/catalog-model@0.9.4

## 0.1.12

### Patch Changes

- Updated dependencies
  - @backstage/core-plugin-api@0.1.9
  - @backstage/core-components@0.6.0
  - @backstage/plugin-catalog-react@0.5.1

## 0.1.11

### Patch Changes

- Updated dependencies
  - @backstage/core-components@0.5.0
  - @backstage/plugin-catalog-react@0.5.0
  - @backstage/catalog-model@0.9.3

## 0.1.10

### Patch Changes

- 9f1362dcc1: Upgrade `@material-ui/lab` to `4.0.0-alpha.57`.
- Updated dependencies
  - @backstage/core-components@0.4.2
  - @backstage/plugin-catalog-react@0.4.6
  - @backstage/core-plugin-api@0.1.8

## 0.1.9

### Patch Changes

- a3734ba27: Fix TodoList table column widths
- b07378742: All types are now properly documented and exported.
- Updated dependencies
  - @backstage/core-components@0.4.1
  - @backstage/catalog-model@0.9.2
  - @backstage/errors@0.1.2
  - @backstage/core-plugin-api@0.1.7

## 0.1.8

### Patch Changes

- Updated dependencies
  - @backstage/plugin-catalog-react@0.4.5
  - @backstage/core-components@0.4.0
  - @backstage/catalog-model@0.9.1

## 0.1.7

### Patch Changes

- Updated dependencies
  - @backstage/core-components@0.3.0
  - @backstage/core-plugin-api@0.1.5
  - @backstage/plugin-catalog-react@0.4.1

## 0.1.6

### Patch Changes

- 9d40fcb1e: - Bumping `material-ui/core` version to at least `4.12.2` as they made some breaking changes in later versions which broke `Pagination` of the `Table`.
  - Switching out `material-table` to `@material-table/core` for support for the later versions of `material-ui/core`
  - This causes a minor API change to `@backstage/core-components` as the interface for `Table` re-exports the `prop` from the underlying `Table` components.
  - `onChangeRowsPerPage` has been renamed to `onRowsPerPageChange`
  - `onChangePage` has been renamed to `onPageChange`
  - Migration guide is here: https://material-table-core.com/docs/breaking-changes
- Updated dependencies
  - @backstage/core-components@0.2.0
  - @backstage/plugin-catalog-react@0.4.0
  - @backstage/core-plugin-api@0.1.4
  - @backstage/theme@0.2.9

## 0.1.5

### Patch Changes

- Updated dependencies
  - @backstage/plugin-catalog-react@0.3.0

## 0.1.4

### Patch Changes

- Updated dependencies
  - @backstage/core-components@0.1.5
  - @backstage/catalog-model@0.9.0
  - @backstage/plugin-catalog-react@0.2.6

## 0.1.3

### Patch Changes

- 48c9fcd33: Migrated to use the new `@backstage/core-*` packages rather than `@backstage/core`.
- Updated dependencies
  - @backstage/core-plugin-api@0.1.3
  - @backstage/catalog-model@0.8.4
  - @backstage/plugin-catalog-react@0.2.4

## 0.1.2

### Patch Changes

- Updated dependencies [add62a455]
- Updated dependencies [cc592248b]
- Updated dependencies [17c497b81]
- Updated dependencies [704875e26]
  - @backstage/catalog-model@0.8.0
  - @backstage/core@0.7.11
  - @backstage/plugin-catalog-react@0.2.0

## 0.1.1

### Patch Changes

- 062bbf90f: chore: bump `@testing-library/user-event` from 12.8.3 to 13.1.8
- 675a569a9: chore: bump `react-use` dependency in all packages
- Updated dependencies [062bbf90f]
- Updated dependencies [10c008a3a]
- Updated dependencies [889d89b6e]
- Updated dependencies [16be1d093]
- Updated dependencies [3f988cb63]
- Updated dependencies [675a569a9]
  - @backstage/core@0.7.9
  - @backstage/plugin-catalog-react@0.1.6
  - @backstage/catalog-model@0.7.9<|MERGE_RESOLUTION|>--- conflicted
+++ resolved
@@ -1,7 +1,5 @@
 # @backstage/plugin-todo
 
-<<<<<<< HEAD
-=======
 ## 0.2.26-next.3
 
 ### Patch Changes
@@ -53,7 +51,6 @@
   - @backstage/theme@0.4.1
   - @backstage/plugin-catalog-react@1.8.3-next.0
 
->>>>>>> 1e3c6889
 ## 0.2.23
 
 ### Patch Changes
