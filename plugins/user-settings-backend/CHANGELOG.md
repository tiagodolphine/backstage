--- conflicted
+++ resolved
@@ -1,7 +1,5 @@
 # @backstage/plugin-user-settings-backend
 
-<<<<<<< HEAD
-=======
 ## 0.1.15-next.2
 
 ### Patch Changes
@@ -38,7 +36,6 @@
   - @backstage/errors@1.2.1
   - @backstage/types@1.1.0
 
->>>>>>> f4e1ea3c
 ## 0.1.12
 
 ### Patch Changes
