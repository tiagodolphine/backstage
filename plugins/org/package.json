{
  "name": "@backstage/plugin-org",
  "description": "A Backstage plugin that helps you create entity pages for your organization",
<<<<<<< HEAD
  "version": "0.6.11",
=======
  "version": "0.6.14-next.2",
>>>>>>> f4e1ea3c
  "main": "src/index.ts",
  "types": "src/index.ts",
  "license": "Apache-2.0",
  "publishConfig": {
    "access": "public",
    "main": "dist/index.esm.js",
    "types": "dist/index.d.ts"
  },
  "backstage": {
    "role": "frontend-plugin"
  },
  "homepage": "https://backstage.io",
  "repository": {
    "type": "git",
    "url": "https://github.com/backstage/backstage",
    "directory": "plugins/org"
  },
  "sideEffects": false,
  "scripts": {
    "build": "backstage-cli package build",
    "start": "backstage-cli package start",
    "lint": "backstage-cli package lint",
    "test": "backstage-cli package test",
    "prepack": "backstage-cli package prepack",
    "postpack": "backstage-cli package postpack",
    "clean": "backstage-cli package clean"
  },
  "dependencies": {
    "@backstage/catalog-model": "workspace:^",
    "@backstage/core-components": "workspace:^",
    "@backstage/core-plugin-api": "workspace:^",
    "@backstage/plugin-catalog-react": "workspace:^",
    "@backstage/theme": "workspace:^",
    "@material-ui/core": "^4.12.2",
    "@material-ui/icons": "^4.9.1",
    "@material-ui/lab": "4.0.0-alpha.61",
    "@types/react": "^16.13.1 || ^17.0.0",
    "p-limit": "^3.1.0",
    "pluralize": "^8.0.0",
    "qs": "^6.10.1",
    "react-use": "^17.2.4"
  },
  "peerDependencies": {
    "react": "^16.13.1 || ^17.0.0",
    "react-dom": "^16.13.1 || ^17.0.0",
    "react-router-dom": "6.0.0-beta.0 || ^6.3.0"
  },
  "devDependencies": {
    "@backstage/catalog-client": "workspace:^",
    "@backstage/cli": "workspace:^",
    "@backstage/core-app-api": "workspace:^",
    "@backstage/dev-utils": "workspace:^",
    "@backstage/plugin-catalog": "workspace:^",
    "@backstage/plugin-permission-react": "workspace:^",
    "@backstage/test-utils": "workspace:^",
    "@backstage/types": "workspace:^",
    "@testing-library/dom": "^8.0.0",
    "@testing-library/jest-dom": "^5.10.1",
    "@testing-library/react": "^12.1.3",
    "@testing-library/react-hooks": "^8.0.1",
    "@testing-library/user-event": "^14.0.0",
    "msw": "^1.0.0"
  },
  "files": [
    "dist"
  ]
}<|MERGE_RESOLUTION|>--- conflicted
+++ resolved
@@ -1,11 +1,7 @@
 {
   "name": "@backstage/plugin-org",
   "description": "A Backstage plugin that helps you create entity pages for your organization",
-<<<<<<< HEAD
-  "version": "0.6.11",
-=======
   "version": "0.6.14-next.2",
->>>>>>> f4e1ea3c
   "main": "src/index.ts",
   "types": "src/index.ts",
   "license": "Apache-2.0",
