--- conflicted
+++ resolved
@@ -1,7 +1,5 @@
 # @backstage/plugin-scaffolder-react
 
-<<<<<<< HEAD
-=======
 ## 1.5.5-next.3
 
 ### Patch Changes
@@ -72,7 +70,6 @@
   - @backstage/plugin-catalog-react@1.8.3-next.0
   - @backstage/plugin-scaffolder-common@1.4.0
 
->>>>>>> 1e3c6889
 ## 1.5.2
 
 ### Patch Changes
