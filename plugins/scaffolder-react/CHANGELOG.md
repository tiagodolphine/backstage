# @backstage/plugin-scaffolder-react

<<<<<<< HEAD
=======
## 1.5.5-next.2

### Patch Changes

- 27fef07f9229: Updated dependency `use-immer` to `^0.9.0`.
- Updated dependencies
  - @backstage/core-components@0.13.5-next.2
  - @backstage/core-plugin-api@1.6.0-next.2
  - @backstage/plugin-catalog-react@1.8.4-next.2
  - @backstage/catalog-model@1.4.2-next.1
  - @backstage/catalog-client@1.4.4-next.1
  - @backstage/errors@1.2.1
  - @backstage/theme@0.4.1
  - @backstage/types@1.1.0
  - @backstage/version-bridge@1.0.4
  - @backstage/plugin-scaffolder-common@1.4.1-next.1

## 1.5.5-next.1

### Patch Changes

- Updated dependencies
  - @backstage/plugin-catalog-react@1.8.4-next.1
  - @backstage/core-components@0.13.5-next.1
  - @backstage/catalog-model@1.4.2-next.0
  - @backstage/core-plugin-api@1.6.0-next.1
  - @backstage/catalog-client@1.4.4-next.0
  - @backstage/plugin-scaffolder-common@1.4.1-next.0
  - @backstage/errors@1.2.1
  - @backstage/theme@0.4.1
  - @backstage/types@1.1.0
  - @backstage/version-bridge@1.0.4

## 1.5.4-next.0

### Patch Changes

- Updated dependencies
  - @backstage/core-plugin-api@1.6.0-next.0
  - @backstage/core-components@0.13.5-next.0
  - @backstage/catalog-client@1.4.3
  - @backstage/catalog-model@1.4.1
  - @backstage/errors@1.2.1
  - @backstage/theme@0.4.1
  - @backstage/types@1.1.0
  - @backstage/version-bridge@1.0.4
  - @backstage/plugin-catalog-react@1.8.3-next.0
  - @backstage/plugin-scaffolder-common@1.4.0

>>>>>>> f4e1ea3c
## 1.5.2

### Patch Changes

- ba9ee98a37bd: Fixed bug in Workflow component by passing a prop `templateName` down to Stepper component.
- Updated dependencies
  - @backstage/core-components@0.13.4
  - @backstage/plugin-catalog-react@1.8.1
  - @backstage/plugin-scaffolder-common@1.4.0
  - @backstage/core-plugin-api@1.5.3
  - @backstage/catalog-client@1.4.3
  - @backstage/catalog-model@1.4.1
  - @backstage/errors@1.2.1
  - @backstage/theme@0.4.1
  - @backstage/types@1.1.0
  - @backstage/version-bridge@1.0.4

## 1.5.2-next.1

### Patch Changes

- Updated dependencies
  - @backstage/plugin-catalog-react@1.8.1-next.1

## 1.5.2-next.0

### Patch Changes

- ba9ee98a37bd: Fixed bug in Workflow component by passing a prop `templateName` down to Stepper component.
- Updated dependencies
  - @backstage/core-components@0.13.4-next.0
  - @backstage/core-plugin-api@1.5.3
  - @backstage/plugin-catalog-react@1.8.1-next.0
  - @backstage/catalog-client@1.4.3
  - @backstage/catalog-model@1.4.1
  - @backstage/errors@1.2.1
  - @backstage/theme@0.4.1
  - @backstage/types@1.1.0
  - @backstage/version-bridge@1.0.4
  - @backstage/plugin-scaffolder-common@1.3.2

## 1.5.1

### Patch Changes

- f74a27de4d2c: Made markdown description theme-able
- Updated dependencies
  - @backstage/theme@0.4.1
  - @backstage/errors@1.2.1
  - @backstage/plugin-catalog-react@1.8.0
  - @backstage/core-components@0.13.3
  - @backstage/core-plugin-api@1.5.3
  - @backstage/catalog-client@1.4.3
  - @backstage/catalog-model@1.4.1
  - @backstage/types@1.1.0
  - @backstage/version-bridge@1.0.4
  - @backstage/plugin-scaffolder-common@1.3.2

## 1.5.1-next.2

### Patch Changes

- Updated dependencies
  - @backstage/plugin-catalog-react@1.8.0-next.2
  - @backstage/theme@0.4.1-next.1
  - @backstage/core-plugin-api@1.5.3-next.1
  - @backstage/core-components@0.13.3-next.2
  - @backstage/catalog-client@1.4.3-next.0
  - @backstage/catalog-model@1.4.1-next.0
  - @backstage/errors@1.2.1-next.0
  - @backstage/types@1.1.0
  - @backstage/version-bridge@1.0.4
  - @backstage/plugin-scaffolder-common@1.3.2-next.0

## 1.5.1-next.1

### Patch Changes

- f74a27de4d2c: Made markdown description theme-able
- Updated dependencies
  - @backstage/theme@0.4.1-next.0
  - @backstage/core-components@0.13.3-next.1
  - @backstage/core-plugin-api@1.5.3-next.0
  - @backstage/plugin-catalog-react@1.7.1-next.1

## 1.5.1-next.0

### Patch Changes

- Updated dependencies
  - @backstage/errors@1.2.1-next.0
  - @backstage/core-components@0.13.3-next.0
  - @backstage/catalog-client@1.4.3-next.0
  - @backstage/catalog-model@1.4.1-next.0
  - @backstage/core-plugin-api@1.5.2
  - @backstage/theme@0.4.0
  - @backstage/types@1.1.0
  - @backstage/version-bridge@1.0.4
  - @backstage/plugin-catalog-react@1.7.1-next.0
  - @backstage/plugin-scaffolder-common@1.3.2-next.0

## 1.5.0

### Minor Changes

- 6b571405f806: `scaffolder/next`: Provide some default template components to `rjsf` to allow for standardization and markdown descriptions
- 4505dc3b4598: `scaffolder/next`: Don't render `TemplateGroups` when there's no results in with search query
- a452bda74d7a: Fixed typescript casting bug for useTemplateParameterSchema hook
- 6b571405f806: `scaffolder/next`: provide a `ScaffolderField` component which is meant to replace some of the `FormControl` components from Material UI, making it easier to write `FieldExtensions`.

### Patch Changes

- 84a5c7724c7e: fixed refresh problem when backstage backend disconnects without any feedback to user. Now we send a generic message and try to reconnect after 15 seconds
- cf34311cdbe1: Extract `ui:*` fields from conditional `then` and `else` schema branches.
- 2ff94da135a4: bump `rjsf` dependencies to 5.7.3
- 74b216ee4e50: Add `PropsWithChildren` to usages of `ComponentType`, in preparation for React 18 where the children are no longer implicit.
- Updated dependencies
  - @backstage/core-plugin-api@1.5.2
  - @backstage/catalog-client@1.4.2
  - @backstage/core-components@0.13.2
  - @backstage/types@1.1.0
  - @backstage/theme@0.4.0
  - @backstage/plugin-catalog-react@1.7.0
  - @backstage/catalog-model@1.4.0
  - @backstage/errors@1.2.0
  - @backstage/version-bridge@1.0.4
  - @backstage/plugin-scaffolder-common@1.3.1

## 1.5.0-next.3

### Minor Changes

- a452bda74d7a: Fixed typescript casting bug for useTemplateParameterSchema hook

### Patch Changes

- Updated dependencies
  - @backstage/core-components@0.13.2-next.3
  - @backstage/catalog-model@1.4.0-next.1
  - @backstage/catalog-client@1.4.2-next.2
  - @backstage/core-plugin-api@1.5.2-next.0
  - @backstage/errors@1.2.0-next.0
  - @backstage/theme@0.4.0-next.1
  - @backstage/types@1.0.2
  - @backstage/version-bridge@1.0.4
  - @backstage/plugin-catalog-react@1.7.0-next.3
  - @backstage/plugin-scaffolder-common@1.3.1-next.1

## 1.5.0-next.2

### Patch Changes

- cf34311cdbe1: Extract `ui:*` fields from conditional `then` and `else` schema branches.
- 2ff94da135a4: bump `rjsf` dependencies to 5.7.3
- Updated dependencies
  - @backstage/theme@0.4.0-next.1
  - @backstage/plugin-catalog-react@1.7.0-next.2
  - @backstage/core-components@0.13.2-next.2
  - @backstage/core-plugin-api@1.5.2-next.0

## 1.5.0-next.1

### Minor Changes

- 6b571405f806: `scaffolder/next`: Provide some default template components to `rjsf` to allow for standardization and markdown descriptions
- 4505dc3b4598: `scaffolder/next`: Don't render `TemplateGroups` when there's no results in with search query
- 6b571405f806: `scaffolder/next`: provide a `ScaffolderField` component which is meant to replace some of the `FormControl` components from Material UI, making it easier to write `FieldExtensions`.

### Patch Changes

- 74b216ee4e50: Add `PropsWithChildren` to usages of `ComponentType`, in preparation for React 18 where the children are no longer implicit.
- Updated dependencies
  - @backstage/errors@1.2.0-next.0
  - @backstage/core-components@0.13.2-next.1
  - @backstage/plugin-catalog-react@1.7.0-next.1
  - @backstage/catalog-model@1.4.0-next.0
  - @backstage/core-plugin-api@1.5.2-next.0
  - @backstage/catalog-client@1.4.2-next.1
  - @backstage/plugin-scaffolder-common@1.3.1-next.0
  - @backstage/theme@0.4.0-next.0
  - @backstage/types@1.0.2
  - @backstage/version-bridge@1.0.4

## 1.4.1-next.0

### Patch Changes

- 84a5c7724c7e: fixed refresh problem when backstage backend disconnects without any feedback to user. Now we send a generic message and try to reconnect after 15 seconds
- Updated dependencies
  - @backstage/catalog-client@1.4.2-next.0
  - @backstage/plugin-catalog-react@1.7.0-next.0
  - @backstage/theme@0.4.0-next.0
  - @backstage/core-components@0.13.2-next.0
  - @backstage/core-plugin-api@1.5.1
  - @backstage/catalog-model@1.3.0
  - @backstage/errors@1.1.5
  - @backstage/types@1.0.2
  - @backstage/version-bridge@1.0.4
  - @backstage/plugin-scaffolder-common@1.3.0

## 1.4.0

### Minor Changes

- 82e10a6939c: Add support for Markdown text blob outputs from templates

### Patch Changes

- ad1a1429de4: Improvements to the `scaffolder/next` buttons UX:

  - Added padding around the "Create" button in the `Stepper` component
  - Added a button bar that includes the "Cancel" and "Start Over" buttons to the `OngoingTask` component. The state of these buttons match their existing counter parts in the Context Menu
  - Added a "Show Button Bar"/"Hide Button Bar" item to the `ContextMenu` component

- Updated dependencies
  - @backstage/theme@0.3.0
  - @backstage/plugin-catalog-react@1.6.0
  - @backstage/plugin-scaffolder-common@1.3.0
  - @backstage/core-components@0.13.1
  - @backstage/catalog-client@1.4.1
  - @backstage/catalog-model@1.3.0
  - @backstage/core-plugin-api@1.5.1
  - @backstage/errors@1.1.5
  - @backstage/types@1.0.2
  - @backstage/version-bridge@1.0.4

## 1.4.0-next.2

### Minor Changes

- 82e10a6939c: Add support for Markdown text blob outputs from templates

### Patch Changes

- Updated dependencies
  - @backstage/theme@0.3.0-next.0
  - @backstage/plugin-scaffolder-common@1.3.0-next.0
  - @backstage/core-components@0.13.1-next.1
  - @backstage/plugin-catalog-react@1.6.0-next.2
  - @backstage/core-plugin-api@1.5.1

## 1.3.1-next.1

### Patch Changes

- Updated dependencies
  - @backstage/core-components@0.13.1-next.0
  - @backstage/core-plugin-api@1.5.1
  - @backstage/plugin-catalog-react@1.6.0-next.1

## 1.3.1-next.0

### Patch Changes

- ad1a1429de4: Improvements to the `scaffolder/next` buttons UX:

  - Added padding around the "Create" button in the `Stepper` component
  - Added a button bar that includes the "Cancel" and "Start Over" buttons to the `OngoingTask` component. The state of these buttons match their existing counter parts in the Context Menu
  - Added a "Show Button Bar"/"Hide Button Bar" item to the `ContextMenu` component

- Updated dependencies
  - @backstage/plugin-catalog-react@1.6.0-next.0
  - @backstage/core-components@0.13.0
  - @backstage/core-plugin-api@1.5.1
  - @backstage/catalog-client@1.4.1
  - @backstage/catalog-model@1.3.0
  - @backstage/errors@1.1.5
  - @backstage/theme@0.2.19
  - @backstage/types@1.0.2
  - @backstage/version-bridge@1.0.4
  - @backstage/plugin-scaffolder-common@1.2.7

## 1.3.0

### Minor Changes

- 259d3407b9b: Move `CategoryPicker` from `scaffolder` into `scaffolder-react`
  Move `ContextMenu` into `scaffolder-react` and rename it to `ScaffolderPageContextMenu`
- 2cfd03d7376: To offer better customization options, `ScaffolderPageContextMenu` takes callbacks as props instead of booleans
- 48da4c46e45: `scaffolder/next`: Export the `TemplateGroupFilter` and `TemplateGroups` and make an extensible component

### Patch Changes

- 7e1d900413a: `scaffolder/next`: Bump `@rjsf/*` dependencies to 5.5.2
- e27ddc36dad: Added a possibility to cancel the running task (executing of a scaffolder template)
- 0435174b06f: Accessibility issues identified using lighthouse fixed.
- 7a6b16cc506: `scaffolder/next`: Bump `@rjsf/*` deps to 5.3.1
- 90dda42cfd2: bug: Invert `templateFilter` predicate to align with `Array.filter`
- d2488f5e54c: Add an indication that the validators are running when clicking `next` on each step of the form.
- 1e4f5e91b8e: Bump `zod` and `zod-to-json-schema` dependencies.
- 8c40997df44: Updated dependency `@rjsf/core-v5` to `npm:@rjsf/core@5.5.2`.
- f84fc7fd040: Updated dependency `@rjsf/validator-ajv8` to `5.3.0`.
- 8e00acb28db: Small tweaks to remove warnings in the console during development (mainly focusing on techdocs)
- 34dab7ee7f8: `scaffolder/next`: bump `rjsf` dependencies to `5.5.0`
- 2898b6c8d52: Minor type tweaks for TypeScript 5.0
- e0c6e8b9c3c: Update peer dependencies
- cf71c3744a5: scaffolder/next: Bump `@rjsf/*` dependencies to 5.6.0
- Updated dependencies
  - @backstage/core-components@0.13.0
  - @backstage/plugin-scaffolder-common@1.2.7
  - @backstage/catalog-client@1.4.1
  - @backstage/plugin-catalog-react@1.5.0
  - @backstage/theme@0.2.19
  - @backstage/core-plugin-api@1.5.1
  - @backstage/catalog-model@1.3.0
  - @backstage/version-bridge@1.0.4
  - @backstage/errors@1.1.5
  - @backstage/types@1.0.2

## 1.3.0-next.3

### Patch Changes

- d2488f5e54c: Add indication that the validators are running
- 8c40997df44: Updated dependency `@rjsf/core-v5` to `npm:@rjsf/core@5.5.2`.
- Updated dependencies
  - @backstage/plugin-catalog-react@1.5.0-next.3
  - @backstage/catalog-model@1.3.0-next.0
  - @backstage/core-components@0.13.0-next.3
  - @backstage/catalog-client@1.4.1-next.1
  - @backstage/core-plugin-api@1.5.1-next.1
  - @backstage/errors@1.1.5
  - @backstage/theme@0.2.19-next.0
  - @backstage/types@1.0.2
  - @backstage/version-bridge@1.0.4-next.0
  - @backstage/plugin-scaffolder-common@1.2.7-next.2

## 1.3.0-next.2

### Patch Changes

- 90dda42cfd2: bug: Invert `templateFilter` predicate to align with `Array.filter`
- 34dab7ee7f8: `scaffolder/next`: bump `rjsf` dependencies to `5.5.0`
- 2898b6c8d52: Minor type tweaks for TypeScript 5.0
- Updated dependencies
  - @backstage/catalog-client@1.4.1-next.0
  - @backstage/core-components@0.12.6-next.2
  - @backstage/plugin-catalog-react@1.4.1-next.2
  - @backstage/core-plugin-api@1.5.1-next.1
  - @backstage/catalog-model@1.2.1
  - @backstage/errors@1.1.5
  - @backstage/theme@0.2.19-next.0
  - @backstage/types@1.0.2
  - @backstage/version-bridge@1.0.4-next.0
  - @backstage/plugin-scaffolder-common@1.2.7-next.1

## 1.3.0-next.1

### Patch Changes

- 1e4f5e91b8e: Bump `zod` and `zod-to-json-schema` dependencies.
- e0c6e8b9c3c: Update peer dependencies
- Updated dependencies
  - @backstage/core-components@0.12.6-next.1
  - @backstage/plugin-scaffolder-common@1.2.7-next.1
  - @backstage/core-plugin-api@1.5.1-next.0
  - @backstage/version-bridge@1.0.4-next.0
  - @backstage/plugin-catalog-react@1.4.1-next.1
  - @backstage/theme@0.2.19-next.0
  - @backstage/catalog-client@1.4.0
  - @backstage/catalog-model@1.2.1
  - @backstage/errors@1.1.5
  - @backstage/types@1.0.2

## 1.3.0-next.0

### Minor Changes

- 259d3407b9b: Move `CategoryPicker` from `scaffolder` into `scaffolder-react`
  Move `ContextMenu` into `scaffolder-react` and rename it to `ScaffolderPageContextMenu`
- 2cfd03d7376: To offer better customization options, `ScaffolderPageContextMenu` takes callbacks as props instead of booleans
- 48da4c46e45: `scaffolder/next`: Export the `TemplateGroupFilter` and `TemplateGroups` and make an extensible component

### Patch Changes

- e27ddc36dad: Added a possibility to cancel the running task (executing of a scaffolder template)
- 7a6b16cc506: `scaffolder/next`: Bump `@rjsf/*` deps to 5.3.1
- f84fc7fd040: Updated dependency `@rjsf/validator-ajv8` to `5.3.0`.
- 8e00acb28db: Small tweaks to remove warnings in the console during development (mainly focusing on techdocs)
- Updated dependencies
  - @backstage/plugin-scaffolder-common@1.2.7-next.0
  - @backstage/core-components@0.12.6-next.0
  - @backstage/plugin-catalog-react@1.4.1-next.0
  - @backstage/core-plugin-api@1.5.0
  - @backstage/catalog-client@1.4.0
  - @backstage/catalog-model@1.2.1
  - @backstage/errors@1.1.5
  - @backstage/theme@0.2.18
  - @backstage/types@1.0.2
  - @backstage/version-bridge@1.0.3

## 1.2.0

### Minor Changes

- 8f4d13f21cf: Move `useTaskStream`, `TaskBorder`, `TaskLogStream` and `TaskSteps` into `scaffolder-react`.

### Patch Changes

- 65454876fb2: Minor API report tweaks
- 3c96e77b513: Make scaffolder adhere to page themes by using page `fontColor` consistently. If your theme overwrites template list or card headers, review those styles.
- c8d78b9ae9d: fix bug with `hasErrors` returning false when dealing with empty objects
- 9b8c374ace5: Remove timer for skipped steps in Scaffolder Next's TaskSteps
- 44941fc97eb: scaffolder/next: Move the `uiSchema` to its own property in the validation `context` to align with component development and access of `ui:options`
- d9893263ba9: scaffolder/next: Fix for steps without properties
- 928a12a9b3e: Internal refactor of `/alpha` exports.
- cc418d652a7: scaffolder/next: Added the ability to get the fields definition in the schema in the validation function
- d4100d0ec42: Fix alignment bug for owners on `TemplateCard`
- Updated dependencies
  - @backstage/catalog-client@1.4.0
  - @backstage/core-components@0.12.5
  - @backstage/plugin-catalog-react@1.4.0
  - @backstage/errors@1.1.5
  - @backstage/core-plugin-api@1.5.0
  - @backstage/catalog-model@1.2.1
  - @backstage/theme@0.2.18
  - @backstage/types@1.0.2
  - @backstage/version-bridge@1.0.3
  - @backstage/plugin-scaffolder-common@1.2.6

## 1.2.0-next.2

### Patch Changes

- 65454876fb2: Minor API report tweaks
- 3c96e77b513: Make scaffolder adhere to page themes by using page `fontColor` consistently. If your theme overwrites template list or card headers, review those styles.
- d9893263ba9: scaffolder/next: Fix for steps without properties
- Updated dependencies
  - @backstage/core-components@0.12.5-next.2
  - @backstage/plugin-catalog-react@1.4.0-next.2
  - @backstage/core-plugin-api@1.5.0-next.2

## 1.2.0-next.1

### Minor Changes

- 8f4d13f21cf: Move `useTaskStream`, `TaskBorder`, `TaskLogStream` and `TaskSteps` into `scaffolder-react`.

### Patch Changes

- 44941fc97eb: scaffolder/next: Move the `uiSchema` to its own property in the validation `context` to align with component development and access of `ui:options`
- Updated dependencies
  - @backstage/core-components@0.12.5-next.1
  - @backstage/errors@1.1.5-next.0
  - @backstage/catalog-client@1.4.0-next.1
  - @backstage/core-plugin-api@1.4.1-next.1
  - @backstage/theme@0.2.18-next.0
  - @backstage/plugin-catalog-react@1.4.0-next.1
  - @backstage/catalog-model@1.2.1-next.1
  - @backstage/types@1.0.2
  - @backstage/version-bridge@1.0.3
  - @backstage/plugin-scaffolder-common@1.2.6-next.1

## 1.1.1-next.0

### Patch Changes

- c8d78b9ae9: fix bug with `hasErrors` returning false when dealing with empty objects
- 928a12a9b3: Internal refactor of `/alpha` exports.
- cc418d652a: scaffolder/next: Added the ability to get the fields definition in the schema in the validation function
- d4100d0ec4: Fix alignment bug for owners on `TemplateCard`
- Updated dependencies
  - @backstage/catalog-client@1.4.0-next.0
  - @backstage/plugin-catalog-react@1.4.0-next.0
  - @backstage/core-plugin-api@1.4.1-next.0
  - @backstage/catalog-model@1.2.1-next.0
  - @backstage/core-components@0.12.5-next.0
  - @backstage/errors@1.1.4
  - @backstage/theme@0.2.17
  - @backstage/types@1.0.2
  - @backstage/version-bridge@1.0.3
  - @backstage/plugin-scaffolder-common@1.2.6-next.0

## 1.1.0

### Minor Changes

- a07750745b: Added `DescriptionField` field override to the `next/scaffolder`
- a521379688: Migrating the `TemplateEditorPage` to work with the new components from `@backstage/plugin-scaffolder-react`
- 8c2966536b: Embed scaffolder workflow in other components
- 5555e17313: refactor `createAsyncValidators` to be recursive to ensure validators are called in nested schemas.

### Patch Changes

- 04f717a8e1: `scaffolder/next`: bump `react-jsonschema-form` libraries to `v5-stable`
- b46f385eff: scaffolder/next: Implementing a simple `OngoingTask` page
- cbab8ac107: lock versions of `@rjsf/*-beta` packages
- 346d6b6630: Upgrade `@rjsf` version 5 dependencies to `beta.18`
- ccbf91051b: bump `@rjsf` `v5` dependencies to 5.1.0
- d2ddde2108: Add `ScaffolderLayouts` to `NextScaffolderPage`
- Updated dependencies
  - @backstage/core-components@0.12.4
  - @backstage/catalog-model@1.2.0
  - @backstage/theme@0.2.17
  - @backstage/core-plugin-api@1.4.0
  - @backstage/plugin-catalog-react@1.3.0
  - @backstage/catalog-client@1.3.1
  - @backstage/errors@1.1.4
  - @backstage/types@1.0.2
  - @backstage/version-bridge@1.0.3
  - @backstage/plugin-scaffolder-common@1.2.5

## 1.1.0-next.2

### Minor Changes

- 5555e17313: refactor `createAsyncValidators` to be recursive to ensure validators are called in nested schemas.

### Patch Changes

- b46f385eff: scaffolder/next: Implementing a simple `OngoingTask` page
- ccbf91051b: bump `@rjsf` `v5` dependencies to 5.1.0
- Updated dependencies
  - @backstage/catalog-model@1.2.0-next.1
  - @backstage/core-components@0.12.4-next.1
  - @backstage/catalog-client@1.3.1-next.1
  - @backstage/core-plugin-api@1.3.0
  - @backstage/errors@1.1.4
  - @backstage/theme@0.2.16
  - @backstage/types@1.0.2
  - @backstage/version-bridge@1.0.3
  - @backstage/plugin-catalog-react@1.3.0-next.2
  - @backstage/plugin-scaffolder-common@1.2.5-next.1

## 1.1.0-next.1

### Patch Changes

- 04f717a8e1: `scaffolder/next`: bump `react-jsonschema-form` libraries to `v5-stable`
- 346d6b6630: Upgrade `@rjsf` version 5 dependencies to `beta.18`
- Updated dependencies
  - @backstage/core-components@0.12.4-next.0
  - @backstage/plugin-catalog-react@1.3.0-next.1
  - @backstage/catalog-client@1.3.1-next.0
  - @backstage/catalog-model@1.1.6-next.0
  - @backstage/core-plugin-api@1.3.0
  - @backstage/errors@1.1.4
  - @backstage/theme@0.2.16
  - @backstage/types@1.0.2
  - @backstage/version-bridge@1.0.3
  - @backstage/plugin-scaffolder-common@1.2.5-next.0

## 1.1.0-next.0

### Minor Changes

- 8c2966536b: Embed scaffolder workflow in other components

### Patch Changes

- cbab8ac107: lock versions of `@rjsf/*-beta` packages
- d2ddde2108: Add `ScaffolderLayouts` to `NextScaffolderPage`
- Updated dependencies
  - @backstage/plugin-catalog-react@1.3.0-next.0
  - @backstage/catalog-model@1.1.6-next.0
  - @backstage/catalog-client@1.3.1-next.0
  - @backstage/plugin-scaffolder-common@1.2.5-next.0

## 1.0.0

### Major Changes

- b4955ed7b9: Re-home some of the common types, components, hooks and `scaffolderApiRef` for the `@backstage/plugin-scaffolder` to this package for easy re-use across things that want to interact with the `scaffolder`.

### Patch Changes

- Updated dependencies
  - @backstage/catalog-model@1.1.5
  - @backstage/plugin-scaffolder-common@1.2.4
  - @backstage/catalog-client@1.3.0
  - @backstage/plugin-catalog-react@1.2.4
  - @backstage/core-components@0.12.3
  - @backstage/core-plugin-api@1.3.0
  - @backstage/errors@1.1.4
  - @backstage/theme@0.2.16
  - @backstage/types@1.0.2
  - @backstage/version-bridge@1.0.3

## 1.0.0-next.0

### Major Changes

- b4955ed7b9: Re-home some of the common types, components, hooks and `scaffolderApiRef` for the `@backstage/plugin-scaffolder` to this package for easy re-use across things that want to interact with the `scaffolder`.

### Patch Changes

- Updated dependencies
  - @backstage/core-plugin-api@1.3.0-next.1
  - @backstage/catalog-client@1.3.0-next.2
  - @backstage/plugin-catalog-react@1.2.4-next.2
  - @backstage/catalog-model@1.1.5-next.1
  - @backstage/core-components@0.12.3-next.2
  - @backstage/errors@1.1.4
  - @backstage/theme@0.2.16
  - @backstage/types@1.0.2
  - @backstage/version-bridge@1.0.3
  - @backstage/plugin-scaffolder-common@1.2.4-next.1<|MERGE_RESOLUTION|>--- conflicted
+++ resolved
@@ -1,7 +1,5 @@
 # @backstage/plugin-scaffolder-react
 
-<<<<<<< HEAD
-=======
 ## 1.5.5-next.2
 
 ### Patch Changes
@@ -51,7 +49,6 @@
   - @backstage/plugin-catalog-react@1.8.3-next.0
   - @backstage/plugin-scaffolder-common@1.4.0
 
->>>>>>> f4e1ea3c
 ## 1.5.2
 
 ### Patch Changes
