# @backstage/plugin-catalog-backend-module-aws

<<<<<<< HEAD
=======
## 0.2.6-next.3

### Patch Changes

- 71114ac50e02: The export for the new backend system has been moved to be the `default` export.

  For example, if you are currently importing the plugin using the following pattern:

  ```ts
  import { examplePlugin } from '@backstage/plugin-example-backend';

  backend.add(examplePlugin);
  ```

  It should be migrated to this:

  ```ts
  backend.add(import('@backstage/plugin-example-backend'));
  ```

- Updated dependencies
  - @backstage/catalog-model@1.4.2-next.2
  - @backstage/config@1.1.0-next.2
  - @backstage/errors@1.2.2-next.0
  - @backstage/integration@1.7.0-next.3
  - @backstage/plugin-catalog-common@1.0.16-next.2
  - @backstage/plugin-kubernetes-common@0.6.6-next.2
  - @backstage/types@1.1.1-next.0
  - @backstage/backend-plugin-api@0.6.3-next.3
  - @backstage/backend-common@0.19.5-next.3
  - @backstage/backend-tasks@0.5.8-next.3
  - @backstage/integration-aws-node@0.1.6-next.2
  - @backstage/plugin-catalog-node@1.4.4-next.3

## 0.2.6-next.2

### Patch Changes

- Updated dependencies
  - @backstage/config@1.1.0-next.1
  - @backstage/backend-tasks@0.5.8-next.2
  - @backstage/backend-common@0.19.5-next.2
  - @backstage/plugin-catalog-node@1.4.4-next.2
  - @backstage/integration@1.7.0-next.2
  - @backstage/integration-aws-node@0.1.6-next.1
  - @backstage/backend-plugin-api@0.6.3-next.2
  - @backstage/catalog-model@1.4.2-next.1
  - @backstage/errors@1.2.1
  - @backstage/types@1.1.0
  - @backstage/plugin-catalog-common@1.0.16-next.1
  - @backstage/plugin-kubernetes-common@0.6.6-next.1

## 0.2.6-next.1

### Patch Changes

- Updated dependencies
  - @backstage/plugin-kubernetes-common@0.6.6-next.0
  - @backstage/config@1.1.0-next.0
  - @backstage/integration@1.7.0-next.1
  - @backstage/backend-tasks@0.5.8-next.1
  - @backstage/backend-common@0.19.5-next.1
  - @backstage/backend-plugin-api@0.6.3-next.1
  - @backstage/catalog-model@1.4.2-next.0
  - @backstage/integration-aws-node@0.1.6-next.0
  - @backstage/plugin-catalog-node@1.4.4-next.1
  - @backstage/plugin-catalog-common@1.0.16-next.0
  - @backstage/errors@1.2.1
  - @backstage/types@1.1.0

## 0.2.5-next.0

### Patch Changes

- Updated dependencies
  - @backstage/backend-common@0.19.4-next.0
  - @backstage/integration@1.7.0-next.0
  - @backstage/backend-tasks@0.5.7-next.0
  - @backstage/backend-plugin-api@0.6.2-next.0
  - @backstage/catalog-model@1.4.1
  - @backstage/config@1.0.8
  - @backstage/errors@1.2.1
  - @backstage/integration-aws-node@0.1.5
  - @backstage/types@1.1.0
  - @backstage/plugin-catalog-common@1.0.15
  - @backstage/plugin-catalog-node@1.4.3-next.0
  - @backstage/plugin-kubernetes-common@0.6.5

>>>>>>> 1e3c6889
## 0.2.3

### Patch Changes

- 629cbd194a87: Use `coreServices.rootConfig` instead of `coreService.config`
- 4b82382ed8c2: Fixed invalid configuration schema. The configuration schema may be more strict as a result.
- b4222908b0c3: Added option to configure AWS `accountId` in `AwsS3EntityProvider`
- Updated dependencies
  - @backstage/backend-common@0.19.2
  - @backstage/backend-plugin-api@0.6.0
  - @backstage/plugin-catalog-node@1.4.1
  - @backstage/integration@1.6.0
  - @backstage/backend-tasks@0.5.5
  - @backstage/integration-aws-node@0.1.5
  - @backstage/catalog-model@1.4.1
  - @backstage/config@1.0.8
  - @backstage/errors@1.2.1
  - @backstage/types@1.1.0
  - @backstage/plugin-catalog-common@1.0.15
  - @backstage/plugin-kubernetes-common@0.6.5

## 0.2.3-next.2

### Patch Changes

- Updated dependencies
  - @backstage/backend-plugin-api@0.6.0-next.2
  - @backstage/backend-tasks@0.5.5-next.2
  - @backstage/backend-common@0.19.2-next.2
  - @backstage/plugin-catalog-node@1.4.1-next.2

## 0.2.3-next.1

### Patch Changes

- 629cbd194a87: Use `coreServices.rootConfig` instead of `coreService.config`
- 4b82382ed8c2: Fixed invalid configuration schema. The configuration schema may be more strict as a result.
- b4222908b0c3: Added option to configure AWS `accountId` in `AwsS3EntityProvider`
- Updated dependencies
  - @backstage/backend-common@0.19.2-next.1
  - @backstage/plugin-catalog-node@1.4.1-next.1
  - @backstage/backend-plugin-api@0.6.0-next.1
  - @backstage/backend-tasks@0.5.5-next.1
  - @backstage/integration@1.5.1
  - @backstage/integration-aws-node@0.1.5
  - @backstage/catalog-model@1.4.1
  - @backstage/config@1.0.8
  - @backstage/errors@1.2.1
  - @backstage/types@1.1.0
  - @backstage/plugin-catalog-common@1.0.15
  - @backstage/plugin-kubernetes-common@0.6.5

## 0.2.3-next.0

### Patch Changes

- Updated dependencies
  - @backstage/backend-common@0.19.2-next.0
  - @backstage/backend-plugin-api@0.5.5-next.0
  - @backstage/backend-tasks@0.5.5-next.0
  - @backstage/catalog-model@1.4.1
  - @backstage/config@1.0.8
  - @backstage/errors@1.2.1
  - @backstage/integration@1.5.1
  - @backstage/integration-aws-node@0.1.5
  - @backstage/types@1.1.0
  - @backstage/plugin-catalog-common@1.0.15
  - @backstage/plugin-catalog-node@1.4.1-next.0
  - @backstage/plugin-kubernetes-common@0.6.5

## 0.2.2

### Patch Changes

- Updated dependencies
  - @backstage/errors@1.2.1
  - @backstage/backend-common@0.19.1
  - @backstage/plugin-catalog-node@1.4.0
  - @backstage/backend-plugin-api@0.5.4
  - @backstage/backend-tasks@0.5.4
  - @backstage/catalog-model@1.4.1
  - @backstage/config@1.0.8
  - @backstage/integration@1.5.1
  - @backstage/integration-aws-node@0.1.5
  - @backstage/types@1.1.0
  - @backstage/plugin-catalog-common@1.0.15
  - @backstage/plugin-kubernetes-common@0.6.5

## 0.2.2-next.0

### Patch Changes

- Updated dependencies
  - @backstage/errors@1.2.1-next.0
  - @backstage/backend-common@0.19.1-next.0
  - @backstage/plugin-catalog-node@1.4.0-next.0
  - @backstage/backend-plugin-api@0.5.4-next.0
  - @backstage/backend-tasks@0.5.4-next.0
  - @backstage/catalog-model@1.4.1-next.0
  - @backstage/config@1.0.8
  - @backstage/integration@1.5.1-next.0
  - @backstage/integration-aws-node@0.1.5-next.0
  - @backstage/types@1.1.0
  - @backstage/plugin-catalog-common@1.0.15-next.0
  - @backstage/plugin-kubernetes-common@0.6.5-next.0

## 0.2.1

### Patch Changes

- 5f2c38c70f5b: Fix SNYK-JS-FASTXMLPARSER-5668858 (`fast-xml-parser`) by upgrading aws-sdk to at least the current latest version.
- Updated dependencies
  - @backstage/backend-common@0.19.0
  - @backstage/types@1.1.0
  - @backstage/integration-aws-node@0.1.4
  - @backstage/integration@1.5.0
  - @backstage/catalog-model@1.4.0
  - @backstage/errors@1.2.0
  - @backstage/backend-plugin-api@0.5.3
  - @backstage/backend-tasks@0.5.3
  - @backstage/plugin-catalog-node@1.3.7
  - @backstage/config@1.0.8
  - @backstage/plugin-catalog-common@1.0.14
  - @backstage/plugin-kubernetes-common@0.6.4

## 0.2.1-next.2

### Patch Changes

- 5f2c38c70f5b: Fix SNYK-JS-FASTXMLPARSER-5668858 (`fast-xml-parser`) by upgrading aws-sdk to at least the current latest version.
- Updated dependencies
  - @backstage/integration-aws-node@0.1.4-next.1
  - @backstage/backend-common@0.19.0-next.2
  - @backstage/catalog-model@1.4.0-next.1
  - @backstage/backend-plugin-api@0.5.3-next.2
  - @backstage/backend-tasks@0.5.3-next.2
  - @backstage/config@1.0.7
  - @backstage/errors@1.2.0-next.0
  - @backstage/integration@1.5.0-next.0
  - @backstage/types@1.0.2
  - @backstage/plugin-catalog-common@1.0.14-next.1
  - @backstage/plugin-catalog-node@1.3.7-next.2
  - @backstage/plugin-kubernetes-common@0.6.4-next.1

## 0.2.1-next.1

### Patch Changes

- Updated dependencies
  - @backstage/backend-common@0.19.0-next.1
  - @backstage/integration@1.5.0-next.0
  - @backstage/errors@1.2.0-next.0
  - @backstage/backend-plugin-api@0.5.3-next.1
  - @backstage/catalog-model@1.4.0-next.0
  - @backstage/backend-tasks@0.5.3-next.1
  - @backstage/plugin-catalog-node@1.3.7-next.1
  - @backstage/integration-aws-node@0.1.4-next.0
  - @backstage/plugin-catalog-common@1.0.14-next.0
  - @backstage/plugin-kubernetes-common@0.6.4-next.0
  - @backstage/config@1.0.7
  - @backstage/types@1.0.2

## 0.2.1-next.0

### Patch Changes

- Updated dependencies
  - @backstage/plugin-catalog-node@1.3.7-next.0
  - @backstage/backend-common@0.18.6-next.0
  - @backstage/integration@1.4.5
  - @backstage/integration-aws-node@0.1.3
  - @backstage/config@1.0.7
  - @backstage/backend-plugin-api@0.5.3-next.0
  - @backstage/backend-tasks@0.5.3-next.0
  - @backstage/catalog-model@1.3.0
  - @backstage/errors@1.1.5
  - @backstage/types@1.0.2
  - @backstage/plugin-catalog-common@1.0.13
  - @backstage/plugin-kubernetes-common@0.6.3

## 0.2.0

### Minor Changes

- 1a3b5f1e390: **BREAKING**: AwsOrganizationCloudAccountProcessor.fromConfig now returns a promise instead of the instance directly.

### Patch Changes

- Updated dependencies
  - @backstage/backend-common@0.18.5
  - @backstage/integration@1.4.5
  - @backstage/integration-aws-node@0.1.3
  - @backstage/plugin-kubernetes-common@0.6.3
  - @backstage/backend-tasks@0.5.2
  - @backstage/plugin-catalog-node@1.3.6
  - @backstage/backend-plugin-api@0.5.2
  - @backstage/catalog-model@1.3.0
  - @backstage/config@1.0.7
  - @backstage/errors@1.1.5
  - @backstage/types@1.0.2
  - @backstage/plugin-catalog-common@1.0.13

## 0.1.19-next.2

### Patch Changes

- Updated dependencies
  - @backstage/plugin-kubernetes-common@0.6.3-next.0
  - @backstage/config@1.0.7

## 0.1.19-next.1

### Patch Changes

- Updated dependencies
  - @backstage/backend-common@0.18.5-next.1
  - @backstage/backend-tasks@0.5.2-next.1
  - @backstage/plugin-catalog-node@1.3.6-next.1
  - @backstage/backend-plugin-api@0.5.2-next.1
  - @backstage/config@1.0.7

## 0.1.19-next.0

### Patch Changes

- Updated dependencies
  - @backstage/backend-common@0.18.5-next.0
  - @backstage/integration@1.4.5-next.0
  - @backstage/backend-tasks@0.5.2-next.0
  - @backstage/plugin-catalog-node@1.3.6-next.0
  - @backstage/backend-plugin-api@0.5.2-next.0
  - @backstage/catalog-model@1.3.0
  - @backstage/config@1.0.7
  - @backstage/errors@1.1.5
  - @backstage/types@1.0.2
  - @backstage/plugin-catalog-common@1.0.13
  - @backstage/plugin-kubernetes-common@0.6.2

## 0.1.18

### Patch Changes

- Updated dependencies
  - @backstage/backend-common@0.18.4
  - @backstage/backend-tasks@0.5.1
  - @backstage/catalog-model@1.3.0
  - @backstage/plugin-kubernetes-common@0.6.2
  - @backstage/integration@1.4.4
  - @backstage/plugin-catalog-node@1.3.5
  - @backstage/backend-plugin-api@0.5.1
  - @backstage/config@1.0.7
  - @backstage/errors@1.1.5
  - @backstage/types@1.0.2
  - @backstage/plugin-catalog-common@1.0.13

## 0.1.18-next.3

### Patch Changes

- Updated dependencies
  - @backstage/catalog-model@1.3.0-next.0
  - @backstage/backend-common@0.18.4-next.2
  - @backstage/backend-plugin-api@0.5.1-next.2
  - @backstage/backend-tasks@0.5.1-next.2
  - @backstage/config@1.0.7
  - @backstage/errors@1.1.5
  - @backstage/integration@1.4.4-next.0
  - @backstage/types@1.0.2
  - @backstage/plugin-catalog-common@1.0.13-next.1
  - @backstage/plugin-catalog-node@1.3.5-next.3
  - @backstage/plugin-kubernetes-common@0.6.2-next.2

## 0.1.18-next.2

### Patch Changes

- Updated dependencies
  - @backstage/backend-common@0.18.4-next.2
  - @backstage/backend-plugin-api@0.5.1-next.2
  - @backstage/backend-tasks@0.5.1-next.2
  - @backstage/catalog-model@1.2.1
  - @backstage/config@1.0.7
  - @backstage/errors@1.1.5
  - @backstage/integration@1.4.4-next.0
  - @backstage/types@1.0.2
  - @backstage/plugin-catalog-common@1.0.13-next.0
  - @backstage/plugin-catalog-node@1.3.5-next.2
  - @backstage/plugin-kubernetes-common@0.6.2-next.1

## 0.1.18-next.1

### Patch Changes

- Updated dependencies
  - @backstage/backend-tasks@0.5.1-next.1
  - @backstage/integration@1.4.4-next.0
  - @backstage/backend-common@0.18.4-next.1
  - @backstage/backend-plugin-api@0.5.1-next.1
  - @backstage/catalog-model@1.2.1
  - @backstage/config@1.0.7
  - @backstage/errors@1.1.5
  - @backstage/types@1.0.2
  - @backstage/plugin-catalog-common@1.0.13-next.0
  - @backstage/plugin-catalog-node@1.3.5-next.1
  - @backstage/plugin-kubernetes-common@0.6.2-next.1

## 0.1.18-next.0

### Patch Changes

- Updated dependencies
  - @backstage/backend-common@0.18.4-next.0
  - @backstage/plugin-kubernetes-common@0.6.2-next.0
  - @backstage/config@1.0.7
  - @backstage/integration@1.4.3
  - @backstage/backend-plugin-api@0.5.1-next.0
  - @backstage/backend-tasks@0.5.1-next.0
  - @backstage/catalog-model@1.2.1
  - @backstage/errors@1.1.5
  - @backstage/types@1.0.2
  - @backstage/plugin-catalog-common@1.0.12
  - @backstage/plugin-catalog-node@1.3.5-next.0

## 0.1.17

### Patch Changes

- 90469c02c8c: Renamed `awsS3EntityProviderCatalogModule` to `catalogModuleAwsS3EntityProviders` to match the [recommended naming patterns](https://backstage.io/docs/backend-system/architecture/naming-patterns).
- e675f902980: Make sure to not use deprecated exports from `@backstage/plugin-catalog-backend`
- 928a12a9b3e: Internal refactor of `/alpha` exports.
- 87f0bbec175: AwsS3UrlReader upgraded to use aws-sdk v3
- bf611cf019a: Fix missing `dependencies` in `package.json`
- Updated dependencies
  - @backstage/backend-tasks@0.5.0
  - @backstage/backend-common@0.18.3
  - @backstage/errors@1.1.5
  - @backstage/plugin-catalog-node@1.3.4
  - @backstage/backend-plugin-api@0.5.0
  - @backstage/catalog-model@1.2.1
  - @backstage/plugin-catalog-common@1.0.12
  - @backstage/integration@1.4.3
  - @backstage/config@1.0.7
  - @backstage/types@1.0.2
  - @backstage/plugin-kubernetes-common@0.6.1

## 0.1.17-next.2

### Patch Changes

- 87f0bbec175: AwsS3UrlReader upgraded to use aws-sdk v3
- Updated dependencies
  - @backstage/backend-tasks@0.5.0-next.2
  - @backstage/backend-common@0.18.3-next.2
  - @backstage/backend-plugin-api@0.4.1-next.2
  - @backstage/plugin-catalog-backend@1.8.0-next.2
  - @backstage/plugin-catalog-node@1.3.4-next.2
  - @backstage/config@1.0.7-next.0
  - @backstage/integration@1.4.3-next.0

## 0.1.17-next.1

### Patch Changes

- Updated dependencies
  - @backstage/errors@1.1.5-next.0
  - @backstage/backend-common@0.18.3-next.1
  - @backstage/integration@1.4.3-next.0
  - @backstage/plugin-catalog-backend@1.8.0-next.1
  - @backstage/backend-plugin-api@0.4.1-next.1
  - @backstage/backend-tasks@0.4.4-next.1
  - @backstage/config@1.0.7-next.0
  - @backstage/catalog-model@1.2.1-next.1
  - @backstage/types@1.0.2
  - @backstage/plugin-catalog-common@1.0.12-next.1
  - @backstage/plugin-catalog-node@1.3.4-next.1
  - @backstage/plugin-kubernetes-common@0.6.1-next.1

## 0.1.17-next.0

### Patch Changes

- 928a12a9b3: Internal refactor of `/alpha` exports.
- bf611cf019: Fix missing `dependencies` in `package.json`
- Updated dependencies
  - @backstage/plugin-catalog-backend@1.8.0-next.0
  - @backstage/backend-tasks@0.4.4-next.0
  - @backstage/backend-plugin-api@0.4.1-next.0
  - @backstage/backend-common@0.18.3-next.0
  - @backstage/catalog-model@1.2.1-next.0
  - @backstage/plugin-catalog-common@1.0.12-next.0
  - @backstage/plugin-catalog-node@1.3.4-next.0
  - @backstage/config@1.0.6
  - @backstage/errors@1.1.4
  - @backstage/integration@1.4.2
  - @backstage/types@1.0.2
  - @backstage/plugin-kubernetes-common@0.6.1-next.0

## 0.1.15

### Patch Changes

- 671c6af700: Update to import `LocationSpec` from the correct package.
- 8e025f1347: Added support for `externalId` when assuming role in `AwsS3EntityProvider`
- Updated dependencies
  - @backstage/plugin-catalog-backend@1.7.2
  - @backstage/backend-plugin-api@0.4.0
  - @backstage/backend-common@0.18.2
  - @backstage/catalog-model@1.2.0
  - @backstage/plugin-catalog-node@1.3.3
  - @backstage/backend-tasks@0.4.3
  - @backstage/config@1.0.6
  - @backstage/errors@1.1.4
  - @backstage/integration@1.4.2
  - @backstage/types@1.0.2

## 0.1.15-next.2

### Patch Changes

- Updated dependencies
  - @backstage/backend-plugin-api@0.4.0-next.2
  - @backstage/backend-common@0.18.2-next.2
  - @backstage/plugin-catalog-backend@1.7.2-next.2
  - @backstage/catalog-model@1.2.0-next.1
  - @backstage/plugin-catalog-node@1.3.3-next.2
  - @backstage/backend-tasks@0.4.3-next.2
  - @backstage/config@1.0.6
  - @backstage/errors@1.1.4
  - @backstage/integration@1.4.2
  - @backstage/types@1.0.2

## 0.1.15-next.1

### Patch Changes

- Updated dependencies
  - @backstage/plugin-catalog-backend@1.7.2-next.1
  - @backstage/backend-common@0.18.2-next.1
  - @backstage/backend-plugin-api@0.3.2-next.1
  - @backstage/backend-tasks@0.4.3-next.1
  - @backstage/catalog-model@1.1.6-next.0
  - @backstage/config@1.0.6
  - @backstage/errors@1.1.4
  - @backstage/integration@1.4.2
  - @backstage/types@1.0.2
  - @backstage/plugin-catalog-node@1.3.3-next.1

## 0.1.15-next.0

### Patch Changes

- 8e025f1347: Added support for `externalId` when assuming role in `AwsS3EntityProvider`
- Updated dependencies
  - @backstage/catalog-model@1.1.6-next.0
  - @backstage/backend-common@0.18.2-next.0
  - @backstage/plugin-catalog-backend@1.7.2-next.0
  - @backstage/plugin-catalog-node@1.3.3-next.0
  - @backstage/backend-tasks@0.4.3-next.0
  - @backstage/backend-plugin-api@0.3.2-next.0

## 0.1.13

### Patch Changes

- 9f2b786fc9: Provide context for logged errors.
- 8e06f3cf00: Switched imports of `loggerToWinstonLogger` to `@backstage/backend-common`.
- Updated dependencies
  - @backstage/backend-plugin-api@0.3.0
  - @backstage/backend-common@0.18.0
  - @backstage/catalog-model@1.1.5
  - @backstage/backend-tasks@0.4.1
  - @backstage/plugin-catalog-node@1.3.1
  - @backstage/plugin-catalog-backend@1.7.0
  - @backstage/config@1.0.6
  - @backstage/errors@1.1.4
  - @backstage/integration@1.4.2
  - @backstage/types@1.0.2

## 0.1.13-next.2

### Patch Changes

- 9f2b786fc9: Provide context for logged errors.
- 8e06f3cf00: Switched imports of `loggerToWinstonLogger` to `@backstage/backend-common`.
- Updated dependencies
  - @backstage/backend-plugin-api@0.3.0-next.1
  - @backstage/backend-common@0.18.0-next.1
  - @backstage/backend-tasks@0.4.1-next.1
  - @backstage/plugin-catalog-backend@1.7.0-next.2
  - @backstage/plugin-catalog-node@1.3.1-next.2
  - @backstage/catalog-model@1.1.5-next.1
  - @backstage/config@1.0.6-next.0
  - @backstage/errors@1.1.4
  - @backstage/integration@1.4.2-next.0
  - @backstage/types@1.0.2

## 0.1.13-next.1

### Patch Changes

- Updated dependencies
  - @backstage/backend-plugin-api@0.2.1-next.0
  - @backstage/backend-common@0.18.0-next.0
  - @backstage/config@1.0.6-next.0
  - @backstage/plugin-catalog-backend@1.7.0-next.1
  - @backstage/plugin-catalog-node@1.3.1-next.1
  - @backstage/backend-tasks@0.4.1-next.0
  - @backstage/catalog-model@1.1.5-next.1
  - @backstage/errors@1.1.4
  - @backstage/integration@1.4.2-next.0
  - @backstage/types@1.0.2

## 0.1.13-next.0

### Patch Changes

- Updated dependencies
  - @backstage/catalog-model@1.1.5-next.0
  - @backstage/plugin-catalog-backend@1.7.0-next.0
  - @backstage/backend-common@0.17.0
  - @backstage/backend-plugin-api@0.2.0
  - @backstage/backend-tasks@0.4.0
  - @backstage/config@1.0.5
  - @backstage/errors@1.1.4
  - @backstage/integration@1.4.1
  - @backstage/types@1.0.2
  - @backstage/plugin-catalog-node@1.3.1-next.0

## 0.1.12

### Patch Changes

- 884d749b14: Refactored to use `coreServices` from `@backstage/backend-plugin-api`.
- Updated dependencies
  - @backstage/plugin-catalog-backend@1.6.0
  - @backstage/backend-common@0.17.0
  - @backstage/plugin-catalog-node@1.3.0
  - @backstage/backend-tasks@0.4.0
  - @backstage/errors@1.1.4
  - @backstage/backend-plugin-api@0.2.0
  - @backstage/integration@1.4.1
  - @backstage/types@1.0.2
  - @backstage/catalog-model@1.1.4
  - @backstage/config@1.0.5

## 0.1.12-next.3

### Patch Changes

- Updated dependencies
  - @backstage/plugin-catalog-backend@1.6.0-next.3
  - @backstage/backend-tasks@0.4.0-next.3
  - @backstage/backend-common@0.17.0-next.3
  - @backstage/backend-plugin-api@0.2.0-next.3
  - @backstage/catalog-model@1.1.4-next.1
  - @backstage/config@1.0.5-next.1
  - @backstage/errors@1.1.4-next.1
  - @backstage/integration@1.4.1-next.1
  - @backstage/types@1.0.2-next.1
  - @backstage/plugin-catalog-node@1.3.0-next.3

## 0.1.12-next.2

### Patch Changes

- 884d749b14: Refactored to use `coreServices` from `@backstage/backend-plugin-api`.
- Updated dependencies
  - @backstage/plugin-catalog-backend@1.6.0-next.2
  - @backstage/plugin-catalog-node@1.3.0-next.2
  - @backstage/backend-common@0.17.0-next.2
  - @backstage/backend-plugin-api@0.2.0-next.2
  - @backstage/backend-tasks@0.4.0-next.2
  - @backstage/catalog-model@1.1.4-next.1
  - @backstage/config@1.0.5-next.1
  - @backstage/errors@1.1.4-next.1
  - @backstage/integration@1.4.1-next.1
  - @backstage/types@1.0.2-next.1

## 0.1.12-next.1

### Patch Changes

- Updated dependencies
  - @backstage/backend-common@0.17.0-next.1
  - @backstage/plugin-catalog-backend@1.6.0-next.1
  - @backstage/backend-tasks@0.4.0-next.1
  - @backstage/types@1.0.2-next.1
  - @backstage/backend-plugin-api@0.1.5-next.1
  - @backstage/plugin-catalog-node@1.2.2-next.1
  - @backstage/config@1.0.5-next.1
  - @backstage/integration@1.4.1-next.1
  - @backstage/catalog-model@1.1.4-next.1
  - @backstage/errors@1.1.4-next.1

## 0.1.12-next.0

### Patch Changes

- Updated dependencies
  - @backstage/plugin-catalog-backend@1.6.0-next.0
  - @backstage/backend-common@0.16.1-next.0
  - @backstage/integration@1.4.1-next.0
  - @backstage/types@1.0.2-next.0
  - @backstage/backend-plugin-api@0.1.5-next.0
  - @backstage/plugin-catalog-node@1.2.2-next.0
  - @backstage/backend-tasks@0.3.8-next.0
  - @backstage/catalog-model@1.1.4-next.0
  - @backstage/config@1.0.5-next.0
  - @backstage/errors@1.1.4-next.0

## 0.1.11

### Patch Changes

- bae3617be5: `AwsS3EntityProvider`: Add option to configure schedule via `app-config.yaml` instead of in code.

  Please find how to configure the schedule at the config at
  https://backstage.io/docs/integrations/aws-s3/discovery

- defb389ecd: Add `awsS3EntityProviderCatalogModule` (new backend-plugin-api, alpha).
- a6d779d58a: Remove explicit default visibility at `config.d.ts` files.

  ```ts
  /**
   * @visibility backend
   */
  ```

- Updated dependencies
  - @backstage/backend-common@0.16.0
  - @backstage/plugin-catalog-backend@1.5.1
  - @backstage/integration@1.4.0
  - @backstage/backend-tasks@0.3.7
  - @backstage/catalog-model@1.1.3
  - @backstage/types@1.0.1
  - @backstage/backend-plugin-api@0.1.4
  - @backstage/plugin-catalog-node@1.2.1
  - @backstage/config@1.0.4
  - @backstage/errors@1.1.3

## 0.1.11-next.1

### Patch Changes

- Updated dependencies
  - @backstage/backend-common@0.16.0-next.1
  - @backstage/backend-plugin-api@0.1.4-next.1
  - @backstage/backend-tasks@0.3.7-next.1
  - @backstage/plugin-catalog-backend@1.5.1-next.1
  - @backstage/plugin-catalog-node@1.2.1-next.1
  - @backstage/catalog-model@1.1.3-next.0
  - @backstage/config@1.0.4-next.0
  - @backstage/errors@1.1.3-next.0
  - @backstage/integration@1.4.0-next.0
  - @backstage/types@1.0.1-next.0

## 0.1.11-next.0

### Patch Changes

- bae3617be5: `AwsS3EntityProvider`: Add option to configure schedule via `app-config.yaml` instead of in code.

  Please find how to configure the schedule at the config at
  https://backstage.io/docs/integrations/aws-s3/discovery

- defb389ecd: Add `awsS3EntityProviderCatalogModule` (new backend-plugin-api, alpha).
- a6d779d58a: Remove explicit default visibility at `config.d.ts` files.

  ```ts
  /**
   * @visibility backend
   */
  ```

- Updated dependencies
  - @backstage/backend-common@0.16.0-next.0
  - @backstage/plugin-catalog-backend@1.5.1-next.0
  - @backstage/integration@1.4.0-next.0
  - @backstage/backend-tasks@0.3.7-next.0
  - @backstage/catalog-model@1.1.3-next.0
  - @backstage/types@1.0.1-next.0
  - @backstage/backend-plugin-api@0.1.4-next.0
  - @backstage/plugin-catalog-node@1.2.1-next.0
  - @backstage/config@1.0.4-next.0
  - @backstage/errors@1.1.3-next.0

## 0.1.10

### Patch Changes

- Updated dependencies
  - @backstage/catalog-model@1.1.2
  - @backstage/backend-common@0.15.2
  - @backstage/plugin-catalog-backend@1.5.0
  - @backstage/backend-tasks@0.3.6
  - @backstage/config@1.0.3
  - @backstage/errors@1.1.2
  - @backstage/integration@1.3.2
  - @backstage/types@1.0.0

## 0.1.10-next.2

### Patch Changes

- Updated dependencies
  - @backstage/plugin-catalog-backend@1.5.0-next.2
  - @backstage/backend-tasks@0.3.6-next.2
  - @backstage/backend-common@0.15.2-next.2
  - @backstage/catalog-model@1.1.2-next.2
  - @backstage/config@1.0.3-next.2
  - @backstage/errors@1.1.2-next.2
  - @backstage/integration@1.3.2-next.2
  - @backstage/types@1.0.0

## 0.1.10-next.1

### Patch Changes

- Updated dependencies
  - @backstage/backend-common@0.15.2-next.1
  - @backstage/backend-tasks@0.3.6-next.1
  - @backstage/catalog-model@1.1.2-next.1
  - @backstage/config@1.0.3-next.1
  - @backstage/errors@1.1.2-next.1
  - @backstage/integration@1.3.2-next.1
  - @backstage/types@1.0.0
  - @backstage/plugin-catalog-backend@1.4.1-next.1

## 0.1.10-next.0

### Patch Changes

- Updated dependencies
  - @backstage/catalog-model@1.1.2-next.0
  - @backstage/plugin-catalog-backend@1.4.1-next.0
  - @backstage/backend-common@0.15.2-next.0
  - @backstage/backend-tasks@0.3.6-next.0
  - @backstage/config@1.0.3-next.0
  - @backstage/errors@1.1.2-next.0
  - @backstage/integration@1.3.2-next.0
  - @backstage/types@1.0.0

## 0.1.9

### Patch Changes

- Updated dependencies
  - @backstage/backend-common@0.15.1
  - @backstage/integration@1.3.1
  - @backstage/plugin-catalog-backend@1.4.0
  - @backstage/backend-tasks@0.3.5
  - @backstage/catalog-model@1.1.1
  - @backstage/config@1.0.2
  - @backstage/errors@1.1.1

## 0.1.9-next.2

### Patch Changes

- Updated dependencies
  - @backstage/catalog-model@1.1.1-next.0
  - @backstage/config@1.0.2-next.0
  - @backstage/errors@1.1.1-next.0
  - @backstage/integration@1.3.1-next.2
  - @backstage/plugin-catalog-backend@1.4.0-next.3
  - @backstage/backend-common@0.15.1-next.3
  - @backstage/backend-tasks@0.3.5-next.1

## 0.1.9-next.1

### Patch Changes

- Updated dependencies
  - @backstage/backend-common@0.15.1-next.1
  - @backstage/plugin-catalog-backend@1.4.0-next.1

## 0.1.9-next.0

### Patch Changes

- Updated dependencies
  - @backstage/backend-common@0.15.1-next.0
  - @backstage/backend-tasks@0.3.5-next.0
  - @backstage/plugin-catalog-backend@1.3.2-next.0
  - @backstage/integration@1.3.1-next.0

## 0.1.8

### Patch Changes

- 17d45dbf10: Deprecate `AwsS3DiscoveryProcessor` in favor of `AwsS3EntityProvider` (since v0.1.4).

  You can find a migration guide at
  [the release notes for v0.1.4](https://github.com/backstage/backstage/blob/master/plugins/catalog-backend-module-aws/CHANGELOG.md#014).

- Updated dependencies
  - @backstage/backend-common@0.15.0
  - @backstage/integration@1.3.0
  - @backstage/backend-tasks@0.3.4
  - @backstage/plugin-catalog-backend@1.3.1

## 0.1.8-next.0

### Patch Changes

- 17d45dbf10: Deprecate `AwsS3DiscoveryProcessor` in favor of `AwsS3EntityProvider` (since v0.1.4).

  You can find a migration guide at
  [the release notes for v0.1.4](https://github.com/backstage/backstage/blob/master/plugins/catalog-backend-module-aws/CHANGELOG.md#014).

- Updated dependencies
  - @backstage/backend-common@0.15.0-next.0
  - @backstage/integration@1.3.0-next.0
  - @backstage/backend-tasks@0.3.4-next.0
  - @backstage/plugin-catalog-backend@1.3.1-next.0

## 0.1.7

### Patch Changes

- f9f1de8100: Add processor for ingesting EKS clusters into the catalog
- 72622d9143: Updated dependency `yaml` to `^2.0.0`.
- Updated dependencies
  - @backstage/plugin-catalog-backend@1.3.0
  - @backstage/backend-common@0.14.1
  - @backstage/catalog-model@1.1.0
  - @backstage/integration@1.2.2
  - @backstage/backend-tasks@0.3.3
  - @backstage/errors@1.1.0

## 0.1.7-next.2

### Patch Changes

- 72622d9143: Updated dependency `yaml` to `^2.0.0`.
- Updated dependencies
  - @backstage/plugin-catalog-backend@1.3.0-next.3
  - @backstage/backend-common@0.14.1-next.3
  - @backstage/integration@1.2.2-next.3
  - @backstage/backend-tasks@0.3.3-next.3
  - @backstage/catalog-model@1.1.0-next.3

## 0.1.7-next.1

### Patch Changes

- Updated dependencies
  - @backstage/catalog-model@1.1.0-next.1
  - @backstage/backend-common@0.14.1-next.1
  - @backstage/errors@1.1.0-next.0
  - @backstage/plugin-catalog-backend@1.2.1-next.1
  - @backstage/backend-tasks@0.3.3-next.1
  - @backstage/integration@1.2.2-next.1

## 0.1.7-next.0

### Patch Changes

- Updated dependencies
  - @backstage/backend-common@0.14.1-next.0
  - @backstage/catalog-model@1.1.0-next.0
  - @backstage/integration@1.2.2-next.0
  - @backstage/backend-tasks@0.3.3-next.0
  - @backstage/plugin-catalog-backend@1.2.1-next.0

## 0.1.6

### Patch Changes

- eb2544b21b: Inline config interfaces
- Updated dependencies
  - @backstage/plugin-catalog-backend@1.2.0
  - @backstage/backend-tasks@0.3.2
  - @backstage/backend-common@0.14.0
  - @backstage/integration@1.2.1
  - @backstage/catalog-model@1.0.3

## 0.1.6-next.2

### Patch Changes

- Updated dependencies
  - @backstage/backend-common@0.14.0-next.2
  - @backstage/integration@1.2.1-next.2
  - @backstage/backend-tasks@0.3.2-next.2
  - @backstage/plugin-catalog-backend@1.2.0-next.2

## 0.1.6-next.1

### Patch Changes

- Updated dependencies
  - @backstage/backend-tasks@0.3.2-next.1
  - @backstage/backend-common@0.13.6-next.1
  - @backstage/integration@1.2.1-next.1
  - @backstage/plugin-catalog-backend@1.2.0-next.1
  - @backstage/catalog-model@1.0.3-next.0

## 0.1.6-next.0

### Patch Changes

- eb2544b21b: Inline config interfaces
- Updated dependencies
  - @backstage/backend-tasks@0.3.2-next.0
  - @backstage/backend-common@0.13.6-next.0
  - @backstage/integration@1.2.1-next.0
  - @backstage/plugin-catalog-backend@1.2.0-next.0

## 0.1.5

### Patch Changes

- bffec1c96a: Fix S3 object URL creation at AwsS3EntityProvider by

  - handle absence of region config,
  - handle regions with region-less URIs (us-east-1),
  - apply URI encoding,
  - and simplify the logic overall.

- Updated dependencies
  - @backstage/backend-common@0.13.3
  - @backstage/plugin-catalog-backend@1.1.2
  - @backstage/backend-tasks@0.3.1
  - @backstage/integration@1.2.0
  - @backstage/config@1.0.1
  - @backstage/catalog-model@1.0.2

## 0.1.5-next.1

### Patch Changes

- Updated dependencies
  - @backstage/backend-common@0.13.3-next.2
  - @backstage/plugin-catalog-backend@1.1.2-next.2
  - @backstage/backend-tasks@0.3.1-next.1
  - @backstage/config@1.0.1-next.0
  - @backstage/catalog-model@1.0.2-next.0
  - @backstage/integration@1.2.0-next.1

## 0.1.5-next.0

### Patch Changes

- bffec1c96a: Fix S3 object URL creation at AwsS3EntityProvider by

  - handle absence of region config,
  - handle regions with region-less URIs (us-east-1),
  - apply URI encoding,
  - and simplify the logic overall.

- Updated dependencies
  - @backstage/backend-common@0.13.3-next.0
  - @backstage/integration@1.2.0-next.0
  - @backstage/plugin-catalog-backend@1.1.2-next.0
  - @backstage/backend-tasks@0.3.1-next.0

## 0.1.4

### Patch Changes

- 5969c4b65c: Add a new provider `AwsS3EntityProvider` as replacement for `AwsS3DiscoveryProcessor`.

  In order to migrate from the `AwsS3DiscoveryProcessor` you need to apply
  the following changes:

  **Before:**

  ```yaml
  # app-config.yaml

  catalog:
    locations:
      - type: s3-discovery
        target: https://sample-bucket.s3.us-east-2.amazonaws.com/prefix/
  ```

  ```ts
  /* packages/backend/src/plugins/catalog.ts */

  import { AwsS3DiscoveryProcessor } from '@backstage/plugin-catalog-backend-module-aws';

  const builder = await CatalogBuilder.create(env);
  /** ... other processors ... */
  builder.addProcessor(new AwsS3DiscoveryProcessor(env.reader));
  ```

  **After:**

  ```yaml
  # app-config.yaml

  catalog:
    providers:
      awsS3:
        yourProviderId: # identifies your dataset / provider independent of config changes
          bucketName: sample-bucket
          prefix: prefix/ # optional
          region: us-east-2 # optional, uses the default region otherwise
  ```

  ```ts
  /* packages/backend/src/plugins/catalog.ts */

  import { AwsS3EntityProvider } from '@backstage/plugin-catalog-backend-module-aws';

  const builder = await CatalogBuilder.create(env);
  /** ... other processors and/or providers ... */
  builder.addEntityProvider(
    ...AwsS3EntityProvider.fromConfig(env.config, {
      logger: env.logger,
      schedule: env.scheduler.createScheduledTaskRunner({
        frequency: Duration.fromObject({ minutes: 30 }),
        timeout: Duration.fromObject({ minutes: 3 }),
      }),
    }),
  );
  ```

  For simple setups, you can omit the provider ID at the config
  which has the same effect as using `default` for it.

  ```yaml
  # app-config.yaml

  catalog:
    providers:
      awsS3:
        # uses "default" as provider ID
        bucketName: sample-bucket
        prefix: prefix/ # optional
        region: us-east-2 # optional, uses the default region otherwise
  ```

- 776a91ea3a: Corrected title and URL to setup documentation in README
- Updated dependencies
  - @backstage/plugin-catalog-backend@1.1.0
  - @backstage/integration@1.1.0
  - @backstage/backend-tasks@0.3.0
  - @backstage/catalog-model@1.0.1
  - @backstage/backend-common@0.13.2

## 0.1.4-next.2

### Patch Changes

- 5969c4b65c: Add a new provider `AwsS3EntityProvider` as replacement for `AwsS3DiscoveryProcessor`.

  In order to migrate from the `AwsS3DiscoveryProcessor` you need to apply
  the following changes:

  **Before:**

  ```yaml
  # app-config.yaml

  catalog:
    locations:
      - type: s3-discovery
        target: https://sample-bucket.s3.us-east-2.amazonaws.com/prefix/
  ```

  ```ts
  /* packages/backend/src/plugins/catalog.ts */

  import { AwsS3DiscoveryProcessor } from '@backstage/plugin-catalog-backend-module-aws';

  const builder = await CatalogBuilder.create(env);
  /** ... other processors ... */
  builder.addProcessor(new AwsS3DiscoveryProcessor(env.reader));
  ```

  **After:**

  ```yaml
  # app-config.yaml

  catalog:
    providers:
      awsS3:
        yourProviderId: # identifies your dataset / provider independent of config changes
          bucketName: sample-bucket
          prefix: prefix/ # optional
          region: us-east-2 # optional, uses the default region otherwise
  ```

  ```ts
  /* packages/backend/src/plugins/catalog.ts */

  import { AwsS3EntityProvider } from '@backstage/plugin-catalog-backend-module-aws';

  const builder = await CatalogBuilder.create(env);
  /** ... other processors and/or providers ... */
  builder.addEntityProvider(
    ...AwsS3EntityProvider.fromConfig(env.config, {
      logger: env.logger,
      schedule: env.scheduler.createScheduledTaskRunner({
        frequency: Duration.fromObject({ minutes: 30 }),
        timeout: Duration.fromObject({ minutes: 3 }),
      }),
    }),
  );
  ```

  For simple setups, you can omit the provider ID at the config
  which has the same effect as using `default` for it.

  ```yaml
  # app-config.yaml

  catalog:
    providers:
      awsS3:
        # uses "default" as provider ID
        bucketName: sample-bucket
        prefix: prefix/ # optional
        region: us-east-2 # optional, uses the default region otherwise
  ```

- 776a91ea3a: Corrected title and URL to setup documentation in README
- Updated dependencies
  - @backstage/plugin-catalog-backend@1.1.0-next.3
  - @backstage/backend-common@0.13.2-next.2
  - @backstage/integration@1.1.0-next.2

## 0.1.4-next.1

### Patch Changes

- Updated dependencies
  - @backstage/plugin-catalog-backend@1.1.0-next.1
  - @backstage/backend-common@0.13.2-next.1

## 0.1.4-next.0

### Patch Changes

- Updated dependencies
  - @backstage/catalog-model@1.0.1-next.0
  - @backstage/plugin-catalog-backend@1.0.1-next.0
  - @backstage/backend-common@0.13.2-next.0

## 0.1.3

### Patch Changes

- Updated dependencies
  - @backstage/plugin-catalog-backend@1.0.0
  - @backstage/backend-common@0.13.1
  - @backstage/catalog-model@1.0.0
  - @backstage/config@1.0.0
  - @backstage/errors@1.0.0
  - @backstage/types@1.0.0

## 0.1.2

### Patch Changes

- f115a7f8fd: Added `AwsS3DiscoveryProcessor`, which was moved here from `@backstage/plugin-catalog-backend` where it previously resided.
- Updated dependencies
  - @backstage/backend-common@0.13.0
  - @backstage/plugin-catalog-backend@0.24.0
  - @backstage/catalog-model@0.13.0

## 0.1.2-next.0

### Patch Changes

- f115a7f8fd: Added `AwsS3DiscoveryProcessor`, which was moved here from `@backstage/plugin-catalog-backend` where it previously resided.
- Updated dependencies
  - @backstage/backend-common@0.13.0-next.0
  - @backstage/plugin-catalog-backend@0.24.0-next.0
  - @backstage/catalog-model@0.13.0-next.0

## 0.1.1

### Patch Changes

- 83a83381b0: Use the new `processingResult` export from the catalog backend
- Updated dependencies
  - @backstage/catalog-model@0.12.0
  - @backstage/plugin-catalog-backend@0.23.0

## 0.1.0

### Minor Changes

- 25e97e7242: Added this new catalog module, initially containing only the
  `AwsOrganizationCloudAccountProcessor`.

  Note that this was moved over from the catalog backend itself, and therefore is
  no longer part of its builtin set of processors. If you were using this
  processor, through making use of the location type `aws-cloud-accounts` and/or
  using the configuration key `catalog.processors.awsOrganization`, you will from
  now on have to add the processor manually to your catalog.

  First, add the `@backstage/plugin-catalog-backend-module-aws` dependency to your
  `packages/backend` package.

  Then, in `packages/backend/src/plugins/catalog.ts`:

  ```diff
  +import { AwsOrganizationCloudAccountProcessor } from '@backstage/plugin-catalog-backend-module-aws';

   export default async function createPlugin(
     env: PluginEnvironment,
   ): Promise<Router> {
     const builder = await CatalogBuilder.create(env);
  +  builder.addProcessor(
  +    AwsOrganizationCloudAccountProcessor.fromConfig(
  +      env.config,
  +      { logger: env.logger }
  +    )
  +  );
     // ...
  ```

### Patch Changes

- Updated dependencies
  - @backstage/plugin-catalog-backend@0.22.0
  - @backstage/catalog-model@0.11.0<|MERGE_RESOLUTION|>--- conflicted
+++ resolved
@@ -1,7 +1,5 @@
 # @backstage/plugin-catalog-backend-module-aws
 
-<<<<<<< HEAD
-=======
 ## 0.2.6-next.3
 
 ### Patch Changes
@@ -90,7 +88,6 @@
   - @backstage/plugin-catalog-node@1.4.3-next.0
   - @backstage/plugin-kubernetes-common@0.6.5
 
->>>>>>> 1e3c6889
 ## 0.2.3
 
 ### Patch Changes
