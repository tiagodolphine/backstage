# @backstage/plugin-adr

<<<<<<< HEAD
=======
## 0.6.7-next.3

### Patch Changes

- 406b786a2a2c: Mark package as being free of side effects, allowing more optimized Webpack builds.
- aa844e704a32: support for i18n feature
- Updated dependencies
  - @backstage/catalog-model@1.4.2-next.2
  - @backstage/core-components@0.13.5-next.3
  - @backstage/core-plugin-api@1.6.0-next.3
  - @backstage/integration-react@1.1.19-next.3
  - @backstage/plugin-adr-common@0.2.15-next.3
  - @backstage/plugin-catalog-react@1.8.4-next.3
  - @backstage/plugin-search-common@1.2.6-next.2
  - @backstage/plugin-search-react@1.7.0-next.3
  - @backstage/theme@0.4.2-next.0

## 0.6.7-next.2

### Patch Changes

- 8cec7664e146: Removed `@types/node` dependency
- Updated dependencies
  - @backstage/integration-react@1.1.19-next.2
  - @backstage/core-components@0.13.5-next.2
  - @backstage/core-plugin-api@1.6.0-next.2
  - @backstage/plugin-catalog-react@1.8.4-next.2
  - @backstage/plugin-search-react@1.7.0-next.2
  - @backstage/catalog-model@1.4.2-next.1
  - @backstage/theme@0.4.1
  - @backstage/plugin-adr-common@0.2.15-next.2
  - @backstage/plugin-search-common@1.2.6-next.1

## 0.6.7-next.1

### Patch Changes

- Updated dependencies
  - @backstage/plugin-catalog-react@1.8.4-next.1
  - @backstage/core-components@0.13.5-next.1
  - @backstage/plugin-search-react@1.7.0-next.1
  - @backstage/integration-react@1.1.19-next.1
  - @backstage/catalog-model@1.4.2-next.0
  - @backstage/core-plugin-api@1.6.0-next.1
  - @backstage/plugin-adr-common@0.2.15-next.1
  - @backstage/theme@0.4.1
  - @backstage/plugin-search-common@1.2.6-next.0

## 0.6.6-next.0

### Patch Changes

- Updated dependencies
  - @backstage/integration-react@1.1.18-next.0
  - @backstage/core-plugin-api@1.6.0-next.0
  - @backstage/core-components@0.13.5-next.0
  - @backstage/catalog-model@1.4.1
  - @backstage/theme@0.4.1
  - @backstage/plugin-adr-common@0.2.14-next.0
  - @backstage/plugin-catalog-react@1.8.3-next.0
  - @backstage/plugin-search-common@1.2.5
  - @backstage/plugin-search-react@1.6.5-next.0

>>>>>>> 1e3c6889
## 0.6.4

### Patch Changes

- 12a8c94eda8d: Add package repository and homepage metadata
- Updated dependencies
  - @backstage/integration-react@1.1.16
  - @backstage/core-components@0.13.4
  - @backstage/plugin-catalog-react@1.8.1
  - @backstage/core-plugin-api@1.5.3
  - @backstage/plugin-search-react@1.6.4
  - @backstage/catalog-model@1.4.1
  - @backstage/theme@0.4.1
  - @backstage/plugin-adr-common@0.2.12
  - @backstage/plugin-search-common@1.2.5

## 0.6.4-next.2

### Patch Changes

- Updated dependencies
  - @backstage/plugin-catalog-react@1.8.1-next.1
  - @backstage/integration-react@1.1.16-next.1

## 0.6.4-next.1

### Patch Changes

- 12a8c94eda8d: Add package repository and homepage metadata
- Updated dependencies
  - @backstage/integration-react@1.1.16-next.1
  - @backstage/catalog-model@1.4.1
  - @backstage/core-components@0.13.4-next.0
  - @backstage/core-plugin-api@1.5.3
  - @backstage/theme@0.4.1
  - @backstage/plugin-adr-common@0.2.11
  - @backstage/plugin-catalog-react@1.8.1-next.0
  - @backstage/plugin-search-common@1.2.5
  - @backstage/plugin-search-react@1.6.4-next.0

## 0.6.4-next.0

### Patch Changes

- Updated dependencies
  - @backstage/core-components@0.13.4-next.0
  - @backstage/core-plugin-api@1.5.3
  - @backstage/plugin-catalog-react@1.8.1-next.0
  - @backstage/plugin-search-react@1.6.4-next.0
  - @backstage/catalog-model@1.4.1
  - @backstage/integration-react@1.1.16-next.0
  - @backstage/theme@0.4.1
  - @backstage/plugin-adr-common@0.2.11
  - @backstage/plugin-search-common@1.2.5

## 0.6.3

### Patch Changes

- 2b4513abb784: fixed error with date parsing.
- Updated dependencies
  - @backstage/theme@0.4.1
  - @backstage/plugin-catalog-react@1.8.0
  - @backstage/core-components@0.13.3
  - @backstage/core-plugin-api@1.5.3
  - @backstage/plugin-adr-common@0.2.11
  - @backstage/catalog-model@1.4.1
  - @backstage/integration-react@1.1.15
  - @backstage/plugin-search-common@1.2.5
  - @backstage/plugin-search-react@1.6.3

## 0.6.3-next.2

### Patch Changes

- 2b4513abb784: fixed error with date parsing.
- Updated dependencies
  - @backstage/plugin-catalog-react@1.8.0-next.2
  - @backstage/theme@0.4.1-next.1
  - @backstage/core-plugin-api@1.5.3-next.1
  - @backstage/core-components@0.13.3-next.2
  - @backstage/plugin-adr-common@0.2.11-next.1
  - @backstage/catalog-model@1.4.1-next.0
  - @backstage/integration-react@1.1.15-next.2
  - @backstage/plugin-search-common@1.2.5-next.0
  - @backstage/plugin-search-react@1.6.3-next.2

## 0.6.3-next.1

### Patch Changes

- Updated dependencies
  - @backstage/theme@0.4.1-next.0
  - @backstage/core-components@0.13.3-next.1
  - @backstage/core-plugin-api@1.5.3-next.0
  - @backstage/integration-react@1.1.15-next.1
  - @backstage/plugin-catalog-react@1.7.1-next.1
  - @backstage/plugin-search-react@1.6.3-next.1

## 0.6.3-next.0

### Patch Changes

- Updated dependencies
  - @backstage/core-components@0.13.3-next.0
  - @backstage/catalog-model@1.4.1-next.0
  - @backstage/core-plugin-api@1.5.2
  - @backstage/integration-react@1.1.15-next.0
  - @backstage/theme@0.4.0
  - @backstage/plugin-adr-common@0.2.11-next.0
  - @backstage/plugin-catalog-react@1.7.1-next.0
  - @backstage/plugin-search-common@1.2.5-next.0
  - @backstage/plugin-search-react@1.6.3-next.0

## 0.6.2

### Patch Changes

- 58524588448c: Render table of front matter metadata when displaying MADR v3 formatted ADR
- Updated dependencies
  - @backstage/core-plugin-api@1.5.2
  - @backstage/plugin-search-react@1.6.2
  - @backstage/core-components@0.13.2
  - @backstage/theme@0.4.0
  - @backstage/plugin-catalog-react@1.7.0
  - @backstage/catalog-model@1.4.0
  - @backstage/plugin-adr-common@0.2.10
  - @backstage/integration-react@1.1.14
  - @backstage/plugin-search-common@1.2.4

## 0.6.2-next.3

### Patch Changes

- Updated dependencies
  - @backstage/plugin-search-react@1.6.2-next.3
  - @backstage/core-components@0.13.2-next.3
  - @backstage/catalog-model@1.4.0-next.1
  - @backstage/core-plugin-api@1.5.2-next.0
  - @backstage/integration-react@1.1.14-next.3
  - @backstage/theme@0.4.0-next.1
  - @backstage/plugin-adr-common@0.2.10-next.1
  - @backstage/plugin-catalog-react@1.7.0-next.3
  - @backstage/plugin-search-common@1.2.4-next.0

## 0.6.1-next.2

### Patch Changes

- Updated dependencies
  - @backstage/theme@0.4.0-next.1
  - @backstage/plugin-catalog-react@1.7.0-next.2
  - @backstage/core-components@0.13.2-next.2
  - @backstage/integration-react@1.1.14-next.2
  - @backstage/plugin-search-react@1.6.1-next.2
  - @backstage/core-plugin-api@1.5.2-next.0

## 0.6.1-next.1

### Patch Changes

- 58524588448c: Render table of front matter metadata when displaying MADR v3 formatted ADR
- Updated dependencies
  - @backstage/plugin-search-react@1.6.1-next.1
  - @backstage/core-components@0.13.2-next.1
  - @backstage/plugin-catalog-react@1.7.0-next.1
  - @backstage/catalog-model@1.4.0-next.0
  - @backstage/plugin-adr-common@0.2.10-next.0
  - @backstage/core-plugin-api@1.5.2-next.0
  - @backstage/integration-react@1.1.14-next.1
  - @backstage/theme@0.4.0-next.0
  - @backstage/plugin-search-common@1.2.4-next.0

## 0.6.1-next.0

### Patch Changes

- Updated dependencies
  - @backstage/plugin-catalog-react@1.7.0-next.0
  - @backstage/theme@0.4.0-next.0
  - @backstage/core-components@0.13.2-next.0
  - @backstage/core-plugin-api@1.5.1
  - @backstage/integration-react@1.1.14-next.0
  - @backstage/plugin-search-react@1.6.1-next.0
  - @backstage/catalog-model@1.3.0
  - @backstage/plugin-adr-common@0.2.9
  - @backstage/plugin-search-common@1.2.3

## 0.6.0

### Minor Changes

- b12cd5dc221: render SupportButton only if config is set

### Patch Changes

- Updated dependencies
  - @backstage/theme@0.3.0
  - @backstage/plugin-catalog-react@1.6.0
  - @backstage/plugin-search-react@1.6.0
  - @backstage/core-components@0.13.1
  - @backstage/integration-react@1.1.13
  - @backstage/catalog-model@1.3.0
  - @backstage/core-plugin-api@1.5.1
  - @backstage/plugin-adr-common@0.2.9
  - @backstage/plugin-search-common@1.2.3

## 0.5.1-next.2

### Patch Changes

- Updated dependencies
  - @backstage/theme@0.3.0-next.0
  - @backstage/core-components@0.13.1-next.1
  - @backstage/plugin-search-react@1.6.0-next.2
  - @backstage/integration-react@1.1.13-next.2
  - @backstage/plugin-catalog-react@1.6.0-next.2
  - @backstage/core-plugin-api@1.5.1

## 0.5.1-next.1

### Patch Changes

- Updated dependencies
  - @backstage/core-components@0.13.1-next.0
  - @backstage/core-plugin-api@1.5.1
  - @backstage/plugin-catalog-react@1.6.0-next.1
  - @backstage/plugin-search-react@1.6.0-next.1
  - @backstage/integration-react@1.1.13-next.1

## 0.5.1-next.0

### Patch Changes

- Updated dependencies
  - @backstage/plugin-catalog-react@1.6.0-next.0
  - @backstage/plugin-search-react@1.6.0-next.0
  - @backstage/integration-react@1.1.13-next.0
  - @backstage/plugin-adr-common@0.2.9-next.0
  - @backstage/core-components@0.13.0
  - @backstage/core-plugin-api@1.5.1
  - @backstage/catalog-model@1.3.0
  - @backstage/theme@0.2.19
  - @backstage/plugin-search-common@1.2.3

## 0.5.0

### Minor Changes

- a2218363301: Use `fetchApi` instead of raw `fetch` in order to pass auth header if necessary.

### Patch Changes

- 77aa3a4d47e: use path attribute to fetch files instead of name and update the UI to navigate over subdirectories
- 7d75f6d9b8f: chore: Improve API Reference documentation
- 8e00acb28db: Small tweaks to remove warnings in the console during development (mainly focusing on techdocs)
- e0c6e8b9c3c: Update peer dependencies
- Updated dependencies
  - @backstage/core-components@0.13.0
  - @backstage/plugin-catalog-react@1.5.0
  - @backstage/plugin-search-react@1.5.2
  - @backstage/plugin-adr-common@0.2.8
  - @backstage/integration-react@1.1.12
  - @backstage/theme@0.2.19
  - @backstage/core-plugin-api@1.5.1
  - @backstage/catalog-model@1.3.0
  - @backstage/plugin-search-common@1.2.3

## 0.4.2-next.3

### Patch Changes

- 77aa3a4d47e: use path attribute to fetch files instead of name and update the UI to navigate over subdirectories
- Updated dependencies
  - @backstage/plugin-adr-common@0.2.8-next.1
  - @backstage/plugin-catalog-react@1.5.0-next.3
  - @backstage/catalog-model@1.3.0-next.0
  - @backstage/core-components@0.13.0-next.3
  - @backstage/core-plugin-api@1.5.1-next.1
  - @backstage/integration-react@1.1.12-next.3
  - @backstage/theme@0.2.19-next.0
  - @backstage/plugin-search-common@1.2.3-next.0
  - @backstage/plugin-search-react@1.5.2-next.3

## 0.4.2-next.2

### Patch Changes

- Updated dependencies
  - @backstage/core-components@0.12.6-next.2
  - @backstage/plugin-catalog-react@1.4.1-next.2
  - @backstage/core-plugin-api@1.5.1-next.1
  - @backstage/catalog-model@1.2.1
  - @backstage/integration-react@1.1.12-next.2
  - @backstage/theme@0.2.19-next.0
  - @backstage/plugin-adr-common@0.2.8-next.0
  - @backstage/plugin-search-common@1.2.3-next.0
  - @backstage/plugin-search-react@1.5.2-next.2

## 0.4.2-next.1

### Patch Changes

- 7d75f6d9b8f: chore: Improve API Reference documentation
- e0c6e8b9c3c: Update peer dependencies
- Updated dependencies
  - @backstage/core-components@0.12.6-next.1
  - @backstage/integration-react@1.1.12-next.1
  - @backstage/core-plugin-api@1.5.1-next.0
  - @backstage/plugin-catalog-react@1.4.1-next.1
  - @backstage/plugin-search-react@1.5.2-next.1
  - @backstage/theme@0.2.19-next.0
  - @backstage/catalog-model@1.2.1
  - @backstage/plugin-adr-common@0.2.8-next.0
  - @backstage/plugin-search-common@1.2.3-next.0

## 0.4.2-next.0

### Patch Changes

- 8e00acb28db: Small tweaks to remove warnings in the console during development (mainly focusing on techdocs)
- Updated dependencies
  - @backstage/core-components@0.12.6-next.0
  - @backstage/plugin-search-react@1.5.2-next.0
  - @backstage/plugin-catalog-react@1.4.1-next.0
  - @backstage/integration-react@1.1.12-next.0
  - @backstage/core-plugin-api@1.5.0
  - @backstage/catalog-model@1.2.1
  - @backstage/theme@0.2.18
  - @backstage/plugin-adr-common@0.2.7
  - @backstage/plugin-search-common@1.2.2

## 0.4.1

### Patch Changes

- d293f4aaf83: Updated readme instructions
- 52b0022dab7: Updated dependency `msw` to `^1.0.0`.
- Updated dependencies
  - @backstage/core-components@0.12.5
  - @backstage/plugin-catalog-react@1.4.0
  - @backstage/plugin-search-react@1.5.1
  - @backstage/core-plugin-api@1.5.0
  - @backstage/catalog-model@1.2.1
  - @backstage/integration-react@1.1.11
  - @backstage/theme@0.2.18
  - @backstage/plugin-adr-common@0.2.7
  - @backstage/plugin-search-common@1.2.2

## 0.4.1-next.2

### Patch Changes

- Updated dependencies
  - @backstage/core-components@0.12.5-next.2
  - @backstage/plugin-catalog-react@1.4.0-next.2
  - @backstage/plugin-search-react@1.5.1-next.2
  - @backstage/core-plugin-api@1.5.0-next.2
  - @backstage/integration-react@1.1.11-next.2

## 0.4.1-next.1

### Patch Changes

- 52b0022dab7: Updated dependency `msw` to `^1.0.0`.
- Updated dependencies
  - @backstage/core-components@0.12.5-next.1
  - @backstage/core-plugin-api@1.4.1-next.1
  - @backstage/integration-react@1.1.11-next.1
  - @backstage/theme@0.2.18-next.0
  - @backstage/plugin-catalog-react@1.4.0-next.1
  - @backstage/catalog-model@1.2.1-next.1
  - @backstage/plugin-adr-common@0.2.7-next.1
  - @backstage/plugin-search-common@1.2.2-next.0
  - @backstage/plugin-search-react@1.5.1-next.1

## 0.4.1-next.0

### Patch Changes

- Updated dependencies
  - @backstage/plugin-catalog-react@1.4.0-next.0
  - @backstage/core-plugin-api@1.4.1-next.0
  - @backstage/catalog-model@1.2.1-next.0
  - @backstage/core-components@0.12.5-next.0
  - @backstage/integration-react@1.1.11-next.0
  - @backstage/theme@0.2.17
  - @backstage/plugin-adr-common@0.2.7-next.0
  - @backstage/plugin-search-common@1.2.1
  - @backstage/plugin-search-react@1.5.1-next.0

## 0.4.0

### Minor Changes

- 0a32911d8a: Display title, status and date in ADR navigation, sourced from ADR content and reverse order.
- ec34b535c0: The `AdrSearchResultListItem` component is now a search result extension. This means that when rendered as a child of components that render search extensions, the `result`, `rank`, and `highlight` properties are optional. See the [documentation](https://backstage.io/docs/features/search/how-to-guides#how-to-render-search-results-using-extensions) for more details.

### Patch Changes

- ec34b535c0: Support displaying an icon on `AdrSearchResultListItem`
- 496cf6aff0: Render the common `<MissingAnnotationEmptyState />` component when the `backstage.io/adr-location` annotation is missing from the component
- Updated dependencies
  - @backstage/core-components@0.12.4
  - @backstage/catalog-model@1.2.0
  - @backstage/theme@0.2.17
  - @backstage/core-plugin-api@1.4.0
  - @backstage/plugin-catalog-react@1.3.0
  - @backstage/plugin-search-react@1.5.0
  - @backstage/integration-react@1.1.10
  - @backstage/plugin-adr-common@0.2.6
  - @backstage/plugin-search-common@1.2.1

## 0.4.0-next.2

### Minor Changes

- ec34b535c0: The `AdrSearchResultListItem` component is now a search result extension. This means that when rendered as a child of components that render search extensions, the `result`, `rank`, and `highlight` properties are optional. See the [documentation](https://backstage.io/docs/features/search/how-to-guides#how-to-render-search-results-using-extensions) for more details.

### Patch Changes

- ec34b535c0: Support displaying an icon on `AdrSearchResultListItem`
- Updated dependencies
  - @backstage/catalog-model@1.2.0-next.1
  - @backstage/plugin-search-react@1.5.0-next.1
  - @backstage/core-components@0.12.4-next.1
  - @backstage/core-plugin-api@1.3.0
  - @backstage/integration-react@1.1.10-next.1
  - @backstage/theme@0.2.16
  - @backstage/plugin-adr-common@0.2.6-next.1
  - @backstage/plugin-catalog-react@1.3.0-next.2
  - @backstage/plugin-search-common@1.2.1

## 0.3.1-next.1

### Patch Changes

- Updated dependencies
  - @backstage/core-components@0.12.4-next.0
  - @backstage/plugin-search-react@1.5.0-next.0
  - @backstage/plugin-catalog-react@1.3.0-next.1
  - @backstage/catalog-model@1.1.6-next.0
  - @backstage/core-plugin-api@1.3.0
  - @backstage/integration-react@1.1.10-next.0
  - @backstage/theme@0.2.16
  - @backstage/plugin-adr-common@0.2.6-next.0
  - @backstage/plugin-search-common@1.2.1

## 0.3.1-next.0

### Patch Changes

- 496cf6aff0: Render the common `<MissingAnnotationEmptyState />` component when the `backstage.io/adr-location` annotation is missing from the component
- Updated dependencies
  - @backstage/plugin-catalog-react@1.3.0-next.0
  - @backstage/catalog-model@1.1.6-next.0
  - @backstage/plugin-adr-common@0.2.6-next.0
  - @backstage/integration-react@1.1.9

## 0.3.0

### Minor Changes

- e4469d0ec1: The ADR plugin can now work with sites other than GitHub. Expanded the ADR backend plugin to provide endpoints to facilitate this.

  **BREAKING** The ADR plugin now requires the `@backstage/plugin-adr-backend` plugin to be installed by using the `createRouter` method to add into your `backend`. You read more in the [install instructions](https://github.com/backstage/backstage/blob/master/plugins/adr-backend/README.md#install)

### Patch Changes

- 21ffbdd5ee: Clarify that default ADR parsers support MADR specification v2.x
- 80ce4e8c29: Small updates to some components to ensure theme typography properties are inherited correctly.
- Updated dependencies
  - @backstage/catalog-model@1.1.5
  - @backstage/plugin-catalog-react@1.2.4
  - @backstage/core-components@0.12.3
  - @backstage/plugin-search-react@1.4.0
  - @backstage/core-plugin-api@1.3.0
  - @backstage/integration-react@1.1.9
  - @backstage/theme@0.2.16
  - @backstage/plugin-adr-common@0.2.5
  - @backstage/plugin-search-common@1.2.1

## 0.3.0-next.2

### Minor Changes

- e4469d0ec1: The ADR plugin can now work with sites other than GitHub. Expanded the ADR backend plugin to provide endpoints to facilitate this.

  **BREAKING** The ADR plugin now uses UrlReaders. You will have to [configure integrations](https://backstage.io/docs/integrations/index#configuration) for all sites you want to get ADRs from. If you would like to create your own implementation that has different behavior, you can override the AdrApi [just like you can with other apis.](https://backstage.io/docs/api/utility-apis#app-apis) The previously used Octokit implementation has been completely removed.

### Patch Changes

- 21ffbdd5ee: Clarify that default ADR parsers support MADR specification v2.x
- Updated dependencies
  - @backstage/plugin-search-react@1.4.0-next.2
  - @backstage/core-plugin-api@1.3.0-next.1
  - @backstage/plugin-catalog-react@1.2.4-next.2
  - @backstage/catalog-model@1.1.5-next.1
  - @backstage/core-components@0.12.3-next.2
  - @backstage/integration-react@1.1.9-next.2
  - @backstage/theme@0.2.16
  - @backstage/plugin-adr-common@0.2.5-next.1
  - @backstage/plugin-search-common@1.2.1-next.0

## 0.2.6-next.1

### Patch Changes

- Updated dependencies
  - @backstage/catalog-model@1.1.5-next.1
  - @backstage/core-components@0.12.3-next.1
  - @backstage/core-plugin-api@1.2.1-next.0
  - @backstage/integration-react@1.1.9-next.1
  - @backstage/theme@0.2.16
  - @backstage/plugin-adr-common@0.2.5-next.1
  - @backstage/plugin-catalog-react@1.2.4-next.1
  - @backstage/plugin-search-common@1.2.1-next.0
  - @backstage/plugin-search-react@1.3.2-next.1

## 0.2.6-next.0

### Patch Changes

- Updated dependencies
  - @backstage/catalog-model@1.1.5-next.0
  - @backstage/plugin-catalog-react@1.2.4-next.0
  - @backstage/core-components@0.12.3-next.0
  - @backstage/core-plugin-api@1.2.0
  - @backstage/integration-react@1.1.9-next.0
  - @backstage/theme@0.2.16
  - @backstage/plugin-adr-common@0.2.5-next.0
  - @backstage/plugin-search-common@1.2.0
  - @backstage/plugin-search-react@1.3.2-next.0

## 0.2.5

### Patch Changes

- Updated dependencies
  - @backstage/core-components@0.12.2
  - @backstage/integration-react@1.1.8
  - @backstage/plugin-catalog-react@1.2.3
  - @backstage/plugin-search-react@1.3.1

## 0.2.4

### Patch Changes

- a19cffbeed: Update search links to only have header as linkable text
- 3280711113: Updated dependency `msw` to `^0.49.0`.
- Updated dependencies
  - @backstage/core-plugin-api@1.2.0
  - @backstage/plugin-search-react@1.3.0
  - @backstage/core-components@0.12.1
  - @backstage/plugin-catalog-react@1.2.2
  - @backstage/integration-react@1.1.7
  - @backstage/plugin-search-common@1.2.0
  - @backstage/catalog-model@1.1.4
  - @backstage/theme@0.2.16
  - @backstage/plugin-adr-common@0.2.4

## 0.2.4-next.4

### Patch Changes

- Updated dependencies
  - @backstage/core-components@0.12.1-next.4
  - @backstage/plugin-catalog-react@1.2.2-next.4
  - @backstage/plugin-search-react@1.3.0-next.4
  - @backstage/catalog-model@1.1.4-next.1
  - @backstage/core-plugin-api@1.2.0-next.2
  - @backstage/integration-react@1.1.7-next.4
  - @backstage/theme@0.2.16
  - @backstage/plugin-adr-common@0.2.4-next.3
  - @backstage/plugin-search-common@1.2.0-next.3

## 0.2.4-next.3

### Patch Changes

- Updated dependencies
  - @backstage/core-components@0.12.1-next.3
  - @backstage/catalog-model@1.1.4-next.1
  - @backstage/core-plugin-api@1.2.0-next.2
  - @backstage/integration-react@1.1.7-next.3
  - @backstage/theme@0.2.16
  - @backstage/plugin-adr-common@0.2.4-next.2
  - @backstage/plugin-catalog-react@1.2.2-next.3
  - @backstage/plugin-search-common@1.2.0-next.2
  - @backstage/plugin-search-react@1.3.0-next.3

## 0.2.4-next.2

### Patch Changes

- Updated dependencies
  - @backstage/core-plugin-api@1.2.0-next.2
  - @backstage/plugin-search-react@1.3.0-next.2
  - @backstage/core-components@0.12.1-next.2
  - @backstage/plugin-catalog-react@1.2.2-next.2
  - @backstage/plugin-search-common@1.2.0-next.2
  - @backstage/integration-react@1.1.7-next.2
  - @backstage/catalog-model@1.1.4-next.1
  - @backstage/theme@0.2.16
  - @backstage/plugin-adr-common@0.2.4-next.2

## 0.2.4-next.1

### Patch Changes

- a19cffbeed: Update search links to only have header as linkable text
- Updated dependencies
  - @backstage/core-components@0.12.1-next.1
  - @backstage/plugin-search-react@1.2.2-next.1
  - @backstage/core-plugin-api@1.1.1-next.1
  - @backstage/plugin-catalog-react@1.2.2-next.1
  - @backstage/integration-react@1.1.7-next.1
  - @backstage/catalog-model@1.1.4-next.1
  - @backstage/theme@0.2.16
  - @backstage/plugin-adr-common@0.2.4-next.1
  - @backstage/plugin-search-common@1.1.2-next.1

## 0.2.4-next.0

### Patch Changes

- 3280711113: Updated dependency `msw` to `^0.49.0`.
- Updated dependencies
  - @backstage/core-components@0.12.1-next.0
  - @backstage/core-plugin-api@1.1.1-next.0
  - @backstage/integration-react@1.1.7-next.0
  - @backstage/plugin-catalog-react@1.2.2-next.0
  - @backstage/catalog-model@1.1.4-next.0
  - @backstage/theme@0.2.16
  - @backstage/plugin-adr-common@0.2.4-next.0
  - @backstage/plugin-search-common@1.1.2-next.0
  - @backstage/plugin-search-react@1.2.2-next.0

## 0.2.3

### Patch Changes

- Updated dependencies
  - @backstage/plugin-catalog-react@1.2.1
  - @backstage/core-components@0.12.0
  - @backstage/core-plugin-api@1.1.0
  - @backstage/catalog-model@1.1.3
  - @backstage/integration-react@1.1.6
  - @backstage/plugin-search-react@1.2.1
  - @backstage/theme@0.2.16
  - @backstage/plugin-adr-common@0.2.3
  - @backstage/plugin-search-common@1.1.1

## 0.2.3-next.1

### Patch Changes

- Updated dependencies
  - @backstage/core-components@0.12.0-next.1
  - @backstage/catalog-model@1.1.3-next.0
  - @backstage/core-plugin-api@1.1.0-next.0
  - @backstage/integration-react@1.1.6-next.1
  - @backstage/theme@0.2.16
  - @backstage/plugin-adr-common@0.2.3-next.0
  - @backstage/plugin-catalog-react@1.2.1-next.1
  - @backstage/plugin-search-common@1.1.1-next.0
  - @backstage/plugin-search-react@1.2.1-next.1

## 0.2.3-next.0

### Patch Changes

- Updated dependencies
  - @backstage/plugin-catalog-react@1.2.1-next.0
  - @backstage/core-components@0.12.0-next.0
  - @backstage/core-plugin-api@1.1.0-next.0
  - @backstage/catalog-model@1.1.3-next.0
  - @backstage/integration-react@1.1.6-next.0
  - @backstage/plugin-search-react@1.2.1-next.0
  - @backstage/plugin-adr-common@0.2.3-next.0
  - @backstage/theme@0.2.16
  - @backstage/plugin-search-common@1.1.1-next.0

## 0.2.2

### Patch Changes

- Updated dependencies
  - @backstage/catalog-model@1.1.2
  - @backstage/plugin-catalog-react@1.2.0
  - @backstage/core-components@0.11.2
  - @backstage/plugin-search-react@1.2.0
  - @backstage/plugin-search-common@1.1.0
  - @backstage/plugin-adr-common@0.2.2
  - @backstage/integration-react@1.1.5
  - @backstage/core-plugin-api@1.0.7
  - @backstage/theme@0.2.16

## 0.2.2-next.2

### Patch Changes

- Updated dependencies
  - @backstage/plugin-catalog-react@1.2.0-next.2
  - @backstage/plugin-search-common@1.1.0-next.2
  - @backstage/catalog-model@1.1.2-next.2
  - @backstage/core-components@0.11.2-next.2
  - @backstage/core-plugin-api@1.0.7-next.2
  - @backstage/integration-react@1.1.5-next.2
  - @backstage/theme@0.2.16
  - @backstage/plugin-adr-common@0.2.2-next.2
  - @backstage/plugin-search-react@1.2.0-next.2

## 0.2.2-next.1

### Patch Changes

- Updated dependencies
  - @backstage/plugin-catalog-react@1.2.0-next.1
  - @backstage/plugin-search-react@1.2.0-next.1
  - @backstage/plugin-search-common@1.1.0-next.1
  - @backstage/core-components@0.11.2-next.1
  - @backstage/core-plugin-api@1.0.7-next.1
  - @backstage/catalog-model@1.1.2-next.1
  - @backstage/integration-react@1.1.5-next.1
  - @backstage/theme@0.2.16
  - @backstage/plugin-adr-common@0.2.2-next.1

## 0.2.2-next.0

### Patch Changes

- Updated dependencies
  - @backstage/catalog-model@1.1.2-next.0
  - @backstage/core-components@0.11.2-next.0
  - @backstage/plugin-adr-common@0.2.2-next.0
  - @backstage/plugin-catalog-react@1.1.5-next.0
  - @backstage/integration-react@1.1.5-next.0
  - @backstage/plugin-search-react@1.1.1-next.0
  - @backstage/core-plugin-api@1.0.7-next.0
  - @backstage/theme@0.2.16
  - @backstage/plugin-search-common@1.0.2-next.0

## 0.2.1

### Patch Changes

- 817f3196f6: Updated React Router dependencies to be peer dependencies.
- eadf56bbbf: Bump `git-url-parse` version to `^13.0.0`
- 7d47def9c4: Removed dependency on `@types/jest`.
- 667d917488: Updated dependency `msw` to `^0.47.0`.
- 87ec2ba4d6: Updated dependency `msw` to `^0.46.0`.
- bf5e9030eb: Updated dependency `msw` to `^0.45.0`.
- c8bb0ff8ce: Minor cleanup of the public API surface to reduce the number of warnings
- b489de83b1: Fix parsing of ADR location which includes a trailing slash
- Updated dependencies
  - @backstage/core-components@0.11.1
  - @backstage/core-plugin-api@1.0.6
  - @backstage/plugin-catalog-react@1.1.4
  - @backstage/plugin-search-react@1.1.0
  - @backstage/catalog-model@1.1.1
  - @backstage/integration-react@1.1.4
  - @backstage/plugin-adr-common@0.2.1
  - @backstage/plugin-search-common@1.0.1

## 0.2.1-next.3

### Patch Changes

- 7d47def9c4: Removed dependency on `@types/jest`.
- Updated dependencies
  - @backstage/plugin-catalog-react@1.1.4-next.2
  - @backstage/catalog-model@1.1.1-next.0
  - @backstage/core-components@0.11.1-next.3
  - @backstage/core-plugin-api@1.0.6-next.3
  - @backstage/integration-react@1.1.4-next.2
  - @backstage/plugin-adr-common@0.2.1-next.1

## 0.2.1-next.2

### Patch Changes

- eadf56bbbf: Bump `git-url-parse` version to `^13.0.0`
- 667d917488: Updated dependency `msw` to `^0.47.0`.
- 87ec2ba4d6: Updated dependency `msw` to `^0.46.0`.
- Updated dependencies
  - @backstage/core-components@0.11.1-next.2
  - @backstage/core-plugin-api@1.0.6-next.2
  - @backstage/integration-react@1.1.4-next.1
  - @backstage/plugin-search-react@1.1.0-next.2

## 0.2.1-next.1

### Patch Changes

- 817f3196f6: Updated React Router dependencies to be peer dependencies.
- b489de83b1: Fix parsing of ADR location which includes a trailing slash
- Updated dependencies
  - @backstage/core-components@0.11.1-next.1
  - @backstage/core-plugin-api@1.0.6-next.1
  - @backstage/plugin-catalog-react@1.1.4-next.1
  - @backstage/plugin-search-react@1.0.2-next.1

## 0.2.1-next.0

### Patch Changes

- bf5e9030eb: Updated dependency `msw` to `^0.45.0`.
- c8bb0ff8ce: Minor cleanup of the public API surface to reduce the number of warnings
- Updated dependencies
  - @backstage/core-plugin-api@1.0.6-next.0
  - @backstage/core-components@0.11.1-next.0
  - @backstage/integration-react@1.1.4-next.0
  - @backstage/plugin-catalog-react@1.1.4-next.0
  - @backstage/plugin-search-react@1.0.2-next.0
  - @backstage/plugin-adr-common@0.2.1-next.0
  - @backstage/plugin-search-common@1.0.1-next.0

## 0.2.0

### Minor Changes

- bfc7c50a09: Display associated entity as a chip in `AdrSearchResultListItem`

  BREAKING: `AdrDocument` now includes a `entityRef` property, if you have a custom `AdrParser` you will have to supply this property in your returned documents

### Patch Changes

- Updated dependencies
  - @backstage/plugin-adr-common@0.2.0
  - @backstage/core-components@0.11.0
  - @backstage/core-plugin-api@1.0.5
  - @backstage/plugin-catalog-react@1.1.3
  - @backstage/integration-react@1.1.3
  - @backstage/plugin-search-react@1.0.1

## 0.2.0-next.2

### Minor Changes

- bfc7c50a09: Display associated entity as a chip in `AdrSearchResultListItem`

  BREAKING: `AdrDocument` now includes a `entityRef` property, if you have a custom `AdrParser` you will have to supply this property in your returned documents

### Patch Changes

- Updated dependencies
  - @backstage/plugin-adr-common@0.2.0-next.1

## 0.1.3-next.1

### Patch Changes

- Updated dependencies
  - @backstage/plugin-catalog-react@1.1.3-next.2
  - @backstage/core-components@0.11.0-next.2
  - @backstage/integration-react@1.1.3-next.1
  - @backstage/plugin-search-react@1.0.1-next.1

## 0.1.3-next.0

### Patch Changes

- Updated dependencies
  - @backstage/core-plugin-api@1.0.5-next.0
  - @backstage/integration-react@1.1.3-next.0
  - @backstage/plugin-adr-common@0.1.3-next.0
  - @backstage/plugin-catalog-react@1.1.3-next.0
  - @backstage/core-components@0.10.1-next.0
  - @backstage/plugin-search-react@1.0.1-next.0

## 0.1.2

### Patch Changes

- a70869e775: Updated dependency `msw` to `^0.43.0`.
- 8006d0f9bf: Updated dependency `msw` to `^0.44.0`.
- 511f49ee43: Updated dependency `octokit` to `^2.0.0`.
- e2d7b76f43: Upgrade git-url-parse to 12.0.0.

  Motivation for upgrade is transitively upgrading parse-url which is vulnerable
  to several CVEs detected by Snyk.

  - SNYK-JS-PARSEURL-2935944
  - SNYK-JS-PARSEURL-2935947
  - SNYK-JS-PARSEURL-2936249

- 7d47e7e512: Track discover event and result rank for `AdrSearchResultListItem`
- Updated dependencies
  - @backstage/core-components@0.10.0
  - @backstage/plugin-search-react@1.0.0
  - @backstage/plugin-search-common@1.0.0
  - @backstage/core-plugin-api@1.0.4
  - @backstage/integration-react@1.1.2
  - @backstage/plugin-catalog-react@1.1.2
  - @backstage/theme@0.2.16
  - @backstage/plugin-adr-common@0.1.2

## 0.1.2-next.3

### Patch Changes

- a70869e775: Updated dependency `msw` to `^0.43.0`.
- 511f49ee43: Updated dependency `octokit` to `^2.0.0`.
- Updated dependencies
  - @backstage/core-plugin-api@1.0.4-next.0
  - @backstage/core-components@0.10.0-next.3
  - @backstage/integration-react@1.1.2-next.3
  - @backstage/plugin-catalog-react@1.1.2-next.3
  - @backstage/plugin-search-react@0.2.2-next.3

## 0.1.2-next.2

### Patch Changes

- e2d7b76f43: Upgrade git-url-parse to 12.0.0.

  Motivation for upgrade is transitively upgrading parse-url which is vulnerable
  to several CVEs detected by Snyk.

  - SNYK-JS-PARSEURL-2935944
  - SNYK-JS-PARSEURL-2935947
  - SNYK-JS-PARSEURL-2936249

- Updated dependencies
  - @backstage/core-components@0.10.0-next.2
  - @backstage/plugin-search-react@0.2.2-next.2
  - @backstage/theme@0.2.16-next.1
  - @backstage/plugin-catalog-react@1.1.2-next.2
  - @backstage/integration-react@1.1.2-next.2

## 0.1.2-next.1

### Patch Changes

- Updated dependencies
  - @backstage/core-components@0.9.6-next.1
  - @backstage/theme@0.2.16-next.0
  - @backstage/integration-react@1.1.2-next.1
  - @backstage/plugin-adr-common@0.1.2-next.1
  - @backstage/plugin-catalog-react@1.1.2-next.1
  - @backstage/plugin-search-common@0.3.6-next.0
  - @backstage/plugin-search-react@0.2.2-next.1

## 0.1.2-next.0

### Patch Changes

- 7d47e7e512: Track discover event and result rank for `AdrSearchResultListItem`
- Updated dependencies
  - @backstage/core-components@0.9.6-next.0
  - @backstage/plugin-adr-common@0.1.2-next.0
  - @backstage/plugin-catalog-react@1.1.2-next.0
  - @backstage/integration-react@1.1.2-next.0
  - @backstage/plugin-search-react@0.2.2-next.0

## 0.1.1

### Patch Changes

- 8f7b1835df: Updated dependency `msw` to `^0.41.0`.
- a6458a120b: Adding term highlighting support to `AdrSearchResultListItem`
- Updated dependencies
  - @backstage/plugin-catalog-react@1.1.1
  - @backstage/plugin-search-common@0.3.5
  - @backstage/plugin-search-react@0.2.1
  - @backstage/core-components@0.9.5
  - @backstage/core-plugin-api@1.0.3
  - @backstage/integration-react@1.1.1
  - @backstage/plugin-adr-common@0.1.1

## 0.1.1-next.1

### Patch Changes

- 8f7b1835df: Updated dependency `msw` to `^0.41.0`.
- Updated dependencies
  - @backstage/core-components@0.9.5-next.1
  - @backstage/core-plugin-api@1.0.3-next.0
  - @backstage/integration-react@1.1.1-next.1
  - @backstage/plugin-catalog-react@1.1.1-next.1
  - @backstage/plugin-search-react@0.2.1-next.0
  - @backstage/plugin-search-common@0.3.5-next.0
  - @backstage/plugin-adr-common@0.1.1-next.1

## 0.1.1-next.0

### Patch Changes

- a6458a120b: Adding term highlighting support to `AdrSearchResultListItem`
- Updated dependencies
  - @backstage/plugin-catalog-react@1.1.1-next.0
  - @backstage/core-components@0.9.5-next.0
  - @backstage/integration-react@1.1.1-next.0
  - @backstage/plugin-adr-common@0.1.1-next.0

## 0.1.0

### Minor Changes

- e73075a301: Implement ADR plugin

### Patch Changes

- Updated dependencies
  - @backstage/core-components@0.9.4
  - @backstage/plugin-adr-common@0.1.0
  - @backstage/core-plugin-api@1.0.2
  - @backstage/plugin-catalog-react@1.1.0
  - @backstage/integration-react@1.1.0

## 0.1.0-next.0

### Minor Changes

- e73075a301: Implement ADR plugin

### Patch Changes

- Updated dependencies
  - @backstage/core-components@0.9.4-next.0
  - @backstage/plugin-adr-common@0.1.0-next.0
  - @backstage/core-plugin-api@1.0.2-next.0
  - @backstage/plugin-catalog-react@1.1.0-next.1
  - @backstage/integration-react@1.1.0-next.1<|MERGE_RESOLUTION|>--- conflicted
+++ resolved
@@ -1,7 +1,5 @@
 # @backstage/plugin-adr
 
-<<<<<<< HEAD
-=======
 ## 0.6.7-next.3
 
 ### Patch Changes
@@ -65,7 +63,6 @@
   - @backstage/plugin-search-common@1.2.5
   - @backstage/plugin-search-react@1.6.5-next.0
 
->>>>>>> 1e3c6889
 ## 0.6.4
 
 ### Patch Changes
