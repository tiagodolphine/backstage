--- conflicted
+++ resolved
@@ -1,7 +1,5 @@
 # @backstage/plugin-techdocs-react
 
-<<<<<<< HEAD
-=======
 ## 1.1.10-next.3
 
 ### Patch Changes
@@ -47,7 +45,6 @@
   - @backstage/config@1.0.8
   - @backstage/version-bridge@1.0.4
 
->>>>>>> 1e3c6889
 ## 1.1.9
 
 ### Patch Changes
