--- conflicted
+++ resolved
@@ -1,7 +1,5 @@
 # @backstage/plugin-adr-common
 
-<<<<<<< HEAD
-=======
 ## 0.2.14-next.0
 
 ### Patch Changes
@@ -11,7 +9,6 @@
   - @backstage/catalog-model@1.4.1
   - @backstage/plugin-search-common@1.2.5
 
->>>>>>> 413caa19
 ## 0.2.12
 
 ### Patch Changes
