# @backstage/plugin-adr-common

<<<<<<< HEAD
=======
## 0.2.15-next.3

### Patch Changes

- 406b786a2a2c: Mark package as being free of side effects, allowing more optimized Webpack builds.
- Updated dependencies
  - @backstage/catalog-model@1.4.2-next.2
  - @backstage/integration@1.7.0-next.3
  - @backstage/plugin-search-common@1.2.6-next.2

## 0.2.15-next.2

### Patch Changes

- Updated dependencies
  - @backstage/integration@1.7.0-next.2
  - @backstage/catalog-model@1.4.2-next.1
  - @backstage/plugin-search-common@1.2.6-next.1

## 0.2.15-next.1

### Patch Changes

- Updated dependencies
  - @backstage/integration@1.7.0-next.1
  - @backstage/catalog-model@1.4.2-next.0
  - @backstage/plugin-search-common@1.2.6-next.0

## 0.2.14-next.0

### Patch Changes

- Updated dependencies
  - @backstage/integration@1.7.0-next.0
  - @backstage/catalog-model@1.4.1
  - @backstage/plugin-search-common@1.2.5

>>>>>>> 1e3c6889
## 0.2.12

### Patch Changes

- Updated dependencies
  - @backstage/integration@1.6.0
  - @backstage/catalog-model@1.4.1
  - @backstage/plugin-search-common@1.2.5

## 0.2.11

### Patch Changes

- 2b4513abb784: fixed error with date parsing.
- Updated dependencies
  - @backstage/catalog-model@1.4.1
  - @backstage/integration@1.5.1
  - @backstage/plugin-search-common@1.2.5

## 0.2.11-next.1

### Patch Changes

- 2b4513abb784: fixed error with date parsing.
- Updated dependencies
  - @backstage/catalog-model@1.4.1-next.0
  - @backstage/integration@1.5.1-next.0
  - @backstage/plugin-search-common@1.2.5-next.0

## 0.2.11-next.0

### Patch Changes

- Updated dependencies
  - @backstage/catalog-model@1.4.1-next.0
  - @backstage/integration@1.5.1-next.0
  - @backstage/plugin-search-common@1.2.5-next.0

## 0.2.10

### Patch Changes

- 58524588448c: Add utility function for parsing MADR front matter
- Updated dependencies
  - @backstage/integration@1.5.0
  - @backstage/catalog-model@1.4.0
  - @backstage/plugin-search-common@1.2.4

## 0.2.10-next.1

### Patch Changes

- Updated dependencies
  - @backstage/catalog-model@1.4.0-next.1
  - @backstage/integration@1.5.0-next.0
  - @backstage/plugin-search-common@1.2.4-next.0

## 0.2.10-next.0

### Patch Changes

- 58524588448c: Add utility function for parsing MADR front matter
- Updated dependencies
  - @backstage/integration@1.5.0-next.0
  - @backstage/catalog-model@1.4.0-next.0
  - @backstage/plugin-search-common@1.2.4-next.0

## 0.2.9

### Patch Changes

- Updated dependencies
  - @backstage/integration@1.4.5
  - @backstage/catalog-model@1.3.0
  - @backstage/plugin-search-common@1.2.3

## 0.2.9-next.0

### Patch Changes

- Updated dependencies
  - @backstage/integration@1.4.5-next.0
  - @backstage/catalog-model@1.3.0
  - @backstage/plugin-search-common@1.2.3

## 0.2.8

### Patch Changes

- 77aa3a4d47e: use path attribute to fetch files instead of name and update the UI to navigate over subdirectories
- Updated dependencies
  - @backstage/catalog-model@1.3.0
  - @backstage/integration@1.4.4
  - @backstage/plugin-search-common@1.2.3

## 0.2.8-next.1

### Patch Changes

- 77aa3a4d47e: use path attribute to fetch files instead of name and update the UI to navigate over subdirectories
- Updated dependencies
  - @backstage/catalog-model@1.3.0-next.0
  - @backstage/integration@1.4.4-next.0
  - @backstage/plugin-search-common@1.2.3-next.0

## 0.2.8-next.0

### Patch Changes

- Updated dependencies
  - @backstage/integration@1.4.4-next.0
  - @backstage/catalog-model@1.2.1
  - @backstage/plugin-search-common@1.2.3-next.0

## 0.2.7

### Patch Changes

- Updated dependencies
  - @backstage/catalog-model@1.2.1
  - @backstage/integration@1.4.3
  - @backstage/plugin-search-common@1.2.2

## 0.2.7-next.1

### Patch Changes

- Updated dependencies
  - @backstage/integration@1.4.3-next.0
  - @backstage/catalog-model@1.2.1-next.1
  - @backstage/plugin-search-common@1.2.2-next.0

## 0.2.7-next.0

### Patch Changes

- Updated dependencies
  - @backstage/catalog-model@1.2.1-next.0
  - @backstage/integration@1.4.2
  - @backstage/plugin-search-common@1.2.1

## 0.2.6

### Patch Changes

- Updated dependencies
  - @backstage/catalog-model@1.2.0
  - @backstage/integration@1.4.2
  - @backstage/plugin-search-common@1.2.1

## 0.2.6-next.1

### Patch Changes

- Updated dependencies
  - @backstage/catalog-model@1.2.0-next.1
  - @backstage/integration@1.4.2
  - @backstage/plugin-search-common@1.2.1

## 0.2.6-next.0

### Patch Changes

- Updated dependencies
  - @backstage/catalog-model@1.1.6-next.0

## 0.2.5

### Patch Changes

- Updated dependencies
  - @backstage/catalog-model@1.1.5
  - @backstage/integration@1.4.2
  - @backstage/plugin-search-common@1.2.1

## 0.2.5-next.1

### Patch Changes

- Updated dependencies
  - @backstage/catalog-model@1.1.5-next.1
  - @backstage/integration@1.4.2-next.0
  - @backstage/plugin-search-common@1.2.1-next.0

## 0.2.5-next.0

### Patch Changes

- Updated dependencies
  - @backstage/catalog-model@1.1.5-next.0
  - @backstage/integration@1.4.1
  - @backstage/plugin-search-common@1.2.0

## 0.2.4

### Patch Changes

- Updated dependencies
  - @backstage/integration@1.4.1
  - @backstage/plugin-search-common@1.2.0
  - @backstage/catalog-model@1.1.4

## 0.2.4-next.3

### Patch Changes

- Updated dependencies
  - @backstage/catalog-model@1.1.4-next.1
  - @backstage/integration@1.4.1-next.1
  - @backstage/plugin-search-common@1.2.0-next.3

## 0.2.4-next.2

### Patch Changes

- Updated dependencies
  - @backstage/plugin-search-common@1.2.0-next.2
  - @backstage/catalog-model@1.1.4-next.1
  - @backstage/integration@1.4.1-next.1

## 0.2.4-next.1

### Patch Changes

- Updated dependencies
  - @backstage/integration@1.4.1-next.1
  - @backstage/catalog-model@1.1.4-next.1
  - @backstage/plugin-search-common@1.1.2-next.1

## 0.2.4-next.0

### Patch Changes

- Updated dependencies
  - @backstage/integration@1.4.1-next.0
  - @backstage/catalog-model@1.1.4-next.0
  - @backstage/plugin-search-common@1.1.2-next.0

## 0.2.3

### Patch Changes

- Updated dependencies
  - @backstage/integration@1.4.0
  - @backstage/catalog-model@1.1.3
  - @backstage/plugin-search-common@1.1.1

## 0.2.3-next.0

### Patch Changes

- Updated dependencies
  - @backstage/integration@1.4.0-next.0
  - @backstage/catalog-model@1.1.3-next.0
  - @backstage/plugin-search-common@1.1.1-next.0

## 0.2.2

### Patch Changes

- Updated dependencies
  - @backstage/catalog-model@1.1.2
  - @backstage/plugin-search-common@1.1.0
  - @backstage/integration@1.3.2

## 0.2.2-next.2

### Patch Changes

- Updated dependencies
  - @backstage/plugin-search-common@1.1.0-next.2
  - @backstage/catalog-model@1.1.2-next.2
  - @backstage/integration@1.3.2-next.2

## 0.2.2-next.1

### Patch Changes

- Updated dependencies
  - @backstage/plugin-search-common@1.1.0-next.1
  - @backstage/catalog-model@1.1.2-next.1
  - @backstage/integration@1.3.2-next.1

## 0.2.2-next.0

### Patch Changes

- Updated dependencies
  - @backstage/catalog-model@1.1.2-next.0
  - @backstage/integration@1.3.2-next.0
  - @backstage/plugin-search-common@1.0.2-next.0

## 0.2.1

### Patch Changes

- Updated dependencies
  - @backstage/integration@1.3.1
  - @backstage/catalog-model@1.1.1
  - @backstage/plugin-search-common@1.0.1

## 0.2.1-next.1

### Patch Changes

- Updated dependencies
  - @backstage/catalog-model@1.1.1-next.0
  - @backstage/integration@1.3.1-next.2

## 0.2.1-next.0

### Patch Changes

- Updated dependencies
  - @backstage/integration@1.3.1-next.0
  - @backstage/plugin-search-common@1.0.1-next.0

## 0.2.0

### Minor Changes

- bfc7c50a09: Display associated entity as a chip in `AdrSearchResultListItem`

  BREAKING: `AdrDocument` now includes a `entityRef` property, if you have a custom `AdrParser` you will have to supply this property in your returned documents

### Patch Changes

- Updated dependencies
  - @backstage/integration@1.3.0

## 0.2.0-next.1

### Minor Changes

- bfc7c50a09: Display associated entity as a chip in `AdrSearchResultListItem`

  BREAKING: `AdrDocument` now includes a `entityRef` property, if you have a custom `AdrParser` you will have to supply this property in your returned documents

## 0.1.3-next.0

### Patch Changes

- Updated dependencies
  - @backstage/integration@1.3.0-next.0

## 0.1.2

### Patch Changes

- Updated dependencies
  - @backstage/catalog-model@1.1.0
  - @backstage/plugin-search-common@1.0.0
  - @backstage/integration@1.2.2

## 0.1.2-next.1

### Patch Changes

- Updated dependencies
  - @backstage/catalog-model@1.1.0-next.1
  - @backstage/integration@1.2.2-next.1
  - @backstage/plugin-search-common@0.3.6-next.0

## 0.1.2-next.0

### Patch Changes

- Updated dependencies
  - @backstage/catalog-model@1.1.0-next.0
  - @backstage/integration@1.2.2-next.0

## 0.1.1

### Patch Changes

- Updated dependencies
  - @backstage/plugin-search-common@0.3.5
  - @backstage/integration@1.2.1
  - @backstage/catalog-model@1.0.3

## 0.1.1-next.1

### Patch Changes

- Updated dependencies
  - @backstage/integration@1.2.1-next.1
  - @backstage/catalog-model@1.0.3-next.0
  - @backstage/plugin-search-common@0.3.5-next.0

## 0.1.1-next.0

### Patch Changes

- Updated dependencies
  - @backstage/integration@1.2.1-next.0

## 0.1.0

### Minor Changes

- e73075a301: Implement ADR plugin

### Patch Changes

- Updated dependencies
  - @backstage/integration@1.2.0
  - @backstage/plugin-search-common@0.3.4
  - @backstage/catalog-model@1.0.2

## 0.1.0-next.1

### Patch Changes

- Updated dependencies
  - @backstage/plugin-search-common@0.3.4-next.0
  - @backstage/catalog-model@1.0.2-next.0
  - @backstage/integration@1.2.0-next.1

## 0.1.0-next.0

### Minor Changes

- e73075a301: Implement ADR plugin<|MERGE_RESOLUTION|>--- conflicted
+++ resolved
@@ -1,7 +1,5 @@
 # @backstage/plugin-adr-common
 
-<<<<<<< HEAD
-=======
 ## 0.2.15-next.3
 
 ### Patch Changes
@@ -39,7 +37,6 @@
   - @backstage/catalog-model@1.4.1
   - @backstage/plugin-search-common@1.2.5
 
->>>>>>> 1e3c6889
 ## 0.2.12
 
 ### Patch Changes
