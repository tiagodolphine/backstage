{
  "name": "@backstage/plugin-adr-common",
  "description": "Common functionalities for the adr plugin",
<<<<<<< HEAD
  "version": "0.2.12",
=======
  "version": "0.2.15-next.3",
>>>>>>> 1e3c6889
  "main": "src/index.ts",
  "types": "src/index.ts",
  "license": "Apache-2.0",
  "publishConfig": {
    "access": "public",
    "main": "dist/index.cjs.js",
    "module": "dist/index.esm.js",
    "types": "dist/index.d.ts"
  },
  "backstage": {
    "role": "common-library"
  },
  "homepage": "https://backstage.io",
  "repository": {
    "type": "git",
    "url": "https://github.com/backstage/backstage",
    "directory": "plugins/adr-common"
  },
  "sideEffects": false,
  "scripts": {
    "build": "backstage-cli package build",
    "lint": "backstage-cli package lint",
    "test": "backstage-cli package test",
    "clean": "backstage-cli package clean",
    "prepack": "backstage-cli package prepack",
    "postpack": "backstage-cli package postpack"
  },
  "dependencies": {
    "@backstage/catalog-model": "workspace:^",
    "@backstage/integration": "workspace:^",
    "@backstage/plugin-search-common": "workspace:^",
    "front-matter": "^4.0.2",
    "luxon": "^3.0.0"
  },
  "devDependencies": {
    "@backstage/cli": "workspace:^"
  },
  "files": [
    "dist"
  ]
}<|MERGE_RESOLUTION|>--- conflicted
+++ resolved
@@ -1,11 +1,7 @@
 {
   "name": "@backstage/plugin-adr-common",
   "description": "Common functionalities for the adr plugin",
-<<<<<<< HEAD
-  "version": "0.2.12",
-=======
   "version": "0.2.15-next.3",
->>>>>>> 1e3c6889
   "main": "src/index.ts",
   "types": "src/index.ts",
   "license": "Apache-2.0",
