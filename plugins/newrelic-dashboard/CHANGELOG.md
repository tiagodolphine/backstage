# @backstage/plugin-newrelic-dashboard

<<<<<<< HEAD
=======
## 0.2.17-next.3

### Patch Changes

- 406b786a2a2c: Mark package as being free of side effects, allowing more optimized Webpack builds.
- Updated dependencies
  - @backstage/catalog-model@1.4.2-next.2
  - @backstage/core-components@0.13.5-next.3
  - @backstage/core-plugin-api@1.6.0-next.3
  - @backstage/errors@1.2.2-next.0
  - @backstage/plugin-catalog-react@1.8.4-next.3

## 0.2.17-next.2

### Patch Changes

- Updated dependencies
  - @backstage/core-components@0.13.5-next.2
  - @backstage/core-plugin-api@1.6.0-next.2
  - @backstage/plugin-catalog-react@1.8.4-next.2
  - @backstage/catalog-model@1.4.2-next.1
  - @backstage/errors@1.2.1

## 0.2.17-next.1

### Patch Changes

- Updated dependencies
  - @backstage/plugin-catalog-react@1.8.4-next.1
  - @backstage/core-components@0.13.5-next.1
  - @backstage/catalog-model@1.4.2-next.0
  - @backstage/core-plugin-api@1.6.0-next.1
  - @backstage/errors@1.2.1

## 0.2.16-next.0

### Patch Changes

- 482bb5c0bbf8: Moved `@types/react` to be a regular dependency
- Updated dependencies
  - @backstage/core-plugin-api@1.6.0-next.0
  - @backstage/core-components@0.13.5-next.0
  - @backstage/catalog-model@1.4.1
  - @backstage/errors@1.2.1
  - @backstage/plugin-catalog-react@1.8.3-next.0

>>>>>>> 1e3c6889
## 0.2.14

### Patch Changes

- 12a8c94eda8d: Add package repository and homepage metadata
- Updated dependencies
  - @backstage/core-components@0.13.4
  - @backstage/plugin-catalog-react@1.8.1
  - @backstage/core-plugin-api@1.5.3
  - @backstage/catalog-model@1.4.1
  - @backstage/errors@1.2.1

## 0.2.14-next.2

### Patch Changes

- Updated dependencies
  - @backstage/plugin-catalog-react@1.8.1-next.1

## 0.2.14-next.1

### Patch Changes

- 12a8c94eda8d: Add package repository and homepage metadata
- Updated dependencies
  - @backstage/catalog-model@1.4.1
  - @backstage/core-components@0.13.4-next.0
  - @backstage/core-plugin-api@1.5.3
  - @backstage/errors@1.2.1
  - @backstage/plugin-catalog-react@1.8.1-next.0

## 0.2.14-next.0

### Patch Changes

- Updated dependencies
  - @backstage/core-components@0.13.4-next.0
  - @backstage/core-plugin-api@1.5.3
  - @backstage/plugin-catalog-react@1.8.1-next.0
  - @backstage/catalog-model@1.4.1
  - @backstage/errors@1.2.1

## 0.2.13

### Patch Changes

- Updated dependencies
  - @backstage/errors@1.2.1
  - @backstage/plugin-catalog-react@1.8.0
  - @backstage/core-components@0.13.3
  - @backstage/core-plugin-api@1.5.3
  - @backstage/catalog-model@1.4.1

## 0.2.13-next.2

### Patch Changes

- Updated dependencies
  - @backstage/plugin-catalog-react@1.8.0-next.2
  - @backstage/core-plugin-api@1.5.3-next.1
  - @backstage/core-components@0.13.3-next.2
  - @backstage/catalog-model@1.4.1-next.0
  - @backstage/errors@1.2.1-next.0

## 0.2.13-next.1

### Patch Changes

- Updated dependencies
  - @backstage/core-components@0.13.3-next.1
  - @backstage/core-plugin-api@1.5.3-next.0
  - @backstage/plugin-catalog-react@1.7.1-next.1

## 0.2.13-next.0

### Patch Changes

- Updated dependencies
  - @backstage/errors@1.2.1-next.0
  - @backstage/core-components@0.13.3-next.0
  - @backstage/catalog-model@1.4.1-next.0
  - @backstage/core-plugin-api@1.5.2
  - @backstage/plugin-catalog-react@1.7.1-next.0

## 0.2.12

### Patch Changes

- Updated dependencies
  - @backstage/core-plugin-api@1.5.2
  - @backstage/core-components@0.13.2
  - @backstage/plugin-catalog-react@1.7.0
  - @backstage/catalog-model@1.4.0
  - @backstage/errors@1.2.0

## 0.2.12-next.3

### Patch Changes

- Updated dependencies
  - @backstage/core-components@0.13.2-next.3
  - @backstage/catalog-model@1.4.0-next.1
  - @backstage/core-plugin-api@1.5.2-next.0
  - @backstage/errors@1.2.0-next.0
  - @backstage/plugin-catalog-react@1.7.0-next.3

## 0.2.12-next.2

### Patch Changes

- Updated dependencies
  - @backstage/plugin-catalog-react@1.7.0-next.2
  - @backstage/core-components@0.13.2-next.2
  - @backstage/core-plugin-api@1.5.2-next.0

## 0.2.12-next.1

### Patch Changes

- Updated dependencies
  - @backstage/errors@1.2.0-next.0
  - @backstage/core-components@0.13.2-next.1
  - @backstage/plugin-catalog-react@1.7.0-next.1
  - @backstage/catalog-model@1.4.0-next.0
  - @backstage/core-plugin-api@1.5.2-next.0

## 0.2.12-next.0

### Patch Changes

- Updated dependencies
  - @backstage/plugin-catalog-react@1.7.0-next.0
  - @backstage/core-components@0.13.2-next.0
  - @backstage/core-plugin-api@1.5.1
  - @backstage/catalog-model@1.3.0
  - @backstage/errors@1.1.5

## 0.2.11

### Patch Changes

- Updated dependencies
  - @backstage/plugin-catalog-react@1.6.0
  - @backstage/core-components@0.13.1
  - @backstage/catalog-model@1.3.0
  - @backstage/core-plugin-api@1.5.1
  - @backstage/errors@1.1.5

## 0.2.11-next.2

### Patch Changes

- Updated dependencies
  - @backstage/core-components@0.13.1-next.1
  - @backstage/plugin-catalog-react@1.6.0-next.2
  - @backstage/core-plugin-api@1.5.1

## 0.2.11-next.1

### Patch Changes

- Updated dependencies
  - @backstage/core-components@0.13.1-next.0
  - @backstage/core-plugin-api@1.5.1
  - @backstage/plugin-catalog-react@1.6.0-next.1

## 0.2.11-next.0

### Patch Changes

- Updated dependencies
  - @backstage/plugin-catalog-react@1.6.0-next.0
  - @backstage/core-components@0.13.0
  - @backstage/core-plugin-api@1.5.1
  - @backstage/catalog-model@1.3.0
  - @backstage/errors@1.1.5

## 0.2.10

### Patch Changes

- 8e00acb28db: Small tweaks to remove warnings in the console during development (mainly focusing on techdocs)
- e0c6e8b9c3c: Update peer dependencies
- Updated dependencies
  - @backstage/core-components@0.13.0
  - @backstage/plugin-catalog-react@1.5.0
  - @backstage/core-plugin-api@1.5.1
  - @backstage/catalog-model@1.3.0
  - @backstage/errors@1.1.5

## 0.2.10-next.3

### Patch Changes

- Updated dependencies
  - @backstage/plugin-catalog-react@1.5.0-next.3
  - @backstage/catalog-model@1.3.0-next.0
  - @backstage/core-components@0.13.0-next.3
  - @backstage/core-plugin-api@1.5.1-next.1
  - @backstage/errors@1.1.5

## 0.2.10-next.2

### Patch Changes

- Updated dependencies
  - @backstage/core-components@0.12.6-next.2
  - @backstage/plugin-catalog-react@1.4.1-next.2
  - @backstage/core-plugin-api@1.5.1-next.1
  - @backstage/catalog-model@1.2.1
  - @backstage/errors@1.1.5

## 0.2.10-next.1

### Patch Changes

- e0c6e8b9c3c: Update peer dependencies
- Updated dependencies
  - @backstage/core-components@0.12.6-next.1
  - @backstage/core-plugin-api@1.5.1-next.0
  - @backstage/plugin-catalog-react@1.4.1-next.1
  - @backstage/catalog-model@1.2.1
  - @backstage/errors@1.1.5

## 0.2.10-next.0

### Patch Changes

- 8e00acb28db: Small tweaks to remove warnings in the console during development (mainly focusing on techdocs)
- Updated dependencies
  - @backstage/core-components@0.12.6-next.0
  - @backstage/plugin-catalog-react@1.4.1-next.0
  - @backstage/core-plugin-api@1.5.0
  - @backstage/catalog-model@1.2.1
  - @backstage/errors@1.1.5

## 0.2.9

### Patch Changes

- cb8ec97cdeb: Change black & white colors to be theme aware
- Updated dependencies
  - @backstage/core-components@0.12.5
  - @backstage/plugin-catalog-react@1.4.0
  - @backstage/errors@1.1.5
  - @backstage/core-plugin-api@1.5.0
  - @backstage/catalog-model@1.2.1

## 0.2.9-next.2

### Patch Changes

- Updated dependencies
  - @backstage/core-components@0.12.5-next.2
  - @backstage/plugin-catalog-react@1.4.0-next.2
  - @backstage/core-plugin-api@1.5.0-next.2

## 0.2.9-next.1

### Patch Changes

- cb8ec97cdeb: Change black & white colors to be theme aware
- Updated dependencies
  - @backstage/core-components@0.12.5-next.1
  - @backstage/errors@1.1.5-next.0
  - @backstage/core-plugin-api@1.4.1-next.1
  - @backstage/plugin-catalog-react@1.4.0-next.1
  - @backstage/catalog-model@1.2.1-next.1

## 0.2.9-next.0

### Patch Changes

- Updated dependencies
  - @backstage/plugin-catalog-react@1.4.0-next.0
  - @backstage/core-plugin-api@1.4.1-next.0
  - @backstage/catalog-model@1.2.1-next.0
  - @backstage/core-components@0.12.5-next.0
  - @backstage/errors@1.1.4

## 0.2.8

### Patch Changes

- Updated dependencies
  - @backstage/core-components@0.12.4
  - @backstage/catalog-model@1.2.0
  - @backstage/core-plugin-api@1.4.0
  - @backstage/plugin-catalog-react@1.3.0
  - @backstage/errors@1.1.4

## 0.2.8-next.2

### Patch Changes

- Updated dependencies
  - @backstage/catalog-model@1.2.0-next.1
  - @backstage/core-components@0.12.4-next.1
  - @backstage/core-plugin-api@1.3.0
  - @backstage/errors@1.1.4
  - @backstage/plugin-catalog-react@1.3.0-next.2

## 0.2.8-next.1

### Patch Changes

- Updated dependencies
  - @backstage/core-components@0.12.4-next.0
  - @backstage/plugin-catalog-react@1.3.0-next.1
  - @backstage/catalog-model@1.1.6-next.0
  - @backstage/core-plugin-api@1.3.0
  - @backstage/errors@1.1.4

## 0.2.8-next.0

### Patch Changes

- Updated dependencies
  - @backstage/plugin-catalog-react@1.3.0-next.0
  - @backstage/catalog-model@1.1.6-next.0

## 0.2.7

### Patch Changes

- Updated dependencies
  - @backstage/catalog-model@1.1.5
  - @backstage/plugin-catalog-react@1.2.4
  - @backstage/core-components@0.12.3
  - @backstage/core-plugin-api@1.3.0
  - @backstage/errors@1.1.4

## 0.2.7-next.2

### Patch Changes

- Updated dependencies
  - @backstage/core-plugin-api@1.3.0-next.1
  - @backstage/plugin-catalog-react@1.2.4-next.2
  - @backstage/catalog-model@1.1.5-next.1
  - @backstage/core-components@0.12.3-next.2
  - @backstage/errors@1.1.4

## 0.2.7-next.1

### Patch Changes

- Updated dependencies
  - @backstage/catalog-model@1.1.5-next.1
  - @backstage/core-components@0.12.3-next.1
  - @backstage/core-plugin-api@1.2.1-next.0
  - @backstage/errors@1.1.4
  - @backstage/plugin-catalog-react@1.2.4-next.1

## 0.2.7-next.0

### Patch Changes

- Updated dependencies
  - @backstage/catalog-model@1.1.5-next.0
  - @backstage/plugin-catalog-react@1.2.4-next.0
  - @backstage/core-components@0.12.3-next.0
  - @backstage/core-plugin-api@1.2.0
  - @backstage/errors@1.1.4

## 0.2.6

### Patch Changes

- Updated dependencies
  - @backstage/core-components@0.12.2
  - @backstage/plugin-catalog-react@1.2.3

## 0.2.5

### Patch Changes

- Updated dependencies
  - @backstage/core-plugin-api@1.2.0
  - @backstage/core-components@0.12.1
  - @backstage/errors@1.1.4
  - @backstage/plugin-catalog-react@1.2.2
  - @backstage/catalog-model@1.1.4

## 0.2.5-next.4

### Patch Changes

- Updated dependencies
  - @backstage/core-components@0.12.1-next.4
  - @backstage/plugin-catalog-react@1.2.2-next.4
  - @backstage/catalog-model@1.1.4-next.1
  - @backstage/core-plugin-api@1.2.0-next.2
  - @backstage/errors@1.1.4-next.1

## 0.2.5-next.3

### Patch Changes

- Updated dependencies
  - @backstage/core-components@0.12.1-next.3
  - @backstage/catalog-model@1.1.4-next.1
  - @backstage/core-plugin-api@1.2.0-next.2
  - @backstage/errors@1.1.4-next.1
  - @backstage/plugin-catalog-react@1.2.2-next.3

## 0.2.5-next.2

### Patch Changes

- Updated dependencies
  - @backstage/core-plugin-api@1.2.0-next.2
  - @backstage/core-components@0.12.1-next.2
  - @backstage/plugin-catalog-react@1.2.2-next.2
  - @backstage/catalog-model@1.1.4-next.1
  - @backstage/errors@1.1.4-next.1

## 0.2.5-next.1

### Patch Changes

- Updated dependencies
  - @backstage/core-components@0.12.1-next.1
  - @backstage/core-plugin-api@1.1.1-next.1
  - @backstage/plugin-catalog-react@1.2.2-next.1
  - @backstage/catalog-model@1.1.4-next.1
  - @backstage/errors@1.1.4-next.1

## 0.2.5-next.0

### Patch Changes

- Updated dependencies
  - @backstage/core-components@0.12.1-next.0
  - @backstage/core-plugin-api@1.1.1-next.0
  - @backstage/plugin-catalog-react@1.2.2-next.0
  - @backstage/catalog-model@1.1.4-next.0
  - @backstage/errors@1.1.4-next.0

## 0.2.4

### Patch Changes

- Updated dependencies
  - @backstage/plugin-catalog-react@1.2.1
  - @backstage/core-components@0.12.0
  - @backstage/core-plugin-api@1.1.0
  - @backstage/catalog-model@1.1.3
  - @backstage/errors@1.1.3

## 0.2.4-next.1

### Patch Changes

- Updated dependencies
  - @backstage/core-components@0.12.0-next.1
  - @backstage/catalog-model@1.1.3-next.0
  - @backstage/core-plugin-api@1.1.0-next.0
  - @backstage/errors@1.1.3-next.0
  - @backstage/plugin-catalog-react@1.2.1-next.1

## 0.2.4-next.0

### Patch Changes

- Updated dependencies
  - @backstage/plugin-catalog-react@1.2.1-next.0
  - @backstage/core-components@0.12.0-next.0
  - @backstage/core-plugin-api@1.1.0-next.0
  - @backstage/catalog-model@1.1.3-next.0
  - @backstage/errors@1.1.3-next.0

## 0.2.3

### Patch Changes

- Updated dependencies
  - @backstage/catalog-model@1.1.2
  - @backstage/plugin-catalog-react@1.2.0
  - @backstage/core-components@0.11.2
  - @backstage/core-plugin-api@1.0.7
  - @backstage/errors@1.1.2

## 0.2.3-next.2

### Patch Changes

- Updated dependencies
  - @backstage/plugin-catalog-react@1.2.0-next.2
  - @backstage/catalog-model@1.1.2-next.2
  - @backstage/core-components@0.11.2-next.2
  - @backstage/core-plugin-api@1.0.7-next.2
  - @backstage/errors@1.1.2-next.2

## 0.2.3-next.1

### Patch Changes

- Updated dependencies
  - @backstage/plugin-catalog-react@1.2.0-next.1
  - @backstage/core-components@0.11.2-next.1
  - @backstage/core-plugin-api@1.0.7-next.1
  - @backstage/catalog-model@1.1.2-next.1
  - @backstage/errors@1.1.2-next.1

## 0.2.3-next.0

### Patch Changes

- Updated dependencies
  - @backstage/catalog-model@1.1.2-next.0
  - @backstage/core-components@0.11.2-next.0
  - @backstage/plugin-catalog-react@1.1.5-next.0
  - @backstage/core-plugin-api@1.0.7-next.0
  - @backstage/errors@1.1.2-next.0

## 0.2.2

### Patch Changes

- 3f739be9d9: Minor API signatures cleanup
- d669d89206: Minor API signatures cleanup
- Updated dependencies
  - @backstage/core-components@0.11.1
  - @backstage/core-plugin-api@1.0.6
  - @backstage/plugin-catalog-react@1.1.4
  - @backstage/catalog-model@1.1.1
  - @backstage/errors@1.1.1

## 0.2.2-next.2

### Patch Changes

- Updated dependencies
  - @backstage/plugin-catalog-react@1.1.4-next.2
  - @backstage/catalog-model@1.1.1-next.0
  - @backstage/core-components@0.11.1-next.3
  - @backstage/core-plugin-api@1.0.6-next.3
  - @backstage/errors@1.1.1-next.0

## 0.2.2-next.1

### Patch Changes

- d669d89206: Minor API signatures cleanup
- Updated dependencies
  - @backstage/core-components@0.11.1-next.1
  - @backstage/core-plugin-api@1.0.6-next.1
  - @backstage/plugin-catalog-react@1.1.4-next.1

## 0.2.2-next.0

### Patch Changes

- 3f739be9d9: Minor API signatures cleanup
- Updated dependencies
  - @backstage/core-plugin-api@1.0.6-next.0
  - @backstage/core-components@0.11.1-next.0
  - @backstage/plugin-catalog-react@1.1.4-next.0

## 0.2.1

### Patch Changes

- Updated dependencies
  - @backstage/core-components@0.11.0
  - @backstage/core-plugin-api@1.0.5
  - @backstage/plugin-catalog-react@1.1.3

## 0.2.1-next.1

### Patch Changes

- Updated dependencies
  - @backstage/plugin-catalog-react@1.1.3-next.2
  - @backstage/core-components@0.11.0-next.2

## 0.2.1-next.0

### Patch Changes

- Updated dependencies
  - @backstage/core-plugin-api@1.0.5-next.0
  - @backstage/plugin-catalog-react@1.1.3-next.0
  - @backstage/core-components@0.10.1-next.0

## 0.2.0

### Minor Changes

- 79ecedded9: Fix bug where the default time window/snapshot duration was supposed to be 30 days, but ended up being 43 weeks

  **BREAKING**: Add a select input to change the time window of the snapshot displayed. This removes the duration prop from the `DashboardSnapshot` component.

### Patch Changes

- Updated dependencies
  - @backstage/core-components@0.10.0
  - @backstage/catalog-model@1.1.0
  - @backstage/core-plugin-api@1.0.4
  - @backstage/plugin-catalog-react@1.1.2
  - @backstage/errors@1.1.0

## 0.2.0-next.3

### Minor Changes

- 79ecedded9: Fix bug where the default time window/snapshot duration was supposed to be 30 days, but ended up being 43 weeks

  **BREAKING**: Add a select input to change the time window of the snapshot displayed. This removes the duration prop from the `DashboardSnapshot` component.

### Patch Changes

- Updated dependencies
  - @backstage/core-plugin-api@1.0.4-next.0
  - @backstage/core-components@0.10.0-next.3
  - @backstage/catalog-model@1.1.0-next.3
  - @backstage/plugin-catalog-react@1.1.2-next.3

## 0.1.15-next.2

### Patch Changes

- Updated dependencies
  - @backstage/core-components@0.10.0-next.2
  - @backstage/catalog-model@1.1.0-next.2
  - @backstage/plugin-catalog-react@1.1.2-next.2

## 0.1.15-next.1

### Patch Changes

- Updated dependencies
  - @backstage/core-components@0.9.6-next.1
  - @backstage/catalog-model@1.1.0-next.1
  - @backstage/errors@1.1.0-next.0
  - @backstage/plugin-catalog-react@1.1.2-next.1

## 0.1.15-next.0

### Patch Changes

- Updated dependencies
  - @backstage/catalog-model@1.1.0-next.0
  - @backstage/core-components@0.9.6-next.0
  - @backstage/plugin-catalog-react@1.1.2-next.0

## 0.1.14

### Patch Changes

- Updated dependencies
  - @backstage/plugin-catalog-react@1.1.1
  - @backstage/core-components@0.9.5
  - @backstage/core-plugin-api@1.0.3
  - @backstage/catalog-model@1.0.3

## 0.1.14-next.1

### Patch Changes

- Updated dependencies
  - @backstage/core-components@0.9.5-next.1
  - @backstage/core-plugin-api@1.0.3-next.0
  - @backstage/catalog-model@1.0.3-next.0
  - @backstage/plugin-catalog-react@1.1.1-next.1

## 0.1.14-next.0

### Patch Changes

- Updated dependencies
  - @backstage/plugin-catalog-react@1.1.1-next.0
  - @backstage/core-components@0.9.5-next.0

## 0.1.13

### Patch Changes

- 5fa2fb2553: Add `FetchApi` and related `fetchApiRef` which implement fetch. in order to included the Authorization Token to New Relic Dashboard Plugin, so that frontend can send an authenticated proxy call to backend
- Updated dependencies
  - @backstage/core-components@0.9.4
  - @backstage/core-plugin-api@1.0.2
  - @backstage/plugin-catalog-react@1.1.0
  - @backstage/catalog-model@1.0.2

## 0.1.13-next.2

### Patch Changes

- Updated dependencies
  - @backstage/core-components@0.9.4-next.1
  - @backstage/plugin-catalog-react@1.1.0-next.2
  - @backstage/catalog-model@1.0.2-next.0
  - @backstage/core-plugin-api@1.0.2-next.1

## 0.1.13-next.1

### Patch Changes

- Updated dependencies
  - @backstage/core-components@0.9.4-next.0
  - @backstage/core-plugin-api@1.0.2-next.0
  - @backstage/plugin-catalog-react@1.1.0-next.1

## 0.1.13-next.0

### Patch Changes

- 5fa2fb2553: Add `FetchApi` and related `fetchApiRef` which implement fetch. in order to included the Authorization Token to New Relic Dashboard Plugin, so that frontend can send an authenticated proxy call to backend
- Updated dependencies
  - @backstage/plugin-catalog-react@1.1.0-next.0

## 0.1.12

### Patch Changes

- Updated dependencies
  - @backstage/plugin-catalog-react@1.0.1
  - @backstage/catalog-model@1.0.1
  - @backstage/core-components@0.9.3
  - @backstage/core-plugin-api@1.0.1

## 0.1.12-next.1

### Patch Changes

- Updated dependencies
  - @backstage/core-components@0.9.3-next.2
  - @backstage/core-plugin-api@1.0.1-next.0
  - @backstage/plugin-catalog-react@1.0.1-next.3

## 0.1.12-next.0

### Patch Changes

- Updated dependencies
  - @backstage/catalog-model@1.0.1-next.0
  - @backstage/plugin-catalog-react@1.0.1-next.0
  - @backstage/core-components@0.9.3-next.0

## 0.1.11

### Patch Changes

- f24ef7864e: Minor typo fixes
- Updated dependencies
  - @backstage/core-components@0.9.2
  - @backstage/core-plugin-api@1.0.0
  - @backstage/plugin-catalog-react@1.0.0
  - @backstage/catalog-model@1.0.0
  - @backstage/errors@1.0.0

## 0.1.10

### Patch Changes

- Updated dependencies
  - @backstage/plugin-catalog-react@0.9.0
  - @backstage/core-components@0.9.1
  - @backstage/catalog-model@0.13.0

## 0.1.10-next.0

### Patch Changes

- Updated dependencies
  - @backstage/plugin-catalog-react@0.9.0-next.0
  - @backstage/core-components@0.9.1-next.0
  - @backstage/catalog-model@0.13.0-next.0

## 0.1.9

### Patch Changes

- Updated dependencies
  - @backstage/catalog-model@0.12.0
  - @backstage/core-components@0.9.0
  - @backstage/plugin-catalog-react@0.8.0
  - @backstage/core-plugin-api@0.8.0

## 0.1.8

### Patch Changes

- Updated dependencies
  - @backstage/core-components@0.8.10
  - @backstage/plugin-catalog-react@0.7.0
  - @backstage/catalog-model@0.11.0
  - @backstage/core-plugin-api@0.7.0

## 0.1.7

### Patch Changes

- 1ed305728b: Bump `node-fetch` to version 2.6.7 and `cross-fetch` to version 3.1.5
- c77c5c7eb6: Added `backstage.role` to `package.json`
- Updated dependencies
  - @backstage/core-components@0.8.9
  - @backstage/core-plugin-api@0.6.1
  - @backstage/errors@0.2.1
  - @backstage/plugin-catalog-react@0.6.15
  - @backstage/catalog-model@0.10.0

## 0.1.6

### Patch Changes

- 5ca42462b7: Export DashboardSnapshotComponent from new-relic-dashboard-plugin
- Updated dependencies
  - @backstage/core-components@0.8.8
  - @backstage/plugin-catalog-react@0.6.14

## 0.1.6-next.0

### Patch Changes

- 5ca42462b7: Export DashboardSnapshotComponent from new-relic-dashboard-plugin
- Updated dependencies
  - @backstage/core-components@0.8.8-next.0
  - @backstage/plugin-catalog-react@0.6.14-next.0

## 0.1.5

### Patch Changes

- Updated dependencies
  - @backstage/core-components@0.8.7
  - @backstage/plugin-catalog-react@0.6.13

## 0.1.5-next.0

### Patch Changes

- Updated dependencies
  - @backstage/core-components@0.8.7-next.0
  - @backstage/plugin-catalog-react@0.6.13-next.0

## 0.1.4

### Patch Changes

- afe1bd78d2: Newrelic Dashboards will render single page dashboards, meaning dashboards which do not have a parent GUID
- Updated dependencies
  - @backstage/core-components@0.8.5
  - @backstage/core-plugin-api@0.6.0
  - @backstage/plugin-catalog-react@0.6.12
  - @backstage/catalog-model@0.9.10

## 0.1.4-next.0

### Patch Changes

- Updated dependencies
  - @backstage/core-components@0.8.5-next.0
  - @backstage/core-plugin-api@0.6.0-next.0
  - @backstage/plugin-catalog-react@0.6.12-next.0
  - @backstage/catalog-model@0.9.10-next.0

## 0.1.3

### Patch Changes

- Updated dependencies
  - @backstage/core-components@0.8.4
  - @backstage/core-plugin-api@0.5.0
  - @backstage/plugin-catalog-react@0.6.11
  - @backstage/errors@0.2.0
  - @backstage/catalog-model@0.9.9

## 0.1.2

### Patch Changes

- 4ce51ab0f1: Internal refactor of the `react-use` imports to use `react-use/lib/*` instead.
- Updated dependencies
  - @backstage/core-plugin-api@0.4.1
  - @backstage/plugin-catalog-react@0.6.10
  - @backstage/core-components@0.8.3

## 0.1.1

### Patch Changes

- c38a47cd08: Created a New Plugin , which imports dashboard links and snapshots from New Relic
- Updated dependencies
  - @backstage/core-plugin-api@0.4.0
  - @backstage/plugin-catalog-react@0.6.8
  - @backstage/core-components@0.8.2<|MERGE_RESOLUTION|>--- conflicted
+++ resolved
@@ -1,7 +1,5 @@
 # @backstage/plugin-newrelic-dashboard
 
-<<<<<<< HEAD
-=======
 ## 0.2.17-next.3
 
 ### Patch Changes
@@ -48,7 +46,6 @@
   - @backstage/errors@1.2.1
   - @backstage/plugin-catalog-react@1.8.3-next.0
 
->>>>>>> 1e3c6889
 ## 0.2.14
 
 ### Patch Changes
