--- conflicted
+++ resolved
@@ -1,7 +1,5 @@
 # @backstage/plugin-entity-feedback-backend
 
-<<<<<<< HEAD
-=======
 ## 0.1.8-next.0
 
 ### Patch Changes
@@ -16,7 +14,6 @@
   - @backstage/config@1.0.8
   - @backstage/plugin-entity-feedback-common@0.1.2
 
->>>>>>> 413caa19
 ## 0.1.6
 
 ### Patch Changes
