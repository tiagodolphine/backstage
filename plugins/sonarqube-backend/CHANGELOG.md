--- conflicted
+++ resolved
@@ -1,7 +1,5 @@
 # @backstage/plugin-sonarqube-backend
 
-<<<<<<< HEAD
-=======
 ## 0.2.5-next.2
 
 ### Patch Changes
@@ -29,7 +27,6 @@
   - @backstage/config@1.0.8
   - @backstage/errors@1.2.1
 
->>>>>>> f4e1ea3c
 ## 0.2.2
 
 ### Patch Changes
