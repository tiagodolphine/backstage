--- conflicted
+++ resolved
@@ -1,7 +1,5 @@
 # @backstage/plugin-sonarqube-backend
 
-<<<<<<< HEAD
-=======
 ## 0.2.5-next.3
 
 ### Patch Changes
@@ -38,7 +36,6 @@
   - @backstage/config@1.0.8
   - @backstage/errors@1.2.1
 
->>>>>>> 1e3c6889
 ## 0.2.2
 
 ### Patch Changes
