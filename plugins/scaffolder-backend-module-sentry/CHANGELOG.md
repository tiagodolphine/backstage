--- conflicted
+++ resolved
@@ -1,7 +1,5 @@
 # @backstage/plugin-scaffolder-backend-module-sentry
 
-<<<<<<< HEAD
-=======
 ## 0.1.11-next.2
 
 ### Patch Changes
@@ -29,7 +27,6 @@
   - @backstage/errors@1.2.1
   - @backstage/plugin-scaffolder-node@0.2.2-next.0
 
->>>>>>> f4e1ea3c
 ## 0.1.8
 
 ### Patch Changes
