# @backstage/plugin-scaffolder-backend-module-sentry

<<<<<<< HEAD
=======
## 0.1.11-next.3

### Patch Changes

- Updated dependencies
  - @backstage/config@1.1.0-next.2
  - @backstage/errors@1.2.2-next.0
  - @backstage/plugin-scaffolder-node@0.2.3-next.3

## 0.1.11-next.2

### Patch Changes

- Updated dependencies
  - @backstage/config@1.1.0-next.1
  - @backstage/plugin-scaffolder-node@0.2.3-next.2
  - @backstage/errors@1.2.1

## 0.1.11-next.1

### Patch Changes

- Updated dependencies
  - @backstage/config@1.1.0-next.0
  - @backstage/plugin-scaffolder-node@0.2.3-next.1
  - @backstage/errors@1.2.1

## 0.1.10-next.0

### Patch Changes

- Updated dependencies
  - @backstage/config@1.0.8
  - @backstage/errors@1.2.1
  - @backstage/plugin-scaffolder-node@0.2.2-next.0

>>>>>>> 1e3c6889
## 0.1.8

### Patch Changes

- 12a8c94eda8d: Add package repository and homepage metadata
- Updated dependencies
  - @backstage/plugin-scaffolder-node@0.2.0
  - @backstage/config@1.0.8
  - @backstage/errors@1.2.1

## 0.1.8-next.2

### Patch Changes

- Updated dependencies
  - @backstage/plugin-scaffolder-node@0.1.6-next.2

## 0.1.8-next.1

### Patch Changes

- 12a8c94eda8d: Add package repository and homepage metadata
- Updated dependencies
  - @backstage/plugin-scaffolder-node@0.1.6-next.1
  - @backstage/config@1.0.8
  - @backstage/errors@1.2.1

## 0.1.8-next.0

### Patch Changes

- Updated dependencies
  - @backstage/config@1.0.8
  - @backstage/errors@1.2.1
  - @backstage/plugin-scaffolder-node@0.1.6-next.0

## 0.1.7

### Patch Changes

- Updated dependencies
  - @backstage/errors@1.2.1
  - @backstage/config@1.0.8
  - @backstage/plugin-scaffolder-node@0.1.5

## 0.1.7-next.0

### Patch Changes

- Updated dependencies
  - @backstage/errors@1.2.1-next.0
  - @backstage/config@1.0.8
  - @backstage/plugin-scaffolder-node@0.1.5-next.0

## 0.1.6

### Patch Changes

- Updated dependencies
  - @backstage/errors@1.2.0
  - @backstage/config@1.0.8
  - @backstage/plugin-scaffolder-node@0.1.4

## 0.1.6-next.2

### Patch Changes

- Updated dependencies
  - @backstage/config@1.0.7
  - @backstage/errors@1.2.0-next.0
  - @backstage/plugin-scaffolder-node@0.1.4-next.2

## 0.1.6-next.1

### Patch Changes

- Updated dependencies
  - @backstage/errors@1.2.0-next.0
  - @backstage/plugin-scaffolder-node@0.1.4-next.1
  - @backstage/config@1.0.7

## 0.1.6-next.0

### Patch Changes

- Updated dependencies
  - @backstage/config@1.0.7
  - @backstage/errors@1.1.5
  - @backstage/plugin-scaffolder-node@0.1.4-next.0

## 0.1.5

### Patch Changes

- Updated dependencies
  - @backstage/plugin-scaffolder-node@0.1.3
  - @backstage/config@1.0.7
  - @backstage/errors@1.1.5

## 0.1.5-next.2

### Patch Changes

- Updated dependencies
  - @backstage/plugin-scaffolder-node@0.1.3-next.2
  - @backstage/config@1.0.7

## 0.1.5-next.1

### Patch Changes

- Updated dependencies
  - @backstage/plugin-scaffolder-node@0.1.3-next.1
  - @backstage/config@1.0.7

## 0.1.5-next.0

### Patch Changes

- Updated dependencies
  - @backstage/config@1.0.7
  - @backstage/errors@1.1.5
  - @backstage/plugin-scaffolder-node@0.1.3-next.0

## 0.1.4

### Patch Changes

- Updated dependencies
  - @backstage/plugin-scaffolder-node@0.1.2
  - @backstage/config@1.0.7
  - @backstage/errors@1.1.5

## 0.1.4-next.3

### Patch Changes

- Updated dependencies
  - @backstage/config@1.0.7
  - @backstage/errors@1.1.5
  - @backstage/plugin-scaffolder-node@0.1.2-next.3

## 0.1.4-next.2

### Patch Changes

- Updated dependencies
  - @backstage/plugin-scaffolder-node@0.1.2-next.2
  - @backstage/config@1.0.7
  - @backstage/errors@1.1.5

## 0.1.4-next.1

### Patch Changes

- Updated dependencies
  - @backstage/plugin-scaffolder-node@0.1.2-next.1
  - @backstage/config@1.0.7
  - @backstage/errors@1.1.5

## 0.1.4-next.0

### Patch Changes

- Updated dependencies
  - @backstage/plugin-scaffolder-node@0.1.2-next.0
  - @backstage/config@1.0.7
  - @backstage/errors@1.1.5

## 0.1.3

### Patch Changes

- Updated dependencies
  - @backstage/errors@1.1.5
  - @backstage/config@1.0.7
  - @backstage/plugin-scaffolder-node@0.1.1

## 0.1.3-next.2

### Patch Changes

- Updated dependencies
  - @backstage/plugin-scaffolder-node@0.1.1-next.2
  - @backstage/config@1.0.7-next.0

## 0.1.3-next.1

### Patch Changes

- Updated dependencies
  - @backstage/errors@1.1.5-next.0
  - @backstage/config@1.0.7-next.0
  - @backstage/plugin-scaffolder-node@0.1.1-next.1

## 0.1.3-next.0

### Patch Changes

- Updated dependencies
  - @backstage/config@1.0.6
  - @backstage/errors@1.1.4
  - @backstage/plugin-scaffolder-node@0.1.1-next.0

## 0.1.2

### Patch Changes

- da418c89e4: Fix broken module exports and dependencies to match a backend module, rather than a frontend plugin.
- d72866f0cc: Internal refactor to use the new `@backstage/plugin-scaffolder-node` package for some functionality
- Updated dependencies
  - @backstage/plugin-scaffolder-node@0.1.0
  - @backstage/config@1.0.6
  - @backstage/errors@1.1.4

## 0.1.2-next.2

### Patch Changes

- Updated dependencies
  - @backstage/plugin-scaffolder-node@0.1.0-next.2
  - @backstage/config@1.0.6
  - @backstage/errors@1.1.4

## 0.1.2-next.1

### Patch Changes

- da418c89e4: Fix broken module exports and dependencies to match a backend module, rather than a frontend plugin.
- Updated dependencies
  - @backstage/config@1.0.6
  - @backstage/errors@1.1.4
  - @backstage/plugin-scaffolder-node@0.1.0-next.1

## 0.1.2-next.0

### Patch Changes

- d72866f0cc: Internal refactor to use the new `@backstage/plugin-scaffolder-node` package for some functionality
- Updated dependencies
  - @backstage/plugin-scaffolder-node@0.1.0-next.0

## 0.1.0

### Minor Changes

- 66ff367af6: Add Sentry "Create Project" Scaffolder as new package

### Patch Changes

- Updated dependencies
  - @backstage/plugin-scaffolder-backend@1.10.0
  - @backstage/config@1.0.6
  - @backstage/errors@1.1.4
  - @backstage/integration@1.4.2<|MERGE_RESOLUTION|>--- conflicted
+++ resolved
@@ -1,7 +1,5 @@
 # @backstage/plugin-scaffolder-backend-module-sentry
 
-<<<<<<< HEAD
-=======
 ## 0.1.11-next.3
 
 ### Patch Changes
@@ -38,7 +36,6 @@
   - @backstage/errors@1.2.1
   - @backstage/plugin-scaffolder-node@0.2.2-next.0
 
->>>>>>> 1e3c6889
 ## 0.1.8
 
 ### Patch Changes
