# @backstage/plugin-catalog-backend-module-bitbucket-cloud

<<<<<<< HEAD
=======
## 0.1.17-next.0

### Patch Changes

- Updated dependencies
  - @backstage/backend-common@0.19.4-next.0
  - @backstage/integration@1.7.0-next.0
  - @backstage/backend-tasks@0.5.7-next.0
  - @backstage/backend-plugin-api@0.6.2-next.0
  - @backstage/catalog-client@1.4.3
  - @backstage/catalog-model@1.4.1
  - @backstage/config@1.0.8
  - @backstage/plugin-bitbucket-cloud-common@0.2.11-next.0
  - @backstage/plugin-catalog-common@1.0.15
  - @backstage/plugin-catalog-node@1.4.3-next.0
  - @backstage/plugin-events-node@0.2.11-next.0

>>>>>>> 413caa19
## 0.1.15

### Patch Changes

- 629cbd194a87: Use `coreServices.rootConfig` instead of `coreService.config`
- 4b82382ed8c2: Fixed invalid configuration schema. The configuration schema may be more strict as a result.
- Updated dependencies
  - @backstage/backend-common@0.19.2
  - @backstage/backend-plugin-api@0.6.0
  - @backstage/plugin-bitbucket-cloud-common@0.2.9
  - @backstage/plugin-catalog-node@1.4.1
  - @backstage/plugin-events-node@0.2.9
  - @backstage/integration@1.6.0
  - @backstage/backend-tasks@0.5.5
  - @backstage/catalog-client@1.4.3
  - @backstage/catalog-model@1.4.1
  - @backstage/config@1.0.8
  - @backstage/plugin-catalog-common@1.0.15

## 0.1.15-next.2

### Patch Changes

- Updated dependencies
  - @backstage/backend-plugin-api@0.6.0-next.2
  - @backstage/backend-tasks@0.5.5-next.2
  - @backstage/backend-common@0.19.2-next.2
  - @backstage/plugin-catalog-node@1.4.1-next.2
  - @backstage/plugin-events-node@0.2.9-next.2

## 0.1.15-next.1

### Patch Changes

- 629cbd194a87: Use `coreServices.rootConfig` instead of `coreService.config`
- 4b82382ed8c2: Fixed invalid configuration schema. The configuration schema may be more strict as a result.
- Updated dependencies
  - @backstage/backend-common@0.19.2-next.1
  - @backstage/plugin-bitbucket-cloud-common@0.2.9-next.0
  - @backstage/plugin-catalog-node@1.4.1-next.1
  - @backstage/plugin-events-node@0.2.9-next.1
  - @backstage/backend-plugin-api@0.6.0-next.1
  - @backstage/backend-tasks@0.5.5-next.1
  - @backstage/integration@1.5.1
  - @backstage/catalog-client@1.4.3
  - @backstage/catalog-model@1.4.1
  - @backstage/config@1.0.8
  - @backstage/plugin-catalog-common@1.0.15

## 0.1.15-next.0

### Patch Changes

- Updated dependencies
  - @backstage/backend-common@0.19.2-next.0
  - @backstage/backend-plugin-api@0.5.5-next.0
  - @backstage/backend-tasks@0.5.5-next.0
  - @backstage/catalog-client@1.4.3
  - @backstage/catalog-model@1.4.1
  - @backstage/config@1.0.8
  - @backstage/integration@1.5.1
  - @backstage/plugin-bitbucket-cloud-common@0.2.8
  - @backstage/plugin-catalog-common@1.0.15
  - @backstage/plugin-catalog-node@1.4.1-next.0
  - @backstage/plugin-events-node@0.2.9-next.0

## 0.1.14

### Patch Changes

- Updated dependencies
  - @backstage/backend-common@0.19.1
  - @backstage/plugin-catalog-node@1.4.0
  - @backstage/backend-plugin-api@0.5.4
  - @backstage/backend-tasks@0.5.4
  - @backstage/catalog-client@1.4.3
  - @backstage/catalog-model@1.4.1
  - @backstage/config@1.0.8
  - @backstage/integration@1.5.1
  - @backstage/plugin-bitbucket-cloud-common@0.2.8
  - @backstage/plugin-catalog-common@1.0.15
  - @backstage/plugin-events-node@0.2.8

## 0.1.14-next.0

### Patch Changes

- Updated dependencies
  - @backstage/backend-common@0.19.1-next.0
  - @backstage/plugin-catalog-node@1.4.0-next.0
  - @backstage/backend-plugin-api@0.5.4-next.0
  - @backstage/backend-tasks@0.5.4-next.0
  - @backstage/catalog-client@1.4.3-next.0
  - @backstage/catalog-model@1.4.1-next.0
  - @backstage/config@1.0.8
  - @backstage/integration@1.5.1-next.0
  - @backstage/plugin-bitbucket-cloud-common@0.2.8-next.0
  - @backstage/plugin-catalog-common@1.0.15-next.0
  - @backstage/plugin-events-node@0.2.8-next.0

## 0.1.13

### Patch Changes

- 32ad816421de: Fix missing repo slug in `repo:push` events.
- Updated dependencies
  - @backstage/backend-common@0.19.0
  - @backstage/catalog-client@1.4.2
  - @backstage/integration@1.5.0
  - @backstage/catalog-model@1.4.0
  - @backstage/backend-plugin-api@0.5.3
  - @backstage/backend-tasks@0.5.3
  - @backstage/plugin-catalog-node@1.3.7
  - @backstage/config@1.0.8
  - @backstage/plugin-bitbucket-cloud-common@0.2.7
  - @backstage/plugin-catalog-common@1.0.14
  - @backstage/plugin-events-node@0.2.7

## 0.1.13-next.2

### Patch Changes

- Updated dependencies
  - @backstage/backend-common@0.19.0-next.2
  - @backstage/catalog-model@1.4.0-next.1
  - @backstage/backend-plugin-api@0.5.3-next.2
  - @backstage/backend-tasks@0.5.3-next.2
  - @backstage/catalog-client@1.4.2-next.2
  - @backstage/config@1.0.7
  - @backstage/integration@1.5.0-next.0
  - @backstage/plugin-bitbucket-cloud-common@0.2.7-next.0
  - @backstage/plugin-catalog-common@1.0.14-next.1
  - @backstage/plugin-catalog-node@1.3.7-next.2
  - @backstage/plugin-events-node@0.2.7-next.2

## 0.1.13-next.1

### Patch Changes

- Updated dependencies
  - @backstage/backend-common@0.19.0-next.1
  - @backstage/integration@1.5.0-next.0
  - @backstage/backend-plugin-api@0.5.3-next.1
  - @backstage/catalog-model@1.4.0-next.0
  - @backstage/backend-tasks@0.5.3-next.1
  - @backstage/plugin-catalog-node@1.3.7-next.1
  - @backstage/plugin-bitbucket-cloud-common@0.2.7-next.0
  - @backstage/catalog-client@1.4.2-next.1
  - @backstage/plugin-events-node@0.2.7-next.1
  - @backstage/plugin-catalog-common@1.0.14-next.0
  - @backstage/config@1.0.7

## 0.1.13-next.0

### Patch Changes

- Updated dependencies
  - @backstage/catalog-client@1.4.2-next.0
  - @backstage/plugin-catalog-node@1.3.7-next.0
  - @backstage/backend-common@0.18.6-next.0
  - @backstage/integration@1.4.5
  - @backstage/config@1.0.7
  - @backstage/backend-plugin-api@0.5.3-next.0
  - @backstage/backend-tasks@0.5.3-next.0
  - @backstage/catalog-model@1.3.0
  - @backstage/plugin-bitbucket-cloud-common@0.2.6
  - @backstage/plugin-catalog-common@1.0.13
  - @backstage/plugin-events-node@0.2.7-next.0

## 0.1.12

### Patch Changes

- Updated dependencies
  - @backstage/backend-common@0.18.5
  - @backstage/integration@1.4.5
  - @backstage/backend-tasks@0.5.2
  - @backstage/plugin-catalog-node@1.3.6
  - @backstage/backend-plugin-api@0.5.2
  - @backstage/catalog-client@1.4.1
  - @backstage/catalog-model@1.3.0
  - @backstage/config@1.0.7
  - @backstage/plugin-bitbucket-cloud-common@0.2.6
  - @backstage/plugin-catalog-common@1.0.13
  - @backstage/plugin-events-node@0.2.6

## 0.1.12-next.1

### Patch Changes

- Updated dependencies
  - @backstage/backend-common@0.18.5-next.1
  - @backstage/backend-tasks@0.5.2-next.1
  - @backstage/plugin-catalog-node@1.3.6-next.1
  - @backstage/backend-plugin-api@0.5.2-next.1
  - @backstage/config@1.0.7
  - @backstage/plugin-events-node@0.2.6-next.1

## 0.1.12-next.0

### Patch Changes

- Updated dependencies
  - @backstage/backend-common@0.18.5-next.0
  - @backstage/integration@1.4.5-next.0
  - @backstage/backend-tasks@0.5.2-next.0
  - @backstage/plugin-catalog-node@1.3.6-next.0
  - @backstage/plugin-bitbucket-cloud-common@0.2.6-next.0
  - @backstage/backend-plugin-api@0.5.2-next.0
  - @backstage/catalog-client@1.4.1
  - @backstage/catalog-model@1.3.0
  - @backstage/config@1.0.7
  - @backstage/plugin-catalog-common@1.0.13
  - @backstage/plugin-events-node@0.2.6-next.0

## 0.1.11

### Patch Changes

- Updated dependencies
  - @backstage/backend-common@0.18.4
  - @backstage/catalog-client@1.4.1
  - @backstage/backend-tasks@0.5.1
  - @backstage/catalog-model@1.3.0
  - @backstage/integration@1.4.4
  - @backstage/plugin-catalog-node@1.3.5
  - @backstage/backend-plugin-api@0.5.1
  - @backstage/config@1.0.7
  - @backstage/plugin-bitbucket-cloud-common@0.2.5
  - @backstage/plugin-catalog-common@1.0.13
  - @backstage/plugin-events-node@0.2.5

## 0.1.11-next.3

### Patch Changes

- Updated dependencies
  - @backstage/catalog-model@1.3.0-next.0
  - @backstage/backend-common@0.18.4-next.2
  - @backstage/backend-plugin-api@0.5.1-next.2
  - @backstage/backend-tasks@0.5.1-next.2
  - @backstage/catalog-client@1.4.1-next.1
  - @backstage/config@1.0.7
  - @backstage/integration@1.4.4-next.0
  - @backstage/plugin-bitbucket-cloud-common@0.2.5-next.0
  - @backstage/plugin-catalog-common@1.0.13-next.1
  - @backstage/plugin-catalog-node@1.3.5-next.3
  - @backstage/plugin-events-node@0.2.5-next.2

## 0.1.11-next.2

### Patch Changes

- Updated dependencies
  - @backstage/backend-common@0.18.4-next.2
  - @backstage/catalog-client@1.4.1-next.0
  - @backstage/backend-plugin-api@0.5.1-next.2
  - @backstage/backend-tasks@0.5.1-next.2
  - @backstage/catalog-model@1.2.1
  - @backstage/config@1.0.7
  - @backstage/integration@1.4.4-next.0
  - @backstage/plugin-bitbucket-cloud-common@0.2.5-next.0
  - @backstage/plugin-catalog-common@1.0.13-next.0
  - @backstage/plugin-catalog-node@1.3.5-next.2
  - @backstage/plugin-events-node@0.2.5-next.2

## 0.1.11-next.1

### Patch Changes

- Updated dependencies
  - @backstage/backend-tasks@0.5.1-next.1
  - @backstage/integration@1.4.4-next.0
  - @backstage/backend-common@0.18.4-next.1
  - @backstage/backend-plugin-api@0.5.1-next.1
  - @backstage/catalog-client@1.4.0
  - @backstage/catalog-model@1.2.1
  - @backstage/config@1.0.7
  - @backstage/plugin-bitbucket-cloud-common@0.2.5-next.0
  - @backstage/plugin-catalog-common@1.0.13-next.0
  - @backstage/plugin-catalog-node@1.3.5-next.1
  - @backstage/plugin-events-node@0.2.5-next.1

## 0.1.11-next.0

### Patch Changes

- Updated dependencies
  - @backstage/backend-common@0.18.4-next.0
  - @backstage/config@1.0.7
  - @backstage/integration@1.4.3
  - @backstage/backend-plugin-api@0.5.1-next.0
  - @backstage/backend-tasks@0.5.1-next.0
  - @backstage/catalog-client@1.4.0
  - @backstage/catalog-model@1.2.1
  - @backstage/plugin-bitbucket-cloud-common@0.2.4
  - @backstage/plugin-catalog-common@1.0.12
  - @backstage/plugin-catalog-node@1.3.5-next.0
  - @backstage/plugin-events-node@0.2.5-next.0

## 0.1.10

### Patch Changes

- 90469c02c8c: Renamed `bitbucketCloudEntityProviderCatalogModule` to `catalogModuleBitbucketCloudEntityProvider` to match the [recommended naming patterns](https://backstage.io/docs/backend-system/architecture/naming-patterns).
- e675f902980: Make sure to not use deprecated exports from `@backstage/plugin-catalog-backend`
- 928a12a9b3e: Internal refactor of `/alpha` exports.
- 52b0022dab7: Updated dependency `msw` to `^1.0.0`.
- Updated dependencies
  - @backstage/catalog-client@1.4.0
  - @backstage/backend-tasks@0.5.0
  - @backstage/backend-common@0.18.3
  - @backstage/plugin-catalog-node@1.3.4
  - @backstage/backend-plugin-api@0.5.0
  - @backstage/catalog-model@1.2.1
  - @backstage/plugin-catalog-common@1.0.12
  - @backstage/plugin-events-node@0.2.4
  - @backstage/integration@1.4.3
  - @backstage/plugin-bitbucket-cloud-common@0.2.4
  - @backstage/config@1.0.7

## 0.1.10-next.2

### Patch Changes

- Updated dependencies
  - @backstage/backend-tasks@0.5.0-next.2
  - @backstage/backend-common@0.18.3-next.2
  - @backstage/backend-plugin-api@0.4.1-next.2
  - @backstage/plugin-catalog-backend@1.8.0-next.2
  - @backstage/plugin-catalog-node@1.3.4-next.2
  - @backstage/plugin-events-node@0.2.4-next.2
  - @backstage/config@1.0.7-next.0
  - @backstage/integration@1.4.3-next.0

## 0.1.10-next.1

### Patch Changes

- 52b0022dab7: Updated dependency `msw` to `^1.0.0`.
- Updated dependencies
  - @backstage/backend-common@0.18.3-next.1
  - @backstage/catalog-client@1.4.0-next.1
  - @backstage/integration@1.4.3-next.0
  - @backstage/plugin-bitbucket-cloud-common@0.2.4-next.0
  - @backstage/plugin-catalog-backend@1.8.0-next.1
  - @backstage/backend-plugin-api@0.4.1-next.1
  - @backstage/backend-tasks@0.4.4-next.1
  - @backstage/config@1.0.7-next.0
  - @backstage/catalog-model@1.2.1-next.1
  - @backstage/plugin-catalog-common@1.0.12-next.1
  - @backstage/plugin-catalog-node@1.3.4-next.1
  - @backstage/plugin-events-node@0.2.4-next.1

## 0.1.10-next.0

### Patch Changes

- 928a12a9b3: Internal refactor of `/alpha` exports.
- Updated dependencies
  - @backstage/catalog-client@1.4.0-next.0
  - @backstage/plugin-catalog-backend@1.8.0-next.0
  - @backstage/backend-tasks@0.4.4-next.0
  - @backstage/backend-plugin-api@0.4.1-next.0
  - @backstage/backend-common@0.18.3-next.0
  - @backstage/catalog-model@1.2.1-next.0
  - @backstage/plugin-catalog-common@1.0.12-next.0
  - @backstage/plugin-catalog-node@1.3.4-next.0
  - @backstage/plugin-events-node@0.2.4-next.0
  - @backstage/config@1.0.6
  - @backstage/integration@1.4.2
  - @backstage/plugin-bitbucket-cloud-common@0.2.3

## 0.1.9

### Patch Changes

- Updated dependencies
  - @backstage/plugin-catalog-backend@1.7.2
  - @backstage/backend-plugin-api@0.4.0
  - @backstage/backend-common@0.18.2
  - @backstage/catalog-model@1.2.0
  - @backstage/plugin-events-node@0.2.3
  - @backstage/plugin-catalog-node@1.3.3
  - @backstage/backend-tasks@0.4.3
  - @backstage/catalog-client@1.3.1
  - @backstage/config@1.0.6
  - @backstage/integration@1.4.2
  - @backstage/plugin-bitbucket-cloud-common@0.2.3
  - @backstage/plugin-catalog-common@1.0.11

## 0.1.9-next.2

### Patch Changes

- Updated dependencies
  - @backstage/backend-plugin-api@0.4.0-next.2
  - @backstage/backend-common@0.18.2-next.2
  - @backstage/plugin-catalog-backend@1.7.2-next.2
  - @backstage/catalog-model@1.2.0-next.1
  - @backstage/plugin-events-node@0.2.3-next.2
  - @backstage/plugin-catalog-node@1.3.3-next.2
  - @backstage/backend-tasks@0.4.3-next.2
  - @backstage/catalog-client@1.3.1-next.1
  - @backstage/config@1.0.6
  - @backstage/integration@1.4.2
  - @backstage/plugin-bitbucket-cloud-common@0.2.3
  - @backstage/plugin-catalog-common@1.0.11-next.1

## 0.1.9-next.1

### Patch Changes

- Updated dependencies
  - @backstage/plugin-catalog-backend@1.7.2-next.1
  - @backstage/backend-common@0.18.2-next.1
  - @backstage/backend-plugin-api@0.3.2-next.1
  - @backstage/backend-tasks@0.4.3-next.1
  - @backstage/catalog-client@1.3.1-next.0
  - @backstage/catalog-model@1.1.6-next.0
  - @backstage/config@1.0.6
  - @backstage/integration@1.4.2
  - @backstage/plugin-bitbucket-cloud-common@0.2.3
  - @backstage/plugin-catalog-common@1.0.11-next.0
  - @backstage/plugin-catalog-node@1.3.3-next.1
  - @backstage/plugin-events-node@0.2.3-next.1

## 0.1.9-next.0

### Patch Changes

- Updated dependencies
  - @backstage/catalog-model@1.1.6-next.0
  - @backstage/backend-common@0.18.2-next.0
  - @backstage/catalog-client@1.3.1-next.0
  - @backstage/plugin-catalog-backend@1.7.2-next.0
  - @backstage/plugin-catalog-common@1.0.11-next.0
  - @backstage/plugin-catalog-node@1.3.3-next.0
  - @backstage/backend-tasks@0.4.3-next.0
  - @backstage/backend-plugin-api@0.3.2-next.0
  - @backstage/plugin-events-node@0.2.3-next.0

## 0.1.7

### Patch Changes

- 9f2b786fc9: Provide context for logged errors.
- 8e06f3cf00: Switched imports of `loggerToWinstonLogger` to `@backstage/backend-common`.
- Updated dependencies
  - @backstage/backend-plugin-api@0.3.0
  - @backstage/backend-common@0.18.0
  - @backstage/catalog-model@1.1.5
  - @backstage/catalog-client@1.3.0
  - @backstage/backend-tasks@0.4.1
  - @backstage/plugin-catalog-node@1.3.1
  - @backstage/plugin-catalog-backend@1.7.0
  - @backstage/plugin-bitbucket-cloud-common@0.2.3
  - @backstage/config@1.0.6
  - @backstage/plugin-events-node@0.2.1
  - @backstage/integration@1.4.2
  - @backstage/plugin-catalog-common@1.0.10

## 0.1.7-next.2

### Patch Changes

- 9f2b786fc9: Provide context for logged errors.
- 8e06f3cf00: Switched imports of `loggerToWinstonLogger` to `@backstage/backend-common`.
- Updated dependencies
  - @backstage/backend-plugin-api@0.3.0-next.1
  - @backstage/backend-common@0.18.0-next.1
  - @backstage/backend-tasks@0.4.1-next.1
  - @backstage/catalog-client@1.3.0-next.2
  - @backstage/plugin-catalog-backend@1.7.0-next.2
  - @backstage/plugin-bitbucket-cloud-common@0.2.3-next.1
  - @backstage/plugin-catalog-node@1.3.1-next.2
  - @backstage/plugin-events-node@0.2.1-next.1
  - @backstage/catalog-model@1.1.5-next.1
  - @backstage/config@1.0.6-next.0
  - @backstage/integration@1.4.2-next.0
  - @backstage/plugin-catalog-common@1.0.10-next.1

## 0.1.7-next.1

### Patch Changes

- Updated dependencies
  - @backstage/backend-plugin-api@0.2.1-next.0
  - @backstage/backend-common@0.18.0-next.0
  - @backstage/config@1.0.6-next.0
  - @backstage/plugin-catalog-backend@1.7.0-next.1
  - @backstage/plugin-catalog-node@1.3.1-next.1
  - @backstage/plugin-events-node@0.2.1-next.0
  - @backstage/backend-tasks@0.4.1-next.0
  - @backstage/catalog-client@1.3.0-next.1
  - @backstage/catalog-model@1.1.5-next.1
  - @backstage/integration@1.4.2-next.0
  - @backstage/plugin-bitbucket-cloud-common@0.2.3-next.0
  - @backstage/plugin-catalog-common@1.0.10-next.1

## 0.1.7-next.0

### Patch Changes

- Updated dependencies
  - @backstage/catalog-model@1.1.5-next.0
  - @backstage/catalog-client@1.3.0-next.0
  - @backstage/plugin-catalog-backend@1.7.0-next.0
  - @backstage/backend-common@0.17.0
  - @backstage/backend-plugin-api@0.2.0
  - @backstage/backend-tasks@0.4.0
  - @backstage/config@1.0.5
  - @backstage/integration@1.4.1
  - @backstage/plugin-bitbucket-cloud-common@0.2.2
  - @backstage/plugin-catalog-common@1.0.10-next.0
  - @backstage/plugin-catalog-node@1.3.1-next.0
  - @backstage/plugin-events-node@0.2.0

## 0.1.6

### Patch Changes

- ce08e1798e: Refresh (potentially) updated catalog files on `repo:push` more efficiently.
- 884d749b14: Refactored to use `coreServices` from `@backstage/backend-plugin-api`.
- 3280711113: Updated dependency `msw` to `^0.49.0`.
- 4eb0bce299: Fix repo:push topic not matching `BitbucketCloudEventRouter`.
- Updated dependencies
  - @backstage/plugin-catalog-backend@1.6.0
  - @backstage/catalog-client@1.2.0
  - @backstage/backend-common@0.17.0
  - @backstage/plugin-catalog-node@1.3.0
  - @backstage/backend-tasks@0.4.0
  - @backstage/backend-plugin-api@0.2.0
  - @backstage/plugin-events-node@0.2.0
  - @backstage/integration@1.4.1
  - @backstage/plugin-bitbucket-cloud-common@0.2.2
  - @backstage/catalog-model@1.1.4
  - @backstage/config@1.0.5
  - @backstage/plugin-catalog-common@1.0.9

## 0.1.6-next.3

### Patch Changes

- Updated dependencies
  - @backstage/plugin-catalog-backend@1.6.0-next.3
  - @backstage/backend-tasks@0.4.0-next.3
  - @backstage/backend-common@0.17.0-next.3
  - @backstage/backend-plugin-api@0.2.0-next.3
  - @backstage/catalog-client@1.2.0-next.1
  - @backstage/catalog-model@1.1.4-next.1
  - @backstage/config@1.0.5-next.1
  - @backstage/integration@1.4.1-next.1
  - @backstage/plugin-bitbucket-cloud-common@0.2.2-next.1
  - @backstage/plugin-catalog-common@1.0.9-next.3
  - @backstage/plugin-catalog-node@1.3.0-next.3
  - @backstage/plugin-events-node@0.2.0-next.3

## 0.1.6-next.2

### Patch Changes

- ce08e1798e: Refresh (potentially) updated catalog files on `repo:push` more efficiently.
- 884d749b14: Refactored to use `coreServices` from `@backstage/backend-plugin-api`.
- Updated dependencies
  - @backstage/plugin-catalog-backend@1.6.0-next.2
  - @backstage/plugin-catalog-node@1.3.0-next.2
  - @backstage/backend-common@0.17.0-next.2
  - @backstage/backend-plugin-api@0.2.0-next.2
  - @backstage/backend-tasks@0.4.0-next.2
  - @backstage/catalog-client@1.2.0-next.1
  - @backstage/catalog-model@1.1.4-next.1
  - @backstage/config@1.0.5-next.1
  - @backstage/integration@1.4.1-next.1
  - @backstage/plugin-bitbucket-cloud-common@0.2.2-next.1
  - @backstage/plugin-catalog-common@1.0.9-next.2
  - @backstage/plugin-events-node@0.2.0-next.2

## 0.1.6-next.1

### Patch Changes

- 4eb0bce299: Fix repo:push topic not matching `BitbucketCloudEventRouter`.
- Updated dependencies
  - @backstage/backend-common@0.17.0-next.1
  - @backstage/plugin-catalog-backend@1.6.0-next.1
  - @backstage/backend-tasks@0.4.0-next.1
  - @backstage/backend-plugin-api@0.1.5-next.1
  - @backstage/plugin-catalog-node@1.2.2-next.1
  - @backstage/config@1.0.5-next.1
  - @backstage/integration@1.4.1-next.1
  - @backstage/catalog-client@1.2.0-next.1
  - @backstage/catalog-model@1.1.4-next.1
  - @backstage/plugin-bitbucket-cloud-common@0.2.2-next.1
  - @backstage/plugin-catalog-common@1.0.9-next.1
  - @backstage/plugin-events-node@0.2.0-next.1

## 0.1.6-next.0

### Patch Changes

- 3280711113: Updated dependency `msw` to `^0.49.0`.
- Updated dependencies
  - @backstage/catalog-client@1.2.0-next.0
  - @backstage/plugin-catalog-backend@1.6.0-next.0
  - @backstage/plugin-events-node@0.2.0-next.0
  - @backstage/backend-common@0.16.1-next.0
  - @backstage/integration@1.4.1-next.0
  - @backstage/plugin-bitbucket-cloud-common@0.2.2-next.0
  - @backstage/backend-plugin-api@0.1.5-next.0
  - @backstage/plugin-catalog-node@1.2.2-next.0
  - @backstage/backend-tasks@0.3.8-next.0
  - @backstage/catalog-model@1.1.4-next.0
  - @backstage/config@1.0.5-next.0
  - @backstage/plugin-catalog-common@1.0.9-next.0

## 0.1.5

### Patch Changes

- d089fbe7dc: Handle Bitbucket Cloud `repo:push` events at the `BitbucketCloudEntityProvider`
  by subscribing to the topic `bitbucketCloud.repo:push.`

  Implements `EventSubscriber` to receive events for the topic `bitbucketCloud.repo:push`.

  On `repo:push`, the affected repository will be refreshed.
  This includes adding new Location entities, refreshing existing ones,
  and removing obsolete ones.

  To support this, a new annotation `bitbucket.org/repo-url` was added
  to Location entities.

  A full refresh will require 1 API call to Bitbucket Cloud to discover all catalog files.
  When we handle one `repo:push` event, we also need 1 API call in order to know
  which catalog files exist.
  This may lead to more discovery-related API calls (code search).
  The main cause for hitting the rate limits are Locations refresh-related operations.

  A reduction of total API calls to reduce the rate limit issues can only be achieved in
  combination with

  1. reducing the full refresh frequency (e.g., to monthly)
  2. reducing the frequency of general Location refresh operations by the processing loop

  For (2.), it is not possible to reduce the frequency only for Bitbucket Cloud-related
  Locations though.

  Further optimizations might be required to resolve the rate limit issue.

  **Installation and Migration**

  Please find more information at
  https://backstage.io/docs/integrations/bitbucketCloud/discovery,
  in particular the section about "_Installation with Events Support_".

  In case of the new backend-plugin-api _(alpha)_ the module will take care of
  registering itself at both.

- Updated dependencies
  - @backstage/backend-common@0.16.0
  - @backstage/plugin-catalog-backend@1.5.1
  - @backstage/integration@1.4.0
  - @backstage/backend-tasks@0.3.7
  - @backstage/catalog-model@1.1.3
  - @backstage/plugin-events-node@0.1.0
  - @backstage/plugin-bitbucket-cloud-common@0.2.1
  - @backstage/backend-plugin-api@0.1.4
  - @backstage/plugin-catalog-node@1.2.1
  - @backstage/catalog-client@1.1.2
  - @backstage/config@1.0.4
  - @backstage/plugin-catalog-common@1.0.8

## 0.1.5-next.1

### Patch Changes

- Updated dependencies
  - @backstage/backend-plugin-api@0.1.4-next.1
  - @backstage/backend-tasks@0.3.7-next.1
  - @backstage/plugin-catalog-backend@1.5.1-next.1
  - @backstage/plugin-catalog-node@1.2.1-next.1
  - @backstage/config@1.0.4-next.0
  - @backstage/integration@1.4.0-next.0
  - @backstage/plugin-bitbucket-cloud-common@0.2.1-next.0

## 0.1.5-next.0

### Patch Changes

- Updated dependencies
  - @backstage/plugin-catalog-backend@1.5.1-next.0
  - @backstage/integration@1.4.0-next.0
  - @backstage/backend-tasks@0.3.7-next.0
  - @backstage/backend-plugin-api@0.1.4-next.0
  - @backstage/plugin-catalog-node@1.2.1-next.0
  - @backstage/plugin-bitbucket-cloud-common@0.2.1-next.0
  - @backstage/config@1.0.4-next.0

## 0.1.4

### Patch Changes

- f66e696e7b: Bitbucket Cloud provider: Add option to configure schedule via `app-config.yaml` instead of in code.

  Please find how to configure the schedule at the config at
  https://backstage.io/docs/integrations/bitbucketCloud/discovery

- a9b91d39bb: Add `bitbucketCloudCatalogModule` (new backend-plugin-api, alpha).
- Updated dependencies
  - @backstage/plugin-catalog-node@1.2.0
  - @backstage/plugin-catalog-backend@1.5.0
  - @backstage/backend-tasks@0.3.6
  - @backstage/backend-plugin-api@0.1.3
  - @backstage/plugin-bitbucket-cloud-common@0.2.0
  - @backstage/config@1.0.3
  - @backstage/integration@1.3.2

## 0.1.4-next.2

### Patch Changes

- f66e696e7b: Bitbucket Cloud provider: Add option to configure schedule via `app-config.yaml` instead of in code.

  Please find how to configure the schedule at the config at
  https://backstage.io/docs/integrations/bitbucketCloud/discovery

- a9b91d39bb: Add `bitbucketCloudCatalogModule` (new backend-plugin-api, alpha).
- Updated dependencies
  - @backstage/plugin-catalog-node@1.2.0-next.2
  - @backstage/plugin-catalog-backend@1.5.0-next.2
  - @backstage/backend-tasks@0.3.6-next.2
  - @backstage/backend-plugin-api@0.1.3-next.2
  - @backstage/config@1.0.3-next.2
  - @backstage/integration@1.3.2-next.2
  - @backstage/plugin-bitbucket-cloud-common@0.2.0-next.2

## 0.1.4-next.1

### Patch Changes

- Updated dependencies
  - @backstage/backend-tasks@0.3.6-next.1
  - @backstage/config@1.0.3-next.1
  - @backstage/integration@1.3.2-next.1
  - @backstage/plugin-bitbucket-cloud-common@0.2.0-next.1
  - @backstage/plugin-catalog-backend@1.4.1-next.1

## 0.1.4-next.0

### Patch Changes

- Updated dependencies
  - @backstage/plugin-bitbucket-cloud-common@0.2.0-next.0
  - @backstage/plugin-catalog-backend@1.4.1-next.0
  - @backstage/backend-tasks@0.3.6-next.0
  - @backstage/config@1.0.3-next.0
  - @backstage/integration@1.3.2-next.0

## 0.1.3

### Patch Changes

- 667d917488: Updated dependency `msw` to `^0.47.0`.
- 87ec2ba4d6: Updated dependency `msw` to `^0.46.0`.
- bf5e9030eb: Updated dependency `msw` to `^0.45.0`.
- Updated dependencies
  - @backstage/integration@1.3.1
  - @backstage/plugin-catalog-backend@1.4.0
  - @backstage/backend-tasks@0.3.5
  - @backstage/config@1.0.2
  - @backstage/plugin-bitbucket-cloud-common@0.1.3

## 0.1.3-next.3

### Patch Changes

- Updated dependencies
  - @backstage/config@1.0.2-next.0
  - @backstage/integration@1.3.1-next.2
  - @backstage/plugin-catalog-backend@1.4.0-next.3
  - @backstage/backend-tasks@0.3.5-next.1

## 0.1.3-next.2

### Patch Changes

- 667d917488: Updated dependency `msw` to `^0.47.0`.
- 87ec2ba4d6: Updated dependency `msw` to `^0.46.0`.
- Updated dependencies
  - @backstage/integration@1.3.1-next.1
  - @backstage/plugin-catalog-backend@1.4.0-next.2
  - @backstage/plugin-bitbucket-cloud-common@0.1.3-next.1

## 0.1.3-next.1

### Patch Changes

- Updated dependencies
  - @backstage/plugin-catalog-backend@1.4.0-next.1

## 0.1.3-next.0

### Patch Changes

- bf5e9030eb: Updated dependency `msw` to `^0.45.0`.
- Updated dependencies
  - @backstage/backend-tasks@0.3.5-next.0
  - @backstage/plugin-catalog-backend@1.3.2-next.0
  - @backstage/integration@1.3.1-next.0
  - @backstage/plugin-bitbucket-cloud-common@0.1.3-next.0

## 0.1.2

### Patch Changes

- Updated dependencies
  - @backstage/integration@1.3.0
  - @backstage/backend-tasks@0.3.4
  - @backstage/plugin-catalog-backend@1.3.1
  - @backstage/plugin-bitbucket-cloud-common@0.1.2

## 0.1.2-next.0

### Patch Changes

- Updated dependencies
  - @backstage/integration@1.3.0-next.0
  - @backstage/backend-tasks@0.3.4-next.0
  - @backstage/plugin-catalog-backend@1.3.1-next.0
  - @backstage/plugin-bitbucket-cloud-common@0.1.2-next.0

## 0.1.1

### Patch Changes

- a70869e775: Updated dependency `msw` to `^0.43.0`.
- 8006d0f9bf: Updated dependency `msw` to `^0.44.0`.
- Updated dependencies
  - @backstage/plugin-catalog-backend@1.3.0
  - @backstage/integration@1.2.2
  - @backstage/plugin-bitbucket-cloud-common@0.1.1
  - @backstage/backend-tasks@0.3.3

## 0.1.1-next.1

### Patch Changes

- a70869e775: Updated dependency `msw` to `^0.43.0`.
- Updated dependencies
  - @backstage/plugin-catalog-backend@1.3.0-next.3
  - @backstage/integration@1.2.2-next.3
  - @backstage/plugin-bitbucket-cloud-common@0.1.1-next.1
  - @backstage/backend-tasks@0.3.3-next.3

## 0.1.1-next.0

### Patch Changes

- Updated dependencies
  - @backstage/integration@1.2.2-next.0
  - @backstage/backend-tasks@0.3.3-next.0
  - @backstage/plugin-catalog-backend@1.2.1-next.0
  - @backstage/plugin-bitbucket-cloud-common@0.1.1-next.0

## 0.1.0

### Minor Changes

- dfc4efcbf0: Add new plugin `catalog-backend-module-bitbucket-cloud` with `BitbucketCloudEntityProvider`.

  This entity provider is an alternative/replacement to the `BitbucketDiscoveryProcessor` **_(for Bitbucket Cloud only!)_**.
  It replaces use cases using `search=true` and should be powerful enough as a complete replacement.

  If any feature for Bitbucket Cloud is missing and preventing you from switching, please raise an issue.

  **Before:**

  ```typescript
  // packages/backend/src/plugins/catalog.ts

  builder.addProcessor(
    BitbucketDiscoveryProcessor.fromConfig(env.config, { logger: env.logger }),
  );
  ```

  ```yaml
  # app-config.yaml

  catalog:
    locations:
      - type: bitbucket-discovery
        target: 'https://bitbucket.org/workspaces/workspace-name/projects/apis-*/repos/service-*?search=true&catalogPath=/catalog-info.yaml'
  ```

  **After:**

  ```typescript
  // packages/backend/src/plugins/catalog.ts
  builder.addEntityProvider(
    BitbucketCloudEntityProvider.fromConfig(env.config, {
      logger: env.logger,
      schedule: env.scheduler.createScheduledTaskRunner({
        frequency: { minutes: 30 },
        timeout: { minutes: 3 },
      }),
    }),
  );
  ```

  ```yaml
  # app-config.yaml

  catalog:
    providers:
      bitbucketCloud:
        yourProviderId: # identifies your ingested dataset
          catalogPath: /catalog-info.yaml # default value
          filters: # optional
            projectKey: '^apis-.*
  ```

## 0.1.0-next.0

### Minor Changes

- dfc4efcbf0: Add new plugin `catalog-backend-module-bitbucket-cloud` with `BitbucketCloudEntityProvider`.

  This entity provider is an alternative/replacement to the `BitbucketDiscoveryProcessor` **_(for Bitbucket Cloud only!)_**.
  It replaces use cases using `search=true` and should be powerful enough as a complete replacement.

  If any feature for Bitbucket Cloud is missing and preventing you from switching, please raise an issue.

  **Before:**

  ```typescript
  // packages/backend/src/plugins/catalog.ts

  builder.addProcessor(
    BitbucketDiscoveryProcessor.fromConfig(env.config, { logger: env.logger }),
  );
  ```

  ```yaml
  # app-config.yaml

  catalog:
    locations:
      - type: bitbucket-discovery
        target: 'https://bitbucket.org/workspaces/workspace-name/projects/apis-*/repos/service-*?search=true&catalogPath=/catalog-info.yaml'
  ```

  **After:**

  ```typescript
  // packages/backend/src/plugins/catalog.ts
  builder.addEntityProvider(
    BitbucketCloudEntityProvider.fromConfig(env.config, {
      logger: env.logger,
      schedule: env.scheduler.createScheduledTaskRunner({
        frequency: { minutes: 30 },
        timeout: { minutes: 3 },
      }),
    }),
  );
  ```

  ```yaml
  # app-config.yaml

  catalog:
    providers:
      bitbucketCloud:
        yourProviderId: # identifies your ingested dataset
          catalogPath: /catalog-info.yaml # default value
          filters: # optional
            projectKey: '^apis-.* # optional; RegExp
            repoSlug: '^service-.* # optional; RegExp
          workspace: workspace-name
  ```

### Patch Changes

- Updated dependencies
  - @backstage/backend-tasks@0.3.2-next.1
  - @backstage/integration@1.2.1-next.1
  - @backstage/plugin-catalog-backend@1.2.0-next.1
  - @backstage/plugin-bitbucket-cloud-common@0.1.0-next.0

# optional; RegExp

            repoSlug: '^service-.*

## 0.1.0-next.0

### Minor Changes

- dfc4efcbf0: Add new plugin `catalog-backend-module-bitbucket-cloud` with `BitbucketCloudEntityProvider`.

  This entity provider is an alternative/replacement to the `BitbucketDiscoveryProcessor` **_(for Bitbucket Cloud only!)_**.
  It replaces use cases using `search=true` and should be powerful enough as a complete replacement.

  If any feature for Bitbucket Cloud is missing and preventing you from switching, please raise an issue.

  **Before:**

  ```typescript
  // packages/backend/src/plugins/catalog.ts

  builder.addProcessor(
    BitbucketDiscoveryProcessor.fromConfig(env.config, { logger: env.logger }),
  );
  ```

  ```yaml
  # app-config.yaml

  catalog:
    locations:
      - type: bitbucket-discovery
        target: 'https://bitbucket.org/workspaces/workspace-name/projects/apis-*/repos/service-*?search=true&catalogPath=/catalog-info.yaml'
  ```

  **After:**

  ```typescript
  // packages/backend/src/plugins/catalog.ts
  builder.addEntityProvider(
    BitbucketCloudEntityProvider.fromConfig(env.config, {
      logger: env.logger,
      schedule: env.scheduler.createScheduledTaskRunner({
        frequency: { minutes: 30 },
        timeout: { minutes: 3 },
      }),
    }),
  );
  ```

  ```yaml
  # app-config.yaml

  catalog:
    providers:
      bitbucketCloud:
        yourProviderId: # identifies your ingested dataset
          catalogPath: /catalog-info.yaml # default value
          filters: # optional
            projectKey: '^apis-.* # optional; RegExp
            repoSlug: '^service-.* # optional; RegExp
          workspace: workspace-name
  ```

### Patch Changes

- Updated dependencies
  - @backstage/backend-tasks@0.3.2-next.1
  - @backstage/integration@1.2.1-next.1
  - @backstage/plugin-catalog-backend@1.2.0-next.1
  - @backstage/plugin-bitbucket-cloud-common@0.1.0-next.0

# optional; RegExp

          workspace: workspace-name

````

### Patch Changes

- 9122060776: Updated dependency `msw` to `^0.42.0`.
- Updated dependencies
- @backstage/plugin-catalog-backend@1.2.0
- @backstage/backend-tasks@0.3.2
- @backstage/integration@1.2.1
- @backstage/plugin-bitbucket-cloud-common@0.1.0

## 0.1.0-next.0

### Minor Changes

- dfc4efcbf0: Add new plugin `catalog-backend-module-bitbucket-cloud` with `BitbucketCloudEntityProvider`.

This entity provider is an alternative/replacement to the `BitbucketDiscoveryProcessor` **_(for Bitbucket Cloud only!)_**.
It replaces use cases using `search=true` and should be powerful enough as a complete replacement.

If any feature for Bitbucket Cloud is missing and preventing you from switching, please raise an issue.

**Before:**

```typescript
// packages/backend/src/plugins/catalog.ts

builder.addProcessor(
  BitbucketDiscoveryProcessor.fromConfig(env.config, { logger: env.logger }),
);
````

```yaml
# app-config.yaml

catalog:
  locations:
    - type: bitbucket-discovery
      target: 'https://bitbucket.org/workspaces/workspace-name/projects/apis-*/repos/service-*?search=true&catalogPath=/catalog-info.yaml'
```

**After:**

```typescript
// packages/backend/src/plugins/catalog.ts
builder.addEntityProvider(
  BitbucketCloudEntityProvider.fromConfig(env.config, {
    logger: env.logger,
    schedule: env.scheduler.createScheduledTaskRunner({
      frequency: { minutes: 30 },
      timeout: { minutes: 3 },
    }),
  }),
);
```

```yaml
# app-config.yaml

catalog:
  providers:
    bitbucketCloud:
      yourProviderId: # identifies your ingested dataset
        catalogPath: /catalog-info.yaml # default value
        filters: # optional
          projectKey: '^apis-.* # optional; RegExp
          repoSlug: '^service-.* # optional; RegExp
        workspace: workspace-name
```

### Patch Changes

- Updated dependencies
  - @backstage/backend-tasks@0.3.2-next.1
  - @backstage/integration@1.2.1-next.1
  - @backstage/plugin-catalog-backend@1.2.0-next.1
  - @backstage/plugin-bitbucket-cloud-common@0.1.0-next.0<|MERGE_RESOLUTION|>--- conflicted
+++ resolved
@@ -1,7 +1,5 @@
 # @backstage/plugin-catalog-backend-module-bitbucket-cloud
 
-<<<<<<< HEAD
-=======
 ## 0.1.17-next.0
 
 ### Patch Changes
@@ -19,7 +17,6 @@
   - @backstage/plugin-catalog-node@1.4.3-next.0
   - @backstage/plugin-events-node@0.2.11-next.0
 
->>>>>>> 413caa19
 ## 0.1.15
 
 ### Patch Changes
