{
  "name": "@backstage/plugin-app-node",
  "description": "Node.js library for the app plugin",
<<<<<<< HEAD
  "version": "0.1.0",
=======
  "version": "0.1.3-next.3",
>>>>>>> 1e3c6889
  "main": "src/index.ts",
  "types": "src/index.ts",
  "license": "Apache-2.0",
  "publishConfig": {
    "access": "public",
    "main": "dist/index.cjs.js",
    "types": "dist/index.d.ts"
  },
  "backstage": {
    "role": "node-library"
  },
  "scripts": {
    "build": "backstage-cli package build",
    "lint": "backstage-cli package lint",
    "test": "backstage-cli package test",
    "clean": "backstage-cli package clean",
    "prepack": "backstage-cli package prepack",
    "postpack": "backstage-cli package postpack"
  },
  "devDependencies": {
    "@backstage/cli": "workspace:^"
  },
  "files": [
    "dist"
  ],
  "dependencies": {
    "@backstage/backend-plugin-api": "workspace:^",
    "@types/express": "^4.17.6",
    "express": "^4.17.1"
  }
}<|MERGE_RESOLUTION|>--- conflicted
+++ resolved
@@ -1,11 +1,7 @@
 {
   "name": "@backstage/plugin-app-node",
   "description": "Node.js library for the app plugin",
-<<<<<<< HEAD
-  "version": "0.1.0",
-=======
   "version": "0.1.3-next.3",
->>>>>>> 1e3c6889
   "main": "src/index.ts",
   "types": "src/index.ts",
   "license": "Apache-2.0",
