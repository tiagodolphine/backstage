{
  "name": "@backstage/plugin-scaffolder-backend-module-yeoman",
<<<<<<< HEAD
  "version": "0.2.21",
=======
  "version": "0.2.24-next.2",
>>>>>>> f4e1ea3c
  "main": "src/index.ts",
  "types": "src/index.ts",
  "license": "Apache-2.0",
  "publishConfig": {
    "access": "public",
    "main": "dist/index.cjs.js",
    "types": "dist/index.d.ts"
  },
  "backstage": {
    "role": "backend-plugin-module"
  },
  "homepage": "https://backstage.io",
  "repository": {
    "type": "git",
    "url": "https://github.com/backstage/backstage",
    "directory": "plugins/scaffolder-backend-module-yeoman"
  },
  "scripts": {
    "start": "backstage-cli package start",
    "build": "backstage-cli package build",
    "lint": "backstage-cli package lint",
    "test": "backstage-cli package test",
    "prepack": "backstage-cli package prepack",
    "postpack": "backstage-cli package postpack",
    "clean": "backstage-cli package clean"
  },
  "dependencies": {
    "@backstage/config": "workspace:^",
    "@backstage/plugin-scaffolder-node": "workspace:^",
    "@backstage/types": "workspace:^",
    "winston": "^3.2.1",
    "yeoman-environment": "^3.9.1"
  },
  "devDependencies": {
    "@backstage/backend-common": "workspace:^",
    "@backstage/cli": "workspace:^"
  },
  "files": [
    "dist"
  ]
}<|MERGE_RESOLUTION|>--- conflicted
+++ resolved
@@ -1,10 +1,6 @@
 {
   "name": "@backstage/plugin-scaffolder-backend-module-yeoman",
-<<<<<<< HEAD
-  "version": "0.2.21",
-=======
   "version": "0.2.24-next.2",
->>>>>>> f4e1ea3c
   "main": "src/index.ts",
   "types": "src/index.ts",
   "license": "Apache-2.0",
