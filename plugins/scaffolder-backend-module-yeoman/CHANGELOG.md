--- conflicted
+++ resolved
@@ -1,7 +1,5 @@
 # @backstage/plugin-scaffolder-backend-module-yeoman
 
-<<<<<<< HEAD
-=======
 ## 0.2.24-next.3
 
 ### Patch Changes
@@ -39,7 +37,6 @@
   - @backstage/types@1.1.0
   - @backstage/plugin-scaffolder-node@0.2.2-next.0
 
->>>>>>> 1e3c6889
 ## 0.2.21
 
 ### Patch Changes
