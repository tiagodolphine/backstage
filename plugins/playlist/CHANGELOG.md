# @backstage/plugin-playlist

<<<<<<< HEAD
=======
## 0.1.15-next.0

### Patch Changes

- 482bb5c0bbf8: Moved `@types/react` to be a regular dependency
- Updated dependencies
  - @backstage/core-plugin-api@1.6.0-next.0
  - @backstage/core-components@0.13.5-next.0
  - @backstage/catalog-model@1.4.1
  - @backstage/errors@1.2.1
  - @backstage/theme@0.4.1
  - @backstage/plugin-catalog-common@1.0.15
  - @backstage/plugin-catalog-react@1.8.3-next.0
  - @backstage/plugin-permission-common@0.7.7
  - @backstage/plugin-permission-react@0.4.15-next.0
  - @backstage/plugin-playlist-common@0.1.9
  - @backstage/plugin-search-react@1.6.5-next.0

>>>>>>> 413caa19
## 0.1.13

### Patch Changes

- d1e0588324d1: Displaying an alert popup each time the Playlist is created or deleted
- 12a8c94eda8d: Add package repository and homepage metadata
- 8a997547f02a: Adding alert popup whenever user delete the entities from playlist entity table
- Updated dependencies
  - @backstage/plugin-playlist-common@0.1.9
  - @backstage/core-components@0.13.4
  - @backstage/plugin-catalog-react@1.8.1
  - @backstage/core-plugin-api@1.5.3
  - @backstage/plugin-search-react@1.6.4
  - @backstage/catalog-model@1.4.1
  - @backstage/errors@1.2.1
  - @backstage/theme@0.4.1
  - @backstage/plugin-catalog-common@1.0.15
  - @backstage/plugin-permission-common@0.7.7
  - @backstage/plugin-permission-react@0.4.14

## 0.1.13-next.2

### Patch Changes

- Updated dependencies
  - @backstage/plugin-catalog-react@1.8.1-next.1

## 0.1.13-next.1

### Patch Changes

- d1e0588324d1: Displaying an alert popup each time the Playlist is created or deleted
- 12a8c94eda8d: Add package repository and homepage metadata
- Updated dependencies
  - @backstage/plugin-playlist-common@0.1.9-next.0
  - @backstage/catalog-model@1.4.1
  - @backstage/core-components@0.13.4-next.0
  - @backstage/core-plugin-api@1.5.3
  - @backstage/errors@1.2.1
  - @backstage/theme@0.4.1
  - @backstage/plugin-catalog-common@1.0.15
  - @backstage/plugin-catalog-react@1.8.1-next.0
  - @backstage/plugin-permission-common@0.7.7
  - @backstage/plugin-permission-react@0.4.14
  - @backstage/plugin-search-react@1.6.4-next.0

## 0.1.13-next.0

### Patch Changes

- Updated dependencies
  - @backstage/core-components@0.13.4-next.0
  - @backstage/core-plugin-api@1.5.3
  - @backstage/plugin-catalog-react@1.8.1-next.0
  - @backstage/plugin-search-react@1.6.4-next.0
  - @backstage/catalog-model@1.4.1
  - @backstage/errors@1.2.1
  - @backstage/theme@0.4.1
  - @backstage/plugin-catalog-common@1.0.15
  - @backstage/plugin-permission-common@0.7.7
  - @backstage/plugin-permission-react@0.4.14
  - @backstage/plugin-playlist-common@0.1.8

## 0.1.12

### Patch Changes

- 68531cc70e1f: Break some internal circular import chains
- Updated dependencies
  - @backstage/theme@0.4.1
  - @backstage/errors@1.2.1
  - @backstage/plugin-catalog-react@1.8.0
  - @backstage/core-components@0.13.3
  - @backstage/core-plugin-api@1.5.3
  - @backstage/catalog-model@1.4.1
  - @backstage/plugin-catalog-common@1.0.15
  - @backstage/plugin-permission-common@0.7.7
  - @backstage/plugin-permission-react@0.4.14
  - @backstage/plugin-playlist-common@0.1.8
  - @backstage/plugin-search-react@1.6.3

## 0.1.12-next.2

### Patch Changes

- Updated dependencies
  - @backstage/plugin-catalog-react@1.8.0-next.2
  - @backstage/theme@0.4.1-next.1
  - @backstage/core-plugin-api@1.5.3-next.1
  - @backstage/core-components@0.13.3-next.2
  - @backstage/catalog-model@1.4.1-next.0
  - @backstage/errors@1.2.1-next.0
  - @backstage/plugin-catalog-common@1.0.15-next.0
  - @backstage/plugin-permission-common@0.7.7-next.0
  - @backstage/plugin-permission-react@0.4.14-next.2
  - @backstage/plugin-playlist-common@0.1.8-next.0
  - @backstage/plugin-search-react@1.6.3-next.2

## 0.1.12-next.1

### Patch Changes

- Updated dependencies
  - @backstage/theme@0.4.1-next.0
  - @backstage/core-components@0.13.3-next.1
  - @backstage/core-plugin-api@1.5.3-next.0
  - @backstage/plugin-catalog-react@1.7.1-next.1
  - @backstage/plugin-search-react@1.6.3-next.1
  - @backstage/plugin-permission-react@0.4.14-next.1

## 0.1.12-next.0

### Patch Changes

- 68531cc70e1f: Break some internal circular import chains
- Updated dependencies
  - @backstage/errors@1.2.1-next.0
  - @backstage/core-components@0.13.3-next.0
  - @backstage/catalog-model@1.4.1-next.0
  - @backstage/core-plugin-api@1.5.2
  - @backstage/theme@0.4.0
  - @backstage/plugin-catalog-common@1.0.15-next.0
  - @backstage/plugin-catalog-react@1.7.1-next.0
  - @backstage/plugin-permission-common@0.7.7-next.0
  - @backstage/plugin-permission-react@0.4.14-next.0
  - @backstage/plugin-playlist-common@0.1.8-next.0
  - @backstage/plugin-search-react@1.6.3-next.0

## 0.1.11

### Patch Changes

- 2e036369d83b: Updated `alertApi` usages with severity of `info` or `success` to use `display: transient`
- Updated dependencies
  - @backstage/core-plugin-api@1.5.2
  - @backstage/plugin-search-react@1.6.2
  - @backstage/core-components@0.13.2
  - @backstage/theme@0.4.0
  - @backstage/plugin-catalog-react@1.7.0
  - @backstage/catalog-model@1.4.0
  - @backstage/errors@1.2.0
  - @backstage/plugin-permission-react@0.4.13
  - @backstage/plugin-catalog-common@1.0.14
  - @backstage/plugin-permission-common@0.7.6
  - @backstage/plugin-playlist-common@0.1.7

## 0.1.11-next.3

### Patch Changes

- Updated dependencies
  - @backstage/plugin-search-react@1.6.2-next.3
  - @backstage/core-components@0.13.2-next.3
  - @backstage/catalog-model@1.4.0-next.1
  - @backstage/core-plugin-api@1.5.2-next.0
  - @backstage/errors@1.2.0-next.0
  - @backstage/theme@0.4.0-next.1
  - @backstage/plugin-catalog-common@1.0.14-next.1
  - @backstage/plugin-catalog-react@1.7.0-next.3
  - @backstage/plugin-permission-common@0.7.6-next.0
  - @backstage/plugin-permission-react@0.4.13-next.0
  - @backstage/plugin-playlist-common@0.1.7-next.0

## 0.1.10-next.2

### Patch Changes

- Updated dependencies
  - @backstage/theme@0.4.0-next.1
  - @backstage/plugin-catalog-react@1.7.0-next.2
  - @backstage/core-components@0.13.2-next.2
  - @backstage/plugin-search-react@1.6.1-next.2
  - @backstage/core-plugin-api@1.5.2-next.0
  - @backstage/plugin-permission-react@0.4.13-next.0

## 0.1.10-next.1

### Patch Changes

- Updated dependencies
  - @backstage/errors@1.2.0-next.0
  - @backstage/plugin-search-react@1.6.1-next.1
  - @backstage/core-components@0.13.2-next.1
  - @backstage/plugin-catalog-react@1.7.0-next.1
  - @backstage/catalog-model@1.4.0-next.0
  - @backstage/core-plugin-api@1.5.2-next.0
  - @backstage/plugin-permission-common@0.7.6-next.0
  - @backstage/plugin-catalog-common@1.0.14-next.0
  - @backstage/theme@0.4.0-next.0
  - @backstage/plugin-permission-react@0.4.13-next.0
  - @backstage/plugin-playlist-common@0.1.7-next.0

## 0.1.10-next.0

### Patch Changes

- Updated dependencies
  - @backstage/plugin-catalog-react@1.7.0-next.0
  - @backstage/theme@0.4.0-next.0
  - @backstage/core-components@0.13.2-next.0
  - @backstage/core-plugin-api@1.5.1
  - @backstage/plugin-permission-react@0.4.12
  - @backstage/plugin-search-react@1.6.1-next.0
  - @backstage/catalog-model@1.3.0
  - @backstage/errors@1.1.5
  - @backstage/plugin-catalog-common@1.0.13
  - @backstage/plugin-permission-common@0.7.5
  - @backstage/plugin-playlist-common@0.1.6

## 0.1.9

### Patch Changes

- Updated dependencies
  - @backstage/theme@0.3.0
  - @backstage/plugin-catalog-react@1.6.0
  - @backstage/plugin-search-react@1.6.0
  - @backstage/core-components@0.13.1
  - @backstage/catalog-model@1.3.0
  - @backstage/core-plugin-api@1.5.1
  - @backstage/errors@1.1.5
  - @backstage/plugin-catalog-common@1.0.13
  - @backstage/plugin-permission-common@0.7.5
  - @backstage/plugin-permission-react@0.4.12
  - @backstage/plugin-playlist-common@0.1.6

## 0.1.9-next.2

### Patch Changes

- Updated dependencies
  - @backstage/theme@0.3.0-next.0
  - @backstage/core-components@0.13.1-next.1
  - @backstage/plugin-search-react@1.6.0-next.2
  - @backstage/plugin-catalog-react@1.6.0-next.2
  - @backstage/core-plugin-api@1.5.1
  - @backstage/plugin-permission-react@0.4.12

## 0.1.9-next.1

### Patch Changes

- Updated dependencies
  - @backstage/core-components@0.13.1-next.0
  - @backstage/core-plugin-api@1.5.1
  - @backstage/plugin-catalog-react@1.6.0-next.1
  - @backstage/plugin-search-react@1.6.0-next.1
  - @backstage/plugin-permission-react@0.4.12

## 0.1.9-next.0

### Patch Changes

- Updated dependencies
  - @backstage/plugin-catalog-react@1.6.0-next.0
  - @backstage/plugin-search-react@1.6.0-next.0
  - @backstage/core-components@0.13.0
  - @backstage/core-plugin-api@1.5.1
  - @backstage/catalog-model@1.3.0
  - @backstage/errors@1.1.5
  - @backstage/theme@0.2.19
  - @backstage/plugin-catalog-common@1.0.13
  - @backstage/plugin-permission-common@0.7.5
  - @backstage/plugin-permission-react@0.4.12
  - @backstage/plugin-playlist-common@0.1.6

## 0.1.8

### Patch Changes

- 1b3c0546047: Added config properties to change dynamically the group noun for all the components in the UI
- 29ba8267d69: Updated dependency `@material-ui/lab` to `4.0.0-alpha.61`.
- e0c6e8b9c3c: Update peer dependencies
- Updated dependencies
  - @backstage/core-components@0.13.0
  - @backstage/plugin-catalog-react@1.5.0
  - @backstage/plugin-search-react@1.5.2
  - @backstage/plugin-permission-common@0.7.5
  - @backstage/theme@0.2.19
  - @backstage/core-plugin-api@1.5.1
  - @backstage/catalog-model@1.3.0
  - @backstage/plugin-permission-react@0.4.12
  - @backstage/errors@1.1.5
  - @backstage/plugin-catalog-common@1.0.13
  - @backstage/plugin-playlist-common@0.1.6

## 0.1.8-next.3

### Patch Changes

- Updated dependencies
  - @backstage/plugin-catalog-react@1.5.0-next.3
  - @backstage/catalog-model@1.3.0-next.0
  - @backstage/core-components@0.13.0-next.3
  - @backstage/core-plugin-api@1.5.1-next.1
  - @backstage/errors@1.1.5
  - @backstage/theme@0.2.19-next.0
  - @backstage/plugin-catalog-common@1.0.13-next.1
  - @backstage/plugin-permission-common@0.7.5-next.0
  - @backstage/plugin-permission-react@0.4.12-next.1
  - @backstage/plugin-playlist-common@0.1.6-next.0
  - @backstage/plugin-search-react@1.5.2-next.3

## 0.1.8-next.2

### Patch Changes

- 1b3c0546047: Added config properties to change dynamically the group noun for all the components in the UI
- Updated dependencies
  - @backstage/core-components@0.12.6-next.2
  - @backstage/plugin-catalog-react@1.4.1-next.2
  - @backstage/core-plugin-api@1.5.1-next.1
  - @backstage/catalog-model@1.2.1
  - @backstage/errors@1.1.5
  - @backstage/theme@0.2.19-next.0
  - @backstage/plugin-catalog-common@1.0.13-next.0
  - @backstage/plugin-permission-common@0.7.5-next.0
  - @backstage/plugin-permission-react@0.4.12-next.1
  - @backstage/plugin-playlist-common@0.1.6-next.0
  - @backstage/plugin-search-react@1.5.2-next.2

## 0.1.8-next.1

### Patch Changes

- 29ba8267d69: Updated dependency `@material-ui/lab` to `4.0.0-alpha.61`.
- e0c6e8b9c3c: Update peer dependencies
- Updated dependencies
  - @backstage/core-components@0.12.6-next.1
  - @backstage/plugin-permission-common@0.7.5-next.0
  - @backstage/core-plugin-api@1.5.1-next.0
  - @backstage/plugin-permission-react@0.4.12-next.0
  - @backstage/plugin-catalog-react@1.4.1-next.1
  - @backstage/plugin-search-react@1.5.2-next.1
  - @backstage/theme@0.2.19-next.0
  - @backstage/catalog-model@1.2.1
  - @backstage/errors@1.1.5
  - @backstage/plugin-catalog-common@1.0.13-next.0
  - @backstage/plugin-playlist-common@0.1.6-next.0

## 0.1.8-next.0

### Patch Changes

- Updated dependencies
  - @backstage/core-components@0.12.6-next.0
  - @backstage/plugin-search-react@1.5.2-next.0
  - @backstage/plugin-catalog-react@1.4.1-next.0
  - @backstage/core-plugin-api@1.5.0
  - @backstage/plugin-permission-react@0.4.11
  - @backstage/catalog-model@1.2.1
  - @backstage/errors@1.1.5
  - @backstage/theme@0.2.18
  - @backstage/plugin-catalog-common@1.0.12
  - @backstage/plugin-permission-common@0.7.4
  - @backstage/plugin-playlist-common@0.1.5

## 0.1.7

### Patch Changes

- c10384a9235: Switch to using `LinkButton` instead of the deprecated `Button`
- 122a37a880e: Internal update to work with newer versions of react-router
- 52b0022dab7: Updated dependency `msw` to `^1.0.0`.
- Updated dependencies
  - @backstage/core-components@0.12.5
  - @backstage/plugin-catalog-react@1.4.0
  - @backstage/plugin-search-react@1.5.1
  - @backstage/errors@1.1.5
  - @backstage/core-plugin-api@1.5.0
  - @backstage/catalog-model@1.2.1
  - @backstage/plugin-catalog-common@1.0.12
  - @backstage/plugin-permission-common@0.7.4
  - @backstage/theme@0.2.18
  - @backstage/plugin-permission-react@0.4.11
  - @backstage/plugin-playlist-common@0.1.5

## 0.1.7-next.2

### Patch Changes

- Updated dependencies
  - @backstage/core-components@0.12.5-next.2
  - @backstage/plugin-catalog-react@1.4.0-next.2
  - @backstage/plugin-search-react@1.5.1-next.2
  - @backstage/core-plugin-api@1.5.0-next.2
  - @backstage/plugin-permission-react@0.4.11-next.2

## 0.1.7-next.1

### Patch Changes

- c10384a9235: Switch to using `LinkButton` instead of the deprecated `Button`
- 52b0022dab7: Updated dependency `msw` to `^1.0.0`.
- Updated dependencies
  - @backstage/core-components@0.12.5-next.1
  - @backstage/errors@1.1.5-next.0
  - @backstage/core-plugin-api@1.4.1-next.1
  - @backstage/plugin-permission-common@0.7.4-next.0
  - @backstage/theme@0.2.18-next.0
  - @backstage/plugin-catalog-react@1.4.0-next.1
  - @backstage/catalog-model@1.2.1-next.1
  - @backstage/plugin-catalog-common@1.0.12-next.1
  - @backstage/plugin-permission-react@0.4.11-next.1
  - @backstage/plugin-playlist-common@0.1.5-next.0
  - @backstage/plugin-search-react@1.5.1-next.1

## 0.1.7-next.0

### Patch Changes

- 122a37a880: Internal update to work with newer versions of react-router
- Updated dependencies
  - @backstage/plugin-catalog-react@1.4.0-next.0
  - @backstage/core-plugin-api@1.4.1-next.0
  - @backstage/catalog-model@1.2.1-next.0
  - @backstage/plugin-catalog-common@1.0.12-next.0
  - @backstage/core-components@0.12.5-next.0
  - @backstage/errors@1.1.4
  - @backstage/theme@0.2.17
  - @backstage/plugin-permission-common@0.7.3
  - @backstage/plugin-permission-react@0.4.11-next.0
  - @backstage/plugin-playlist-common@0.1.4
  - @backstage/plugin-search-react@1.5.1-next.0

## 0.1.6

### Patch Changes

- d950d3e217: Depend on `@material-ui/core` version `^4.12.2` like all other in-repo packages
- Updated dependencies
  - @backstage/core-components@0.12.4
  - @backstage/catalog-model@1.2.0
  - @backstage/theme@0.2.17
  - @backstage/core-plugin-api@1.4.0
  - @backstage/plugin-catalog-react@1.3.0
  - @backstage/plugin-search-react@1.5.0
  - @backstage/errors@1.1.4
  - @backstage/plugin-catalog-common@1.0.11
  - @backstage/plugin-permission-common@0.7.3
  - @backstage/plugin-permission-react@0.4.10
  - @backstage/plugin-playlist-common@0.1.4

## 0.1.6-next.2

### Patch Changes

- Updated dependencies
  - @backstage/catalog-model@1.2.0-next.1
  - @backstage/plugin-search-react@1.5.0-next.1
  - @backstage/core-components@0.12.4-next.1
  - @backstage/core-plugin-api@1.3.0
  - @backstage/errors@1.1.4
  - @backstage/theme@0.2.16
  - @backstage/plugin-catalog-common@1.0.11-next.1
  - @backstage/plugin-catalog-react@1.3.0-next.2
  - @backstage/plugin-permission-common@0.7.3
  - @backstage/plugin-permission-react@0.4.9
  - @backstage/plugin-playlist-common@0.1.4

## 0.1.6-next.1

### Patch Changes

- d950d3e217: Depend on `@material-ui/core` version `^4.12.2` like all other in-repo packages
- Updated dependencies
  - @backstage/core-components@0.12.4-next.0
  - @backstage/plugin-search-react@1.5.0-next.0
  - @backstage/plugin-catalog-react@1.3.0-next.1
  - @backstage/catalog-model@1.1.6-next.0
  - @backstage/core-plugin-api@1.3.0
  - @backstage/errors@1.1.4
  - @backstage/theme@0.2.16
  - @backstage/plugin-catalog-common@1.0.11-next.0
  - @backstage/plugin-permission-common@0.7.3
  - @backstage/plugin-permission-react@0.4.9
  - @backstage/plugin-playlist-common@0.1.4

## 0.1.6-next.0

### Patch Changes

- Updated dependencies
  - @backstage/plugin-catalog-react@1.3.0-next.0
  - @backstage/catalog-model@1.1.6-next.0
  - @backstage/plugin-catalog-common@1.0.11-next.0

## 0.1.5

### Patch Changes

- 1a53a735b7: Updated dependency `swr` to `^2.0.0`.
- Updated dependencies
  - @backstage/catalog-model@1.1.5
  - @backstage/plugin-catalog-react@1.2.4
  - @backstage/core-components@0.12.3
  - @backstage/plugin-search-react@1.4.0
  - @backstage/core-plugin-api@1.3.0
  - @backstage/plugin-permission-react@0.4.9
  - @backstage/errors@1.1.4
  - @backstage/theme@0.2.16
  - @backstage/plugin-catalog-common@1.0.10
  - @backstage/plugin-permission-common@0.7.3
  - @backstage/plugin-playlist-common@0.1.4

## 0.1.5-next.2

### Patch Changes

- 1a53a735b7: Updated dependency `swr` to `^2.0.0`.
- Updated dependencies
  - @backstage/plugin-search-react@1.4.0-next.2
  - @backstage/core-plugin-api@1.3.0-next.1
  - @backstage/plugin-catalog-react@1.2.4-next.2
  - @backstage/plugin-permission-react@0.4.9-next.1
  - @backstage/catalog-model@1.1.5-next.1
  - @backstage/core-components@0.12.3-next.2
  - @backstage/errors@1.1.4
  - @backstage/theme@0.2.16
  - @backstage/plugin-catalog-common@1.0.10-next.1
  - @backstage/plugin-permission-common@0.7.3-next.0
  - @backstage/plugin-playlist-common@0.1.4-next.0

## 0.1.5-next.1

### Patch Changes

- Updated dependencies
  - @backstage/catalog-model@1.1.5-next.1
  - @backstage/core-components@0.12.3-next.1
  - @backstage/core-plugin-api@1.2.1-next.0
  - @backstage/errors@1.1.4
  - @backstage/theme@0.2.16
  - @backstage/plugin-catalog-common@1.0.10-next.1
  - @backstage/plugin-catalog-react@1.2.4-next.1
  - @backstage/plugin-permission-common@0.7.3-next.0
  - @backstage/plugin-permission-react@0.4.9-next.0
  - @backstage/plugin-playlist-common@0.1.4-next.0
  - @backstage/plugin-search-react@1.3.2-next.1

## 0.1.5-next.0

### Patch Changes

- Updated dependencies
  - @backstage/catalog-model@1.1.5-next.0
  - @backstage/plugin-catalog-react@1.2.4-next.0
  - @backstage/core-components@0.12.3-next.0
  - @backstage/core-plugin-api@1.2.0
  - @backstage/errors@1.1.4
  - @backstage/theme@0.2.16
  - @backstage/plugin-catalog-common@1.0.10-next.0
  - @backstage/plugin-permission-common@0.7.2
  - @backstage/plugin-permission-react@0.4.8
  - @backstage/plugin-playlist-common@0.1.3
  - @backstage/plugin-search-react@1.3.2-next.0

## 0.1.4

### Patch Changes

- Updated dependencies
  - @backstage/core-components@0.12.2
  - @backstage/plugin-catalog-react@1.2.3
  - @backstage/plugin-search-react@1.3.1

## 0.1.3

### Patch Changes

- 2e701b3796: Internal refactor to use `react-router-dom` rather than `react-router`.
- 3280711113: Updated dependency `msw` to `^0.49.0`.
- Updated dependencies
  - @backstage/core-plugin-api@1.2.0
  - @backstage/plugin-search-react@1.3.0
  - @backstage/core-components@0.12.1
  - @backstage/plugin-permission-common@0.7.2
  - @backstage/errors@1.1.4
  - @backstage/plugin-catalog-react@1.2.2
  - @backstage/plugin-permission-react@0.4.8
  - @backstage/catalog-model@1.1.4
  - @backstage/theme@0.2.16
  - @backstage/plugin-catalog-common@1.0.9
  - @backstage/plugin-playlist-common@0.1.3

## 0.1.3-next.4

### Patch Changes

- 2e701b3796: Internal refactor to use `react-router-dom` rather than `react-router`.
- Updated dependencies
  - @backstage/core-components@0.12.1-next.4
  - @backstage/plugin-permission-common@0.7.2-next.2
  - @backstage/plugin-catalog-react@1.2.2-next.4
  - @backstage/plugin-permission-react@0.4.8-next.3
  - @backstage/plugin-search-react@1.3.0-next.4
  - @backstage/catalog-model@1.1.4-next.1
  - @backstage/core-plugin-api@1.2.0-next.2
  - @backstage/errors@1.1.4-next.1
  - @backstage/theme@0.2.16
  - @backstage/plugin-catalog-common@1.0.9-next.3
  - @backstage/plugin-playlist-common@0.1.3-next.2

## 0.1.3-next.3

### Patch Changes

- Updated dependencies
  - @backstage/core-components@0.12.1-next.3
  - @backstage/catalog-model@1.1.4-next.1
  - @backstage/core-plugin-api@1.2.0-next.2
  - @backstage/errors@1.1.4-next.1
  - @backstage/theme@0.2.16
  - @backstage/plugin-catalog-common@1.0.9-next.2
  - @backstage/plugin-catalog-react@1.2.2-next.3
  - @backstage/plugin-permission-common@0.7.2-next.1
  - @backstage/plugin-permission-react@0.4.8-next.2
  - @backstage/plugin-playlist-common@0.1.3-next.1
  - @backstage/plugin-search-react@1.3.0-next.3

## 0.1.3-next.2

### Patch Changes

- Updated dependencies
  - @backstage/core-plugin-api@1.2.0-next.2
  - @backstage/plugin-search-react@1.3.0-next.2
  - @backstage/core-components@0.12.1-next.2
  - @backstage/plugin-catalog-react@1.2.2-next.2
  - @backstage/plugin-permission-react@0.4.8-next.2
  - @backstage/catalog-model@1.1.4-next.1
  - @backstage/errors@1.1.4-next.1
  - @backstage/theme@0.2.16
  - @backstage/plugin-catalog-common@1.0.9-next.2
  - @backstage/plugin-permission-common@0.7.2-next.1
  - @backstage/plugin-playlist-common@0.1.3-next.1

## 0.1.3-next.1

### Patch Changes

- Updated dependencies
  - @backstage/core-components@0.12.1-next.1
  - @backstage/plugin-search-react@1.2.2-next.1
  - @backstage/core-plugin-api@1.1.1-next.1
  - @backstage/plugin-catalog-react@1.2.2-next.1
  - @backstage/plugin-permission-react@0.4.8-next.1
  - @backstage/catalog-model@1.1.4-next.1
  - @backstage/errors@1.1.4-next.1
  - @backstage/theme@0.2.16
  - @backstage/plugin-catalog-common@1.0.9-next.1
  - @backstage/plugin-permission-common@0.7.2-next.1
  - @backstage/plugin-playlist-common@0.1.3-next.1

## 0.1.3-next.0

### Patch Changes

- 3280711113: Updated dependency `msw` to `^0.49.0`.
- Updated dependencies
  - @backstage/core-components@0.12.1-next.0
  - @backstage/core-plugin-api@1.1.1-next.0
  - @backstage/plugin-permission-common@0.7.2-next.0
  - @backstage/plugin-catalog-react@1.2.2-next.0
  - @backstage/catalog-model@1.1.4-next.0
  - @backstage/errors@1.1.4-next.0
  - @backstage/theme@0.2.16
  - @backstage/plugin-catalog-common@1.0.9-next.0
  - @backstage/plugin-permission-react@0.4.8-next.0
  - @backstage/plugin-playlist-common@0.1.3-next.0
  - @backstage/plugin-search-react@1.2.2-next.0

## 0.1.2

### Patch Changes

- 605f269f0d: Updated Playlist plugin docs:

  - Updated `playlist` plugin README to include note about installing backend plugin and added images for the various features
  - Updated `playlist-backend` plugin README to remove `IdentityClient` import in example as it is not used and made minor change to headings

- Updated dependencies
  - @backstage/plugin-catalog-react@1.2.1
  - @backstage/core-components@0.12.0
  - @backstage/core-plugin-api@1.1.0
  - @backstage/catalog-model@1.1.3
  - @backstage/plugin-permission-common@0.7.1
  - @backstage/plugin-search-react@1.2.1
  - @backstage/errors@1.1.3
  - @backstage/theme@0.2.16
  - @backstage/plugin-catalog-common@1.0.8
  - @backstage/plugin-permission-react@0.4.7
  - @backstage/plugin-playlist-common@0.1.2

## 0.1.2-next.2

### Patch Changes

- Updated dependencies
  - @backstage/core-components@0.12.0-next.1
  - @backstage/catalog-model@1.1.3-next.0
  - @backstage/core-plugin-api@1.1.0-next.0
  - @backstage/errors@1.1.3-next.0
  - @backstage/theme@0.2.16
  - @backstage/plugin-catalog-common@1.0.8-next.0
  - @backstage/plugin-catalog-react@1.2.1-next.1
  - @backstage/plugin-permission-common@0.7.1-next.0
  - @backstage/plugin-permission-react@0.4.7-next.0
  - @backstage/plugin-playlist-common@0.1.2-next.0
  - @backstage/plugin-search-react@1.2.1-next.1

## 0.1.2-next.1

### Patch Changes

- 605f269f0d: Updated Playlist plugin docs:

  - Updated `playlist` plugin README to include note about installing backend plugin and added images for the various features
  - Updated `playlist-backend` plugin README to remove `IdentityClient` import in example as it is not used and made minor change to headings

## 0.1.2-next.0

### Patch Changes

- Updated dependencies
  - @backstage/plugin-catalog-react@1.2.1-next.0
  - @backstage/core-components@0.12.0-next.0
  - @backstage/core-plugin-api@1.1.0-next.0
  - @backstage/catalog-model@1.1.3-next.0
  - @backstage/plugin-permission-common@0.7.1-next.0
  - @backstage/plugin-search-react@1.2.1-next.0
  - @backstage/plugin-permission-react@0.4.7-next.0
  - @backstage/errors@1.1.3-next.0
  - @backstage/theme@0.2.16
  - @backstage/plugin-catalog-common@1.0.8-next.0
  - @backstage/plugin-playlist-common@0.1.2-next.0

## 0.1.1

### Patch Changes

- Updated dependencies
  - @backstage/catalog-model@1.1.2
  - @backstage/plugin-catalog-react@1.2.0
  - @backstage/core-components@0.11.2
  - @backstage/plugin-catalog-common@1.0.7
  - @backstage/plugin-permission-common@0.7.0
  - @backstage/plugin-search-react@1.2.0
  - @backstage/core-plugin-api@1.0.7
  - @backstage/errors@1.1.2
  - @backstage/theme@0.2.16
  - @backstage/plugin-permission-react@0.4.6
  - @backstage/plugin-playlist-common@0.1.1

## 0.1.1-next.2

### Patch Changes

- Updated dependencies
  - @backstage/plugin-catalog-common@1.0.7-next.2
  - @backstage/plugin-permission-common@0.7.0-next.2
  - @backstage/plugin-catalog-react@1.2.0-next.2
  - @backstage/plugin-permission-react@0.4.6-next.2
  - @backstage/plugin-playlist-common@0.1.1-next.2
  - @backstage/catalog-model@1.1.2-next.2
  - @backstage/core-components@0.11.2-next.2
  - @backstage/core-plugin-api@1.0.7-next.2
  - @backstage/errors@1.1.2-next.2
  - @backstage/theme@0.2.16
  - @backstage/plugin-search-react@1.2.0-next.2

## 0.1.1-next.1

### Patch Changes

- Updated dependencies
  - @backstage/plugin-catalog-react@1.2.0-next.1
  - @backstage/plugin-search-react@1.2.0-next.1
  - @backstage/core-components@0.11.2-next.1
  - @backstage/core-plugin-api@1.0.7-next.1
  - @backstage/catalog-model@1.1.2-next.1
  - @backstage/errors@1.1.2-next.1
  - @backstage/theme@0.2.16
  - @backstage/plugin-catalog-common@1.0.7-next.1
  - @backstage/plugin-permission-common@0.6.5-next.1
  - @backstage/plugin-permission-react@0.4.6-next.1
  - @backstage/plugin-playlist-common@0.1.1-next.1

## 0.1.1-next.0

### Patch Changes

- Updated dependencies
  - @backstage/catalog-model@1.1.2-next.0
  - @backstage/core-components@0.11.2-next.0
  - @backstage/plugin-catalog-react@1.1.5-next.0
  - @backstage/plugin-search-react@1.1.1-next.0
  - @backstage/core-plugin-api@1.0.7-next.0
  - @backstage/errors@1.1.2-next.0
  - @backstage/theme@0.2.16
  - @backstage/plugin-catalog-common@1.0.7-next.0
  - @backstage/plugin-permission-common@0.6.5-next.0
  - @backstage/plugin-permission-react@0.4.6-next.0
  - @backstage/plugin-playlist-common@0.1.1-next.0

## 0.1.0

### Minor Changes

- d3737da337: Implement playlist plugin, check out the `README.md` for more details!

### Patch Changes

- Updated dependencies
  - @backstage/core-components@0.11.1
  - @backstage/core-plugin-api@1.0.6
  - @backstage/plugin-catalog-react@1.1.4
  - @backstage/plugin-permission-react@0.4.5
  - @backstage/plugin-search-react@1.1.0
  - @backstage/catalog-model@1.1.1
  - @backstage/errors@1.1.1
  - @backstage/plugin-permission-common@0.6.4
  - @backstage/plugin-playlist-common@0.1.0
  - @backstage/plugin-catalog-common@1.0.6<|MERGE_RESOLUTION|>--- conflicted
+++ resolved
@@ -1,7 +1,5 @@
 # @backstage/plugin-playlist
 
-<<<<<<< HEAD
-=======
 ## 0.1.15-next.0
 
 ### Patch Changes
@@ -20,7 +18,6 @@
   - @backstage/plugin-playlist-common@0.1.9
   - @backstage/plugin-search-react@1.6.5-next.0
 
->>>>>>> 413caa19
 ## 0.1.13
 
 ### Patch Changes
