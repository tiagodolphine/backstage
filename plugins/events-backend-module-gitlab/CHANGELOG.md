--- conflicted
+++ resolved
@@ -1,7 +1,5 @@
 # @backstage/plugin-events-backend-module-gitlab
 
-<<<<<<< HEAD
-=======
 ## 0.1.13-next.3
 
 ### Patch Changes
@@ -38,7 +36,6 @@
   - @backstage/config@1.0.8
   - @backstage/plugin-events-node@0.2.11-next.0
 
->>>>>>> 1e3c6889
 ## 0.1.10
 
 ### Patch Changes
