# @backstage/plugin-scaffolder-node

<<<<<<< HEAD
=======
## 0.2.3-next.3

### Patch Changes

- Updated dependencies
  - @backstage/catalog-model@1.4.2-next.2
  - @backstage/errors@1.2.2-next.0
  - @backstage/integration@1.7.0-next.3
  - @backstage/plugin-scaffolder-common@1.4.1-next.2
  - @backstage/types@1.1.1-next.0
  - @backstage/backend-plugin-api@0.6.3-next.3
  - @backstage/backend-common@0.19.5-next.3

## 0.2.3-next.2

### Patch Changes

- Updated dependencies
  - @backstage/backend-common@0.19.5-next.2
  - @backstage/integration@1.7.0-next.2
  - @backstage/backend-plugin-api@0.6.3-next.2
  - @backstage/catalog-model@1.4.2-next.1
  - @backstage/errors@1.2.1
  - @backstage/types@1.1.0
  - @backstage/plugin-scaffolder-common@1.4.1-next.1

## 0.2.3-next.1

### Patch Changes

- Updated dependencies
  - @backstage/integration@1.7.0-next.1
  - @backstage/backend-common@0.19.5-next.1
  - @backstage/backend-plugin-api@0.6.3-next.1
  - @backstage/catalog-model@1.4.2-next.0
  - @backstage/plugin-scaffolder-common@1.4.1-next.0
  - @backstage/errors@1.2.1
  - @backstage/types@1.1.0

## 0.2.2-next.0

### Patch Changes

- Updated dependencies
  - @backstage/backend-common@0.19.4-next.0
  - @backstage/integration@1.7.0-next.0
  - @backstage/backend-plugin-api@0.6.2-next.0
  - @backstage/catalog-model@1.4.1
  - @backstage/errors@1.2.1
  - @backstage/types@1.1.0
  - @backstage/plugin-scaffolder-common@1.4.0

>>>>>>> 1e3c6889
## 0.2.0

### Minor Changes

- e514aac3eac0: Introduce `each` property on action steps, allowing them to be ran repeatedly.

### Patch Changes

- 12a8c94eda8d: Add package repository and homepage metadata
- e07a4914f621: Added several new types that were moved from `@backstage/plugin-scaffolder-backend`.
- 349611126ae2: Added two new alpha extension points, `scaffolderTaskBrokerExtensionPoint` and `scaffolderTemplatingExtensionPoint`.
- 0b1d775be05b: Export `TemplateExample` from the `createTemplateAction` type.
- d3b31a791eb1: Deprecated `executeShellCommand`, `RunCommandOptions`, and `fetchContents` from `@backstage/plugin-scaffolder-backend`, since they are useful for Scaffolder modules (who should not be importing from the plugin package itself). You should now import these from `@backstage/plugin-scaffolder-backend-node` instead. `RunCommandOptions` was renamed in the Node package as `ExecuteShellCommandOptions`, for consistency.
- Updated dependencies
  - @backstage/backend-common@0.19.2
  - @backstage/backend-plugin-api@0.6.0
  - @backstage/integration@1.6.0
  - @backstage/plugin-scaffolder-common@1.4.0
  - @backstage/catalog-model@1.4.1
  - @backstage/errors@1.2.1
  - @backstage/types@1.1.0

## 0.1.6-next.2

### Patch Changes

- 0b1d775be05b: Export `TemplateExample` from the `createTemplateAction` type.
- Updated dependencies
  - @backstage/backend-plugin-api@0.6.0-next.2
  - @backstage/backend-common@0.19.2-next.2

## 0.1.6-next.1

### Patch Changes

- 12a8c94eda8d: Add package repository and homepage metadata
- d3b31a791eb1: Deprecated `executeShellCommand`, `RunCommandOptions`, and `fetchContents` from `@backstage/plugin-scaffolder-backend`, since they are useful for Scaffolder modules (who should not be importing from the plugin package itself). You should now import these from `@backstage/plugin-scaffolder-backend-node` instead. `RunCommandOptions` was renamed in the Node package as `ExecuteShellCommandOptions`, for consistency.
- Updated dependencies
  - @backstage/backend-common@0.19.2-next.1
  - @backstage/backend-plugin-api@0.6.0-next.1
  - @backstage/integration@1.5.1
  - @backstage/catalog-model@1.4.1
  - @backstage/errors@1.2.1
  - @backstage/types@1.1.0
  - @backstage/plugin-scaffolder-common@1.3.2

## 0.1.6-next.0

### Patch Changes

- Updated dependencies
  - @backstage/backend-plugin-api@0.5.5-next.0
  - @backstage/catalog-model@1.4.1
  - @backstage/types@1.1.0
  - @backstage/plugin-scaffolder-common@1.3.2

## 0.1.5

### Patch Changes

- Updated dependencies
  - @backstage/backend-plugin-api@0.5.4
  - @backstage/catalog-model@1.4.1
  - @backstage/types@1.1.0
  - @backstage/plugin-scaffolder-common@1.3.2

## 0.1.5-next.0

### Patch Changes

- Updated dependencies
  - @backstage/backend-plugin-api@0.5.4-next.0
  - @backstage/catalog-model@1.4.1-next.0
  - @backstage/types@1.1.0
  - @backstage/plugin-scaffolder-common@1.3.2-next.0

## 0.1.4

### Patch Changes

- Updated dependencies
  - @backstage/types@1.1.0
  - @backstage/catalog-model@1.4.0
  - @backstage/backend-plugin-api@0.5.3
  - @backstage/plugin-scaffolder-common@1.3.1

## 0.1.4-next.2

### Patch Changes

- Updated dependencies
  - @backstage/catalog-model@1.4.0-next.1
  - @backstage/backend-plugin-api@0.5.3-next.2
  - @backstage/types@1.0.2
  - @backstage/plugin-scaffolder-common@1.3.1-next.1

## 0.1.4-next.1

### Patch Changes

- Updated dependencies
  - @backstage/backend-plugin-api@0.5.3-next.1
  - @backstage/catalog-model@1.4.0-next.0
  - @backstage/plugin-scaffolder-common@1.3.1-next.0
  - @backstage/types@1.0.2

## 0.1.4-next.0

### Patch Changes

- Updated dependencies
  - @backstage/backend-plugin-api@0.5.3-next.0
  - @backstage/catalog-model@1.3.0
  - @backstage/types@1.0.2
  - @backstage/plugin-scaffolder-common@1.3.0

## 0.1.3

### Patch Changes

- 6d954de4b06: Update typing for `RouterOptions::actions` and `ScaffolderActionsExtensionPoint::addActions` to allow any kind of action being assigned to it.
- Updated dependencies
  - @backstage/plugin-scaffolder-common@1.3.0
  - @backstage/backend-plugin-api@0.5.2
  - @backstage/catalog-model@1.3.0
  - @backstage/types@1.0.2

## 0.1.3-next.2

### Patch Changes

- Updated dependencies
  - @backstage/plugin-scaffolder-common@1.3.0-next.0

## 0.1.3-next.1

### Patch Changes

- 6d954de4b06: Update typing for `RouterOptions::actions` and `ScaffolderActionsExtensionPoint::addActions` to allow any kind of action being assigned to it.
- Updated dependencies
  - @backstage/backend-plugin-api@0.5.2-next.1

## 0.1.3-next.0

### Patch Changes

- Updated dependencies
  - @backstage/backend-plugin-api@0.5.2-next.0
  - @backstage/catalog-model@1.3.0
  - @backstage/types@1.0.2
  - @backstage/plugin-scaffolder-common@1.2.7

## 0.1.2

### Patch Changes

- e27ddc36dad: Added a possibility to cancel the running task (executing of a scaffolder template)
- a7eb36c6e38: Improve type-check for scaffolder output parameters
- 1e4f5e91b8e: Bump `zod` and `zod-to-json-schema` dependencies.
- 2898b6c8d52: Minor type tweaks for TypeScript 5.0
- Updated dependencies
  - @backstage/plugin-scaffolder-common@1.2.7
  - @backstage/catalog-model@1.3.0
  - @backstage/backend-plugin-api@0.5.1
  - @backstage/types@1.0.2

## 0.1.2-next.3

### Patch Changes

- Updated dependencies
  - @backstage/catalog-model@1.3.0-next.0
  - @backstage/backend-plugin-api@0.5.1-next.2
  - @backstage/types@1.0.2
  - @backstage/plugin-scaffolder-common@1.2.7-next.2

## 0.1.2-next.2

### Patch Changes

- 2898b6c8d52: Minor type tweaks for TypeScript 5.0
- Updated dependencies
  - @backstage/backend-plugin-api@0.5.1-next.2
  - @backstage/catalog-model@1.2.1
  - @backstage/types@1.0.2
  - @backstage/plugin-scaffolder-common@1.2.7-next.1

## 0.1.2-next.1

### Patch Changes

- a7eb36c6e38: Improve type-check for scaffolder output parameters
- 1e4f5e91b8e: Bump `zod` and `zod-to-json-schema` dependencies.
- Updated dependencies
  - @backstage/plugin-scaffolder-common@1.2.7-next.1
  - @backstage/backend-plugin-api@0.5.1-next.1
  - @backstage/catalog-model@1.2.1
  - @backstage/types@1.0.2

## 0.1.2-next.0

### Patch Changes

- e27ddc36dad: Added a possibility to cancel the running task (executing of a scaffolder template)
- Updated dependencies
  - @backstage/plugin-scaffolder-common@1.2.7-next.0
  - @backstage/backend-plugin-api@0.5.1-next.0
  - @backstage/catalog-model@1.2.1
  - @backstage/types@1.0.2

## 0.1.1

### Patch Changes

- Updated dependencies
  - @backstage/backend-plugin-api@0.5.0
  - @backstage/catalog-model@1.2.1
  - @backstage/types@1.0.2
  - @backstage/plugin-scaffolder-common@1.2.6

## 0.1.1-next.2

### Patch Changes

- Updated dependencies
  - @backstage/backend-plugin-api@0.4.1-next.2

## 0.1.1-next.1

### Patch Changes

- Updated dependencies
  - @backstage/backend-plugin-api@0.4.1-next.1
  - @backstage/catalog-model@1.2.1-next.1
  - @backstage/types@1.0.2
  - @backstage/plugin-scaffolder-common@1.2.6-next.1

## 0.1.1-next.0

### Patch Changes

- Updated dependencies
  - @backstage/backend-plugin-api@0.4.1-next.0
  - @backstage/catalog-model@1.2.1-next.0
  - @backstage/types@1.0.2
  - @backstage/plugin-scaffolder-common@1.2.6-next.0

## 0.1.0

### Minor Changes

- d72866f0cc: New package that takes over some of the types and functionality from `@backstage/plugin-scaffolder-backend` that are shared with other modules

### Patch Changes

- Updated dependencies
  - @backstage/backend-plugin-api@0.4.0
  - @backstage/catalog-model@1.2.0
  - @backstage/types@1.0.2
  - @backstage/plugin-scaffolder-common@1.2.5

## 0.1.0-next.2

### Patch Changes

- Updated dependencies
  - @backstage/backend-plugin-api@0.4.0-next.2
  - @backstage/catalog-model@1.2.0-next.1
  - @backstage/types@1.0.2
  - @backstage/plugin-scaffolder-common@1.2.5-next.1

## 0.1.0-next.1

### Patch Changes

- Updated dependencies
  - @backstage/backend-plugin-api@0.3.2-next.1
  - @backstage/catalog-model@1.1.6-next.0
  - @backstage/types@1.0.2
  - @backstage/plugin-scaffolder-common@1.2.5-next.0

## 0.1.0-next.0

### Minor Changes

- d72866f0cc: New package that takes over some of the types and functionality from `@backstage/plugin-scaffolder-backend` that are shared with other modules

### Patch Changes

- Updated dependencies
  - @backstage/catalog-model@1.1.6-next.0
  - @backstage/plugin-scaffolder-common@1.2.5-next.0
  - @backstage/backend-plugin-api@0.3.2-next.0<|MERGE_RESOLUTION|>--- conflicted
+++ resolved
@@ -1,7 +1,5 @@
 # @backstage/plugin-scaffolder-node
 
-<<<<<<< HEAD
-=======
 ## 0.2.3-next.3
 
 ### Patch Changes
@@ -54,7 +52,6 @@
   - @backstage/types@1.1.0
   - @backstage/plugin-scaffolder-common@1.4.0
 
->>>>>>> 1e3c6889
 ## 0.2.0
 
 ### Minor Changes
