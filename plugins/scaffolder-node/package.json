--- conflicted
+++ resolved
@@ -1,11 +1,7 @@
 {
   "name": "@backstage/plugin-scaffolder-node",
   "description": "The plugin-scaffolder-node module for @backstage/plugin-scaffolder-backend",
-<<<<<<< HEAD
-  "version": "0.2.0",
-=======
   "version": "0.2.2-next.0",
->>>>>>> 413caa19
   "main": "src/index.ts",
   "types": "src/index.ts",
   "license": "Apache-2.0",
