/*
 * Copyright 2023 The Backstage Authors
 *
 * Licensed under the Apache License, Version 2.0 (the "License");
 * you may not use this file except in compliance with the License.
 * You may obtain a copy of the License at
 *
 *     http://www.apache.org/licenses/LICENSE-2.0
 *
 * Unless required by applicable law or agreed to in writing, software
 * distributed under the License is distributed on an "AS IS" BASIS,
 * WITHOUT WARRANTIES OR CONDITIONS OF ANY KIND, either express or implied.
 * See the License for the specific language governing permissions and
 * limitations under the License.
 */

import {
  coreServices,
  createServiceFactory,
} from '@backstage/backend-plugin-api';
import { mockServices } from '@backstage/backend-test-utils';
import { createBackend } from './CreateBackend';

describe('createBackend', () => {
<<<<<<< HEAD
  it('should not throw when overriding a default service implementation', () => {
    const backend = createBackend();

    expect(() => {
      backend.add(
        createServiceFactory({
          service: coreServices.rootLifecycle,
          deps: {},
          factory: async () => ({
            addStartupHook: () => {},
            addShutdownHook: () => {},
          }),
        }),
      );
    }).not.toThrow();
  });

  it('should throw on duplicate service implementations', () => {
=======
  it('should not throw when overriding a default service implementation', async () => {
    const backend = createBackend();

    backend.add(mockServices.rootConfig.factory());

    await expect(backend.start()).resolves.toBe(undefined);
  });

  it('should throw on duplicate service implementations', async () => {
>>>>>>> 1e3c6889
    const backend = createBackend();

    backend.add(
      createServiceFactory({
        service: coreServices.rootLifecycle,
        deps: {},
        factory: async () => ({
          addStartupHook: () => {},
          addShutdownHook: () => {},
        }),
<<<<<<< HEAD
      }),
    );

    expect(() => {
      backend.add(
        createServiceFactory({
          service: coreServices.rootLifecycle,
          deps: {},
          factory: async () => ({
            addStartupHook: () => {},
            addShutdownHook: () => {},
          }),
        }),
      );
    }).toThrow(
=======
      }),
    );
    backend.add(
      createServiceFactory({
        service: coreServices.rootLifecycle,
        deps: {},
        factory: async () => ({
          addStartupHook: () => {},
          addShutdownHook: () => {},
        }),
      }),
    );

    await expect(backend.start()).rejects.toThrow(
>>>>>>> 1e3c6889
      'Duplicate service implementations provided for core.rootLifecycle',
    );
  });

<<<<<<< HEAD
  it('should throw when providing a plugin metadata service implementation', () => {
    const backend = createBackend();

    expect(() =>
      backend.add(
        createServiceFactory({
          service: coreServices.pluginMetadata,
          deps: {},
          factory: async () => ({ getId: () => 'test' }),
        }),
      ),
    ).toThrow('The core.pluginMetadata service cannot be overridden');
=======
  it('should throw when providing a plugin metadata service implementation', async () => {
    const backend = createBackend();
    backend.add(
      createServiceFactory({
        service: coreServices.pluginMetadata,
        deps: {},
        factory: () => ({ getId: () => 'test' }),
      }),
    );

    await expect(backend.start()).rejects.toThrow(
      'The core.pluginMetadata service cannot be overridden',
    );
>>>>>>> 1e3c6889
  });
});<|MERGE_RESOLUTION|>--- conflicted
+++ resolved
@@ -22,26 +22,6 @@
 import { createBackend } from './CreateBackend';
 
 describe('createBackend', () => {
-<<<<<<< HEAD
-  it('should not throw when overriding a default service implementation', () => {
-    const backend = createBackend();
-
-    expect(() => {
-      backend.add(
-        createServiceFactory({
-          service: coreServices.rootLifecycle,
-          deps: {},
-          factory: async () => ({
-            addStartupHook: () => {},
-            addShutdownHook: () => {},
-          }),
-        }),
-      );
-    }).not.toThrow();
-  });
-
-  it('should throw on duplicate service implementations', () => {
-=======
   it('should not throw when overriding a default service implementation', async () => {
     const backend = createBackend();
 
@@ -51,7 +31,6 @@
   });
 
   it('should throw on duplicate service implementations', async () => {
->>>>>>> 1e3c6889
     const backend = createBackend();
 
     backend.add(
@@ -62,23 +41,6 @@
           addStartupHook: () => {},
           addShutdownHook: () => {},
         }),
-<<<<<<< HEAD
-      }),
-    );
-
-    expect(() => {
-      backend.add(
-        createServiceFactory({
-          service: coreServices.rootLifecycle,
-          deps: {},
-          factory: async () => ({
-            addStartupHook: () => {},
-            addShutdownHook: () => {},
-          }),
-        }),
-      );
-    }).toThrow(
-=======
       }),
     );
     backend.add(
@@ -93,25 +55,10 @@
     );
 
     await expect(backend.start()).rejects.toThrow(
->>>>>>> 1e3c6889
       'Duplicate service implementations provided for core.rootLifecycle',
     );
   });
 
-<<<<<<< HEAD
-  it('should throw when providing a plugin metadata service implementation', () => {
-    const backend = createBackend();
-
-    expect(() =>
-      backend.add(
-        createServiceFactory({
-          service: coreServices.pluginMetadata,
-          deps: {},
-          factory: async () => ({ getId: () => 'test' }),
-        }),
-      ),
-    ).toThrow('The core.pluginMetadata service cannot be overridden');
-=======
   it('should throw when providing a plugin metadata service implementation', async () => {
     const backend = createBackend();
     backend.add(
@@ -125,6 +72,5 @@
     await expect(backend.start()).rejects.toThrow(
       'The core.pluginMetadata service cannot be overridden',
     );
->>>>>>> 1e3c6889
   });
 });