# @backstage/dev-utils

<<<<<<< HEAD
=======
## 1.0.21-next.3

### Patch Changes

- 406b786a2a2c: Mark package as being free of side effects, allowing more optimized Webpack builds.
- Updated dependencies
  - @backstage/test-utils@1.4.3-next.3
  - @backstage/app-defaults@1.4.3-next.3
  - @backstage/catalog-model@1.4.2-next.2
  - @backstage/core-app-api@1.10.0-next.3
  - @backstage/core-components@0.13.5-next.3
  - @backstage/core-plugin-api@1.6.0-next.3
  - @backstage/integration-react@1.1.19-next.3
  - @backstage/plugin-catalog-react@1.8.4-next.3
  - @backstage/theme@0.4.2-next.0

## 1.0.21-next.2

### Patch Changes

- 8cec7664e146: Removed `@types/node` dependency
- Updated dependencies
  - @backstage/integration-react@1.1.19-next.2
  - @backstage/core-components@0.13.5-next.2
  - @backstage/core-plugin-api@1.6.0-next.2
  - @backstage/app-defaults@1.4.3-next.2
  - @backstage/core-app-api@1.10.0-next.2
  - @backstage/test-utils@1.4.3-next.2
  - @backstage/plugin-catalog-react@1.8.4-next.2
  - @backstage/catalog-model@1.4.2-next.1
  - @backstage/theme@0.4.1

## 1.0.21-next.1

### Patch Changes

- Updated dependencies
  - @backstage/plugin-catalog-react@1.8.4-next.1
  - @backstage/core-components@0.13.5-next.1
  - @backstage/app-defaults@1.4.3-next.1
  - @backstage/integration-react@1.1.19-next.1
  - @backstage/catalog-model@1.4.2-next.0
  - @backstage/core-app-api@1.10.0-next.1
  - @backstage/core-plugin-api@1.6.0-next.1
  - @backstage/test-utils@1.4.3-next.1
  - @backstage/theme@0.4.1

## 1.0.20-next.0

### Patch Changes

- Updated dependencies
  - @backstage/integration-react@1.1.18-next.0
  - @backstage/core-app-api@1.10.0-next.0
  - @backstage/core-plugin-api@1.6.0-next.0
  - @backstage/core-components@0.13.5-next.0
  - @backstage/app-defaults@1.4.3-next.0
  - @backstage/catalog-model@1.4.1
  - @backstage/test-utils@1.4.3-next.0
  - @backstage/theme@0.4.1
  - @backstage/plugin-catalog-react@1.8.3-next.0

>>>>>>> 1e3c6889
## 1.0.18

### Patch Changes

- 254ad469f053: Removed deprecated calls to `app.getProvider()` and `app.getRouter()` in `DevAppBuilder`
- Updated dependencies
  - @backstage/core-app-api@1.9.1
  - @backstage/integration-react@1.1.16
  - @backstage/core-components@0.13.4
  - @backstage/plugin-catalog-react@1.8.1
  - @backstage/app-defaults@1.4.2
  - @backstage/core-plugin-api@1.5.3
  - @backstage/test-utils@1.4.2
  - @backstage/catalog-model@1.4.1
  - @backstage/theme@0.4.1

## 1.0.18-next.2

### Patch Changes

- Updated dependencies
  - @backstage/plugin-catalog-react@1.8.1-next.1
  - @backstage/integration-react@1.1.16-next.1

## 1.0.18-next.1

### Patch Changes

- Updated dependencies
  - @backstage/integration-react@1.1.16-next.1
  - @backstage/app-defaults@1.4.2-next.0
  - @backstage/catalog-model@1.4.1
  - @backstage/core-app-api@1.9.1-next.0
  - @backstage/core-components@0.13.4-next.0
  - @backstage/core-plugin-api@1.5.3
  - @backstage/test-utils@1.4.2-next.0
  - @backstage/theme@0.4.1
  - @backstage/plugin-catalog-react@1.8.1-next.0

## 1.0.18-next.0

### Patch Changes

- Updated dependencies
  - @backstage/core-app-api@1.9.1-next.0
  - @backstage/core-components@0.13.4-next.0
  - @backstage/app-defaults@1.4.2-next.0
  - @backstage/core-plugin-api@1.5.3
  - @backstage/test-utils@1.4.2-next.0
  - @backstage/plugin-catalog-react@1.8.1-next.0
  - @backstage/catalog-model@1.4.1
  - @backstage/integration-react@1.1.16-next.0
  - @backstage/theme@0.4.1

## 1.0.17

### Patch Changes

- Updated dependencies
  - @backstage/theme@0.4.1
  - @backstage/plugin-catalog-react@1.8.0
  - @backstage/core-components@0.13.3
  - @backstage/core-app-api@1.9.0
  - @backstage/test-utils@1.4.1
  - @backstage/core-plugin-api@1.5.3
  - @backstage/app-defaults@1.4.1
  - @backstage/catalog-model@1.4.1
  - @backstage/integration-react@1.1.15

## 1.0.17-next.2

### Patch Changes

- Updated dependencies
  - @backstage/plugin-catalog-react@1.8.0-next.2
  - @backstage/theme@0.4.1-next.1
  - @backstage/test-utils@1.4.1-next.2
  - @backstage/core-plugin-api@1.5.3-next.1
  - @backstage/core-components@0.13.3-next.2
  - @backstage/core-app-api@1.8.2-next.1
  - @backstage/app-defaults@1.4.1-next.2
  - @backstage/catalog-model@1.4.1-next.0
  - @backstage/integration-react@1.1.15-next.2

## 1.0.17-next.1

### Patch Changes

- Updated dependencies
  - @backstage/theme@0.4.1-next.0
  - @backstage/core-components@0.13.3-next.1
  - @backstage/core-plugin-api@1.5.3-next.0
  - @backstage/app-defaults@1.4.1-next.1
  - @backstage/integration-react@1.1.15-next.1
  - @backstage/test-utils@1.4.1-next.1
  - @backstage/plugin-catalog-react@1.7.1-next.1
  - @backstage/core-app-api@1.8.2-next.0

## 1.0.17-next.0

### Patch Changes

- Updated dependencies
  - @backstage/core-components@0.13.3-next.0
  - @backstage/app-defaults@1.4.1-next.0
  - @backstage/catalog-model@1.4.1-next.0
  - @backstage/core-app-api@1.8.1
  - @backstage/core-plugin-api@1.5.2
  - @backstage/integration-react@1.1.15-next.0
  - @backstage/test-utils@1.4.1-next.0
  - @backstage/theme@0.4.0
  - @backstage/plugin-catalog-react@1.7.1-next.0

## 1.0.16

### Patch Changes

- 74b216ee4e50: Add `PropsWithChildren` to usages of `ComponentType`, in preparation for React 18 where the children are no longer implicit.
- Updated dependencies
  - @backstage/core-app-api@1.8.1
  - @backstage/core-plugin-api@1.5.2
  - @backstage/core-components@0.13.2
  - @backstage/theme@0.4.0
  - @backstage/plugin-catalog-react@1.7.0
  - @backstage/catalog-model@1.4.0
  - @backstage/test-utils@1.4.0
  - @backstage/app-defaults@1.4.0
  - @backstage/integration-react@1.1.14

## 1.0.16-next.3

### Patch Changes

- Updated dependencies
  - @backstage/core-components@0.13.2-next.3
  - @backstage/catalog-model@1.4.0-next.1
  - @backstage/app-defaults@1.4.0-next.3
  - @backstage/core-app-api@1.8.1-next.0
  - @backstage/core-plugin-api@1.5.2-next.0
  - @backstage/integration-react@1.1.14-next.3
  - @backstage/test-utils@1.4.0-next.2
  - @backstage/theme@0.4.0-next.1
  - @backstage/plugin-catalog-react@1.7.0-next.3

## 1.0.16-next.2

### Patch Changes

- Updated dependencies
  - @backstage/theme@0.4.0-next.1
  - @backstage/plugin-catalog-react@1.7.0-next.2
  - @backstage/core-components@0.13.2-next.2
  - @backstage/app-defaults@1.4.0-next.2
  - @backstage/integration-react@1.1.14-next.2
  - @backstage/test-utils@1.4.0-next.2
  - @backstage/core-app-api@1.8.1-next.0
  - @backstage/core-plugin-api@1.5.2-next.0

## 1.0.16-next.1

### Patch Changes

- 74b216ee4e50: Add `PropsWithChildren` to usages of `ComponentType`, in preparation for React 18 where the children are no longer implicit.
- Updated dependencies
  - @backstage/core-components@0.13.2-next.1
  - @backstage/plugin-catalog-react@1.7.0-next.1
  - @backstage/catalog-model@1.4.0-next.0
  - @backstage/core-app-api@1.8.1-next.0
  - @backstage/core-plugin-api@1.5.2-next.0
  - @backstage/integration-react@1.1.14-next.1
  - @backstage/app-defaults@1.4.0-next.1
  - @backstage/test-utils@1.4.0-next.1
  - @backstage/theme@0.4.0-next.0

## 1.0.16-next.0

### Patch Changes

- Updated dependencies
  - @backstage/plugin-catalog-react@1.7.0-next.0
  - @backstage/test-utils@1.4.0-next.0
  - @backstage/app-defaults@1.4.0-next.0
  - @backstage/theme@0.4.0-next.0
  - @backstage/core-app-api@1.8.0
  - @backstage/core-components@0.13.2-next.0
  - @backstage/core-plugin-api@1.5.1
  - @backstage/integration-react@1.1.14-next.0
  - @backstage/catalog-model@1.3.0

## 1.0.15

### Patch Changes

- Updated dependencies
  - @backstage/theme@0.3.0
  - @backstage/app-defaults@1.3.1
  - @backstage/plugin-catalog-react@1.6.0
  - @backstage/core-app-api@1.8.0
  - @backstage/core-components@0.13.1
  - @backstage/integration-react@1.1.13
  - @backstage/test-utils@1.3.1
  - @backstage/catalog-model@1.3.0
  - @backstage/core-plugin-api@1.5.1

## 1.0.15-next.2

### Patch Changes

- Updated dependencies
  - @backstage/theme@0.3.0-next.0
  - @backstage/core-components@0.13.1-next.1
  - @backstage/app-defaults@1.3.1-next.2
  - @backstage/integration-react@1.1.13-next.2
  - @backstage/test-utils@1.3.1-next.2
  - @backstage/plugin-catalog-react@1.6.0-next.2
  - @backstage/core-app-api@1.8.0-next.1
  - @backstage/core-plugin-api@1.5.1

## 1.0.15-next.1

### Patch Changes

- Updated dependencies
  - @backstage/app-defaults@1.3.1-next.1
  - @backstage/core-app-api@1.8.0-next.1
  - @backstage/core-components@0.13.1-next.0
  - @backstage/core-plugin-api@1.5.1
  - @backstage/test-utils@1.3.1-next.1
  - @backstage/plugin-catalog-react@1.6.0-next.1
  - @backstage/integration-react@1.1.13-next.1

## 1.0.15-next.0

### Patch Changes

- Updated dependencies
  - @backstage/plugin-catalog-react@1.6.0-next.0
  - @backstage/core-app-api@1.7.1-next.0
  - @backstage/integration-react@1.1.13-next.0
  - @backstage/app-defaults@1.3.1-next.0
  - @backstage/core-components@0.13.0
  - @backstage/core-plugin-api@1.5.1
  - @backstage/test-utils@1.3.1-next.0
  - @backstage/catalog-model@1.3.0
  - @backstage/theme@0.2.19

## 1.0.14

### Patch Changes

- e0c6e8b9c3c: Update peer dependencies
- Updated dependencies
  - @backstage/core-components@0.13.0
  - @backstage/plugin-catalog-react@1.5.0
  - @backstage/app-defaults@1.3.0
  - @backstage/core-app-api@1.7.0
  - @backstage/test-utils@1.3.0
  - @backstage/integration-react@1.1.12
  - @backstage/theme@0.2.19
  - @backstage/core-plugin-api@1.5.1
  - @backstage/catalog-model@1.3.0

## 1.0.14-next.3

### Patch Changes

- Updated dependencies
  - @backstage/plugin-catalog-react@1.5.0-next.3
  - @backstage/core-app-api@1.7.0-next.3
  - @backstage/catalog-model@1.3.0-next.0
  - @backstage/core-components@0.13.0-next.3
  - @backstage/app-defaults@1.3.0-next.3
  - @backstage/core-plugin-api@1.5.1-next.1
  - @backstage/integration-react@1.1.12-next.3
  - @backstage/test-utils@1.3.0-next.3
  - @backstage/theme@0.2.19-next.0

## 1.0.14-next.2

### Patch Changes

- Updated dependencies
  - @backstage/core-components@0.12.6-next.2
  - @backstage/plugin-catalog-react@1.4.1-next.2
  - @backstage/core-plugin-api@1.5.1-next.1
  - @backstage/app-defaults@1.3.0-next.2
  - @backstage/catalog-model@1.2.1
  - @backstage/core-app-api@1.7.0-next.2
  - @backstage/integration-react@1.1.12-next.2
  - @backstage/test-utils@1.3.0-next.2
  - @backstage/theme@0.2.19-next.0

## 1.0.14-next.1

### Patch Changes

- e0c6e8b9c3c: Update peer dependencies
- Updated dependencies
  - @backstage/core-components@0.12.6-next.1
  - @backstage/core-app-api@1.7.0-next.1
  - @backstage/integration-react@1.1.12-next.1
  - @backstage/core-plugin-api@1.5.1-next.0
  - @backstage/plugin-catalog-react@1.4.1-next.1
  - @backstage/test-utils@1.3.0-next.1
  - @backstage/theme@0.2.19-next.0
  - @backstage/app-defaults@1.3.0-next.1
  - @backstage/catalog-model@1.2.1

## 1.0.14-next.0

### Patch Changes

- Updated dependencies
  - @backstage/core-components@0.12.6-next.0
  - @backstage/app-defaults@1.3.0-next.0
  - @backstage/core-app-api@1.7.0-next.0
  - @backstage/test-utils@1.3.0-next.0
  - @backstage/plugin-catalog-react@1.4.1-next.0
  - @backstage/integration-react@1.1.12-next.0
  - @backstage/core-plugin-api@1.5.0
  - @backstage/catalog-model@1.2.1
  - @backstage/theme@0.2.18

## 1.0.13

### Patch Changes

- 482dae5de1c: Updated link to docs.
- Updated dependencies
  - @backstage/core-components@0.12.5
  - @backstage/plugin-catalog-react@1.4.0
  - @backstage/core-plugin-api@1.5.0
  - @backstage/catalog-model@1.2.1
  - @backstage/test-utils@1.2.6
  - @backstage/core-app-api@1.6.0
  - @backstage/integration-react@1.1.11
  - @backstage/theme@0.2.18
  - @backstage/app-defaults@1.2.1

## 1.0.13-next.2

### Patch Changes

- Updated dependencies
  - @backstage/core-components@0.12.5-next.2
  - @backstage/plugin-catalog-react@1.4.0-next.2
  - @backstage/core-app-api@1.6.0-next.2
  - @backstage/core-plugin-api@1.5.0-next.2
  - @backstage/app-defaults@1.2.1-next.2
  - @backstage/integration-react@1.1.11-next.2
  - @backstage/test-utils@1.2.6-next.2

## 1.0.13-next.1

### Patch Changes

- 482dae5de1c: Updated link to docs.
- Updated dependencies
  - @backstage/core-components@0.12.5-next.1
  - @backstage/core-app-api@1.5.1-next.1
  - @backstage/core-plugin-api@1.4.1-next.1
  - @backstage/integration-react@1.1.11-next.1
  - @backstage/test-utils@1.2.6-next.1
  - @backstage/theme@0.2.18-next.0
  - @backstage/plugin-catalog-react@1.4.0-next.1
  - @backstage/app-defaults@1.2.1-next.1
  - @backstage/catalog-model@1.2.1-next.1

## 1.0.13-next.0

### Patch Changes

- Updated dependencies
  - @backstage/plugin-catalog-react@1.4.0-next.0
  - @backstage/core-plugin-api@1.4.1-next.0
  - @backstage/catalog-model@1.2.1-next.0
  - @backstage/test-utils@1.2.6-next.0
  - @backstage/app-defaults@1.2.1-next.0
  - @backstage/core-app-api@1.5.1-next.0
  - @backstage/core-components@0.12.5-next.0
  - @backstage/integration-react@1.1.11-next.0
  - @backstage/theme@0.2.17

## 1.0.12

### Patch Changes

- Updated dependencies
  - @backstage/core-components@0.12.4
  - @backstage/catalog-model@1.2.0
  - @backstage/theme@0.2.17
  - @backstage/core-app-api@1.5.0
  - @backstage/core-plugin-api@1.4.0
  - @backstage/app-defaults@1.2.0
  - @backstage/plugin-catalog-react@1.3.0
  - @backstage/integration-react@1.1.10
  - @backstage/test-utils@1.2.5

## 1.0.12-next.2

### Patch Changes

- Updated dependencies
  - @backstage/catalog-model@1.2.0-next.1
  - @backstage/core-components@0.12.4-next.1
  - @backstage/app-defaults@1.1.1-next.1
  - @backstage/core-app-api@1.4.1-next.0
  - @backstage/core-plugin-api@1.3.0
  - @backstage/integration-react@1.1.10-next.1
  - @backstage/test-utils@1.2.5-next.0
  - @backstage/theme@0.2.16
  - @backstage/plugin-catalog-react@1.3.0-next.2

## 1.0.12-next.1

### Patch Changes

- Updated dependencies
  - @backstage/core-app-api@1.4.1-next.0
  - @backstage/core-components@0.12.4-next.0
  - @backstage/plugin-catalog-react@1.3.0-next.1
  - @backstage/app-defaults@1.1.1-next.0
  - @backstage/catalog-model@1.1.6-next.0
  - @backstage/core-plugin-api@1.3.0
  - @backstage/integration-react@1.1.10-next.0
  - @backstage/test-utils@1.2.5-next.0
  - @backstage/theme@0.2.16

## 1.0.12-next.0

### Patch Changes

- Updated dependencies
  - @backstage/plugin-catalog-react@1.3.0-next.0
  - @backstage/catalog-model@1.1.6-next.0
  - @backstage/integration-react@1.1.9

## 1.0.11

### Patch Changes

- Updated dependencies
  - @backstage/catalog-model@1.1.5
  - @backstage/plugin-catalog-react@1.2.4
  - @backstage/core-components@0.12.3
  - @backstage/app-defaults@1.1.0
  - @backstage/core-plugin-api@1.3.0
  - @backstage/core-app-api@1.4.0
  - @backstage/integration-react@1.1.9
  - @backstage/test-utils@1.2.4
  - @backstage/theme@0.2.16

## 1.0.11-next.2

### Patch Changes

- Updated dependencies
  - @backstage/app-defaults@1.1.0-next.2
  - @backstage/core-plugin-api@1.3.0-next.1
  - @backstage/core-app-api@1.4.0-next.1
  - @backstage/plugin-catalog-react@1.2.4-next.2
  - @backstage/catalog-model@1.1.5-next.1
  - @backstage/core-components@0.12.3-next.2
  - @backstage/integration-react@1.1.9-next.2
  - @backstage/test-utils@1.2.4-next.1
  - @backstage/theme@0.2.16

## 1.0.11-next.1

### Patch Changes

- Updated dependencies
  - @backstage/app-defaults@1.0.11-next.1
  - @backstage/catalog-model@1.1.5-next.1
  - @backstage/core-app-api@1.3.1-next.0
  - @backstage/core-components@0.12.3-next.1
  - @backstage/core-plugin-api@1.2.1-next.0
  - @backstage/integration-react@1.1.9-next.1
  - @backstage/test-utils@1.2.4-next.0
  - @backstage/theme@0.2.16
  - @backstage/plugin-catalog-react@1.2.4-next.1

## 1.0.11-next.0

### Patch Changes

- Updated dependencies
  - @backstage/catalog-model@1.1.5-next.0
  - @backstage/plugin-catalog-react@1.2.4-next.0
  - @backstage/core-components@0.12.3-next.0
  - @backstage/app-defaults@1.0.11-next.0
  - @backstage/core-app-api@1.3.0
  - @backstage/core-plugin-api@1.2.0
  - @backstage/integration-react@1.1.9-next.0
  - @backstage/test-utils@1.2.3
  - @backstage/theme@0.2.16

## 1.0.10

### Patch Changes

- Updated dependencies
  - @backstage/core-components@0.12.2
  - @backstage/app-defaults@1.0.10
  - @backstage/integration-react@1.1.8
  - @backstage/plugin-catalog-react@1.2.3

## 1.0.9

### Patch Changes

- 2e701b3796: Internal refactor to use `react-router-dom` rather than `react-router`.
- 19356df560: Updated dependency `zen-observable` to `^0.9.0`.
- c3fa90e184: Updated dependency `zen-observable` to `^0.10.0`.
- 8015ff1258: Tweaked wording to use inclusive terminology
- Updated dependencies
  - @backstage/core-plugin-api@1.2.0
  - @backstage/core-components@0.12.1
  - @backstage/core-app-api@1.3.0
  - @backstage/test-utils@1.2.3
  - @backstage/app-defaults@1.0.9
  - @backstage/plugin-catalog-react@1.2.2
  - @backstage/integration-react@1.1.7
  - @backstage/catalog-model@1.1.4
  - @backstage/theme@0.2.16

## 1.0.9-next.4

### Patch Changes

- 2e701b3796: Internal refactor to use `react-router-dom` rather than `react-router`.
- Updated dependencies
  - @backstage/core-app-api@1.3.0-next.4
  - @backstage/core-components@0.12.1-next.4
  - @backstage/app-defaults@1.0.9-next.4
  - @backstage/test-utils@1.2.3-next.4
  - @backstage/plugin-catalog-react@1.2.2-next.4
  - @backstage/catalog-model@1.1.4-next.1
  - @backstage/core-plugin-api@1.2.0-next.2
  - @backstage/integration-react@1.1.7-next.4
  - @backstage/theme@0.2.16

## 1.0.9-next.3

### Patch Changes

- Updated dependencies
  - @backstage/core-app-api@1.2.1-next.3
  - @backstage/core-components@0.12.1-next.3
  - @backstage/app-defaults@1.0.9-next.3
  - @backstage/catalog-model@1.1.4-next.1
  - @backstage/core-plugin-api@1.2.0-next.2
  - @backstage/integration-react@1.1.7-next.3
  - @backstage/test-utils@1.2.3-next.3
  - @backstage/theme@0.2.16
  - @backstage/plugin-catalog-react@1.2.2-next.3

## 1.0.9-next.2

### Patch Changes

- 8015ff1258: Tweaked wording to use inclusive terminology
- Updated dependencies
  - @backstage/core-plugin-api@1.2.0-next.2
  - @backstage/core-app-api@1.2.1-next.2
  - @backstage/core-components@0.12.1-next.2
  - @backstage/plugin-catalog-react@1.2.2-next.2
  - @backstage/test-utils@1.2.3-next.2
  - @backstage/app-defaults@1.0.9-next.2
  - @backstage/integration-react@1.1.7-next.2
  - @backstage/catalog-model@1.1.4-next.1
  - @backstage/theme@0.2.16

## 1.0.9-next.1

### Patch Changes

- c3fa90e184: Updated dependency `zen-observable` to `^0.10.0`.
- Updated dependencies
  - @backstage/core-app-api@1.2.1-next.1
  - @backstage/core-components@0.12.1-next.1
  - @backstage/test-utils@1.2.3-next.1
  - @backstage/core-plugin-api@1.1.1-next.1
  - @backstage/plugin-catalog-react@1.2.2-next.1
  - @backstage/app-defaults@1.0.9-next.1
  - @backstage/integration-react@1.1.7-next.1
  - @backstage/catalog-model@1.1.4-next.1
  - @backstage/theme@0.2.16

## 1.0.9-next.0

### Patch Changes

- 19356df560: Updated dependency `zen-observable` to `^0.9.0`.
- Updated dependencies
  - @backstage/core-components@0.12.1-next.0
  - @backstage/core-app-api@1.2.1-next.0
  - @backstage/core-plugin-api@1.1.1-next.0
  - @backstage/integration-react@1.1.7-next.0
  - @backstage/test-utils@1.2.3-next.0
  - @backstage/plugin-catalog-react@1.2.2-next.0
  - @backstage/app-defaults@1.0.9-next.0
  - @backstage/catalog-model@1.1.4-next.0
  - @backstage/theme@0.2.16

## 1.0.8

### Patch Changes

- Updated dependencies
  - @backstage/plugin-catalog-react@1.2.1
  - @backstage/core-components@0.12.0
  - @backstage/core-app-api@1.2.0
  - @backstage/core-plugin-api@1.1.0
  - @backstage/catalog-model@1.1.3
  - @backstage/app-defaults@1.0.8
  - @backstage/integration-react@1.1.6
  - @backstage/test-utils@1.2.2
  - @backstage/theme@0.2.16

## 1.0.8-next.1

### Patch Changes

- Updated dependencies
  - @backstage/core-components@0.12.0-next.1
  - @backstage/app-defaults@1.0.8-next.1
  - @backstage/catalog-model@1.1.3-next.0
  - @backstage/core-app-api@1.2.0-next.0
  - @backstage/core-plugin-api@1.1.0-next.0
  - @backstage/integration-react@1.1.6-next.1
  - @backstage/test-utils@1.2.2-next.0
  - @backstage/theme@0.2.16
  - @backstage/plugin-catalog-react@1.2.1-next.1

## 1.0.8-next.0

### Patch Changes

- Updated dependencies
  - @backstage/plugin-catalog-react@1.2.1-next.0
  - @backstage/core-components@0.12.0-next.0
  - @backstage/core-app-api@1.2.0-next.0
  - @backstage/core-plugin-api@1.1.0-next.0
  - @backstage/catalog-model@1.1.3-next.0
  - @backstage/app-defaults@1.0.8-next.0
  - @backstage/integration-react@1.1.6-next.0
  - @backstage/test-utils@1.2.2-next.0
  - @backstage/theme@0.2.16

## 1.0.7

### Patch Changes

- Updated dependencies
  - @backstage/catalog-model@1.1.2
  - @backstage/plugin-catalog-react@1.2.0
  - @backstage/core-components@0.11.2
  - @backstage/core-app-api@1.1.1
  - @backstage/test-utils@1.2.1
  - @backstage/app-defaults@1.0.7
  - @backstage/integration-react@1.1.5
  - @backstage/core-plugin-api@1.0.7
  - @backstage/theme@0.2.16

## 1.0.7-next.2

### Patch Changes

- Updated dependencies
  - @backstage/plugin-catalog-react@1.2.0-next.2
  - @backstage/test-utils@1.2.1-next.2
  - @backstage/app-defaults@1.0.7-next.2
  - @backstage/catalog-model@1.1.2-next.2
  - @backstage/core-app-api@1.1.1-next.2
  - @backstage/core-components@0.11.2-next.2
  - @backstage/core-plugin-api@1.0.7-next.2
  - @backstage/integration-react@1.1.5-next.2
  - @backstage/theme@0.2.16

## 1.0.7-next.1

### Patch Changes

- Updated dependencies
  - @backstage/plugin-catalog-react@1.2.0-next.1
  - @backstage/core-app-api@1.1.1-next.1
  - @backstage/app-defaults@1.0.7-next.1
  - @backstage/core-components@0.11.2-next.1
  - @backstage/core-plugin-api@1.0.7-next.1
  - @backstage/test-utils@1.2.1-next.1
  - @backstage/catalog-model@1.1.2-next.1
  - @backstage/integration-react@1.1.5-next.1
  - @backstage/theme@0.2.16

## 1.0.7-next.0

### Patch Changes

- Updated dependencies
  - @backstage/catalog-model@1.1.2-next.0
  - @backstage/core-components@0.11.2-next.0
  - @backstage/test-utils@1.2.1-next.0
  - @backstage/plugin-catalog-react@1.1.5-next.0
  - @backstage/app-defaults@1.0.7-next.0
  - @backstage/integration-react@1.1.5-next.0
  - @backstage/core-app-api@1.1.1-next.0
  - @backstage/core-plugin-api@1.0.7-next.0
  - @backstage/theme@0.2.16

## 1.0.6

### Patch Changes

- 817f3196f6: Updated React Router dependencies to be peer dependencies.
- 7d47def9c4: Removed dependency on `@types/jest`.
- 329ed2b9c7: Fixed routing when using React Router v6 stable.
- 4c5e85ddf3: Removed the dependency and setup of `react-hot-loader`, since the `@backstage/cli` now uses `swc` with `React Refresh` instead.
- Updated dependencies
  - @backstage/app-defaults@1.0.6
  - @backstage/core-app-api@1.1.0
  - @backstage/core-components@0.11.1
  - @backstage/core-plugin-api@1.0.6
  - @backstage/test-utils@1.2.0
  - @backstage/plugin-catalog-react@1.1.4
  - @backstage/catalog-model@1.1.1
  - @backstage/integration-react@1.1.4

## 1.0.6-next.2

### Patch Changes

- 7d47def9c4: Removed dependency on `@types/jest`.
- 329ed2b9c7: Fixed routing when using React Router v6 stable.
- Updated dependencies
  - @backstage/plugin-catalog-react@1.1.4-next.2
  - @backstage/app-defaults@1.0.6-next.2
  - @backstage/catalog-model@1.1.1-next.0
  - @backstage/core-app-api@1.1.0-next.3
  - @backstage/core-components@0.11.1-next.3
  - @backstage/core-plugin-api@1.0.6-next.3
  - @backstage/integration-react@1.1.4-next.2
  - @backstage/test-utils@1.2.0-next.3

## 1.0.6-next.1

### Patch Changes

- 817f3196f6: Updated React Router dependencies to be peer dependencies.
- Updated dependencies
  - @backstage/app-defaults@1.0.6-next.1
  - @backstage/core-app-api@1.1.0-next.1
  - @backstage/core-components@0.11.1-next.1
  - @backstage/core-plugin-api@1.0.6-next.1
  - @backstage/test-utils@1.2.0-next.1
  - @backstage/plugin-catalog-react@1.1.4-next.1

## 1.0.6-next.0

### Patch Changes

- 4c5e85ddf3: Removed the dependency and setup of `react-hot-loader`, since the `@backstage/cli` now uses `swc` with `React Refresh` instead.
- Updated dependencies
  - @backstage/core-app-api@1.0.6-next.0
  - @backstage/core-plugin-api@1.0.6-next.0
  - @backstage/core-components@0.11.1-next.0
  - @backstage/integration-react@1.1.4-next.0
  - @backstage/test-utils@1.1.4-next.0
  - @backstage/plugin-catalog-react@1.1.4-next.0
  - @backstage/app-defaults@1.0.6-next.0

## 1.0.5

### Patch Changes

- Updated dependencies
  - @backstage/core-components@0.11.0
  - @backstage/core-plugin-api@1.0.5
  - @backstage/plugin-catalog-react@1.1.3
  - @backstage/app-defaults@1.0.5
  - @backstage/core-app-api@1.0.5
  - @backstage/integration-react@1.1.3
  - @backstage/test-utils@1.1.3

## 1.0.5-next.1

### Patch Changes

- Updated dependencies
  - @backstage/plugin-catalog-react@1.1.3-next.2
  - @backstage/core-components@0.11.0-next.2
  - @backstage/app-defaults@1.0.5-next.1
  - @backstage/integration-react@1.1.3-next.1

## 1.0.5-next.0

### Patch Changes

- Updated dependencies
  - @backstage/core-plugin-api@1.0.5-next.0
  - @backstage/integration-react@1.1.3-next.0
  - @backstage/plugin-catalog-react@1.1.3-next.0
  - @backstage/app-defaults@1.0.5-next.0
  - @backstage/core-app-api@1.0.5-next.0
  - @backstage/core-components@0.10.1-next.0
  - @backstage/test-utils@1.1.3-next.0

## 1.0.4

### Patch Changes

- Updated dependencies
  - @backstage/core-components@0.10.0
  - @backstage/catalog-model@1.1.0
  - @backstage/app-defaults@1.0.4
  - @backstage/core-app-api@1.0.4
  - @backstage/core-plugin-api@1.0.4
  - @backstage/integration-react@1.1.2
  - @backstage/test-utils@1.1.2
  - @backstage/plugin-catalog-react@1.1.2
  - @backstage/theme@0.2.16

## 1.0.4-next.3

### Patch Changes

- Updated dependencies
  - @backstage/app-defaults@1.0.4-next.3
  - @backstage/core-app-api@1.0.4-next.1
  - @backstage/core-plugin-api@1.0.4-next.0
  - @backstage/core-components@0.10.0-next.3
  - @backstage/integration-react@1.1.2-next.3
  - @backstage/test-utils@1.1.2-next.2
  - @backstage/catalog-model@1.1.0-next.3
  - @backstage/plugin-catalog-react@1.1.2-next.3

## 1.0.4-next.2

### Patch Changes

- Updated dependencies
  - @backstage/core-components@0.10.0-next.2
  - @backstage/catalog-model@1.1.0-next.2
  - @backstage/theme@0.2.16-next.1
  - @backstage/plugin-catalog-react@1.1.2-next.2
  - @backstage/app-defaults@1.0.4-next.2
  - @backstage/integration-react@1.1.2-next.2

## 1.0.4-next.1

### Patch Changes

- Updated dependencies
  - @backstage/core-components@0.9.6-next.1
  - @backstage/catalog-model@1.1.0-next.1
  - @backstage/theme@0.2.16-next.0
  - @backstage/app-defaults@1.0.4-next.1
  - @backstage/integration-react@1.1.2-next.1
  - @backstage/test-utils@1.1.2-next.1
  - @backstage/plugin-catalog-react@1.1.2-next.1

## 1.0.4-next.0

### Patch Changes

- Updated dependencies
  - @backstage/catalog-model@1.1.0-next.0
  - @backstage/core-components@0.9.6-next.0
  - @backstage/core-app-api@1.0.4-next.0
  - @backstage/plugin-catalog-react@1.1.2-next.0
  - @backstage/app-defaults@1.0.4-next.0
  - @backstage/integration-react@1.1.2-next.0
  - @backstage/test-utils@1.1.2-next.0

## 1.0.3

### Patch Changes

- Updated dependencies
  - @backstage/plugin-catalog-react@1.1.1
  - @backstage/core-components@0.9.5
  - @backstage/core-app-api@1.0.3
  - @backstage/core-plugin-api@1.0.3
  - @backstage/integration-react@1.1.1
  - @backstage/test-utils@1.1.1
  - @backstage/catalog-model@1.0.3
  - @backstage/app-defaults@1.0.3

## 1.0.3-next.1

### Patch Changes

- Updated dependencies
  - @backstage/core-components@0.9.5-next.1
  - @backstage/core-app-api@1.0.3-next.0
  - @backstage/core-plugin-api@1.0.3-next.0
  - @backstage/integration-react@1.1.1-next.1
  - @backstage/test-utils@1.1.1-next.0
  - @backstage/catalog-model@1.0.3-next.0
  - @backstage/plugin-catalog-react@1.1.1-next.1
  - @backstage/app-defaults@1.0.3-next.1

## 1.0.3-next.0

### Patch Changes

- Updated dependencies
  - @backstage/plugin-catalog-react@1.1.1-next.0
  - @backstage/core-components@0.9.5-next.0
  - @backstage/app-defaults@1.0.3-next.0
  - @backstage/integration-react@1.1.1-next.0

## 1.0.2

### Patch Changes

- 6e830352d4: Updated dependency `@types/node` to `^16.0.0`.
- Updated dependencies
  - @backstage/core-components@0.9.4
  - @backstage/test-utils@1.1.0
  - @backstage/core-plugin-api@1.0.2
  - @backstage/plugin-catalog-react@1.1.0
  - @backstage/integration-react@1.1.0
  - @backstage/core-app-api@1.0.2
  - @backstage/app-defaults@1.0.2
  - @backstage/catalog-model@1.0.2

## 1.0.2-next.2

### Patch Changes

- 6e830352d4: Updated dependency `@types/node` to `^16.0.0`.
- Updated dependencies
  - @backstage/core-components@0.9.4-next.1
  - @backstage/plugin-catalog-react@1.1.0-next.2
  - @backstage/catalog-model@1.0.2-next.0
  - @backstage/core-app-api@1.0.2-next.1
  - @backstage/core-plugin-api@1.0.2-next.1
  - @backstage/integration-react@1.1.0-next.2
  - @backstage/test-utils@1.1.0-next.2

## 1.0.2-next.1

### Patch Changes

- Updated dependencies
  - @backstage/core-components@0.9.4-next.0
  - @backstage/test-utils@1.1.0-next.1
  - @backstage/core-plugin-api@1.0.2-next.0
  - @backstage/plugin-catalog-react@1.1.0-next.1
  - @backstage/app-defaults@1.0.2-next.0
  - @backstage/integration-react@1.1.0-next.1
  - @backstage/core-app-api@1.0.2-next.0

## 1.0.2-next.0

### Patch Changes

- Updated dependencies
  - @backstage/plugin-catalog-react@1.1.0-next.0
  - @backstage/integration-react@1.1.0-next.0
  - @backstage/test-utils@1.0.2-next.0

## 1.0.1

### Patch Changes

- 24254fd433: build(deps): bump `@testing-library/user-event` from 13.5.0 to 14.0.0
- Updated dependencies
  - @backstage/plugin-catalog-react@1.0.1
  - @backstage/catalog-model@1.0.1
  - @backstage/core-app-api@1.0.1
  - @backstage/core-components@0.9.3
  - @backstage/core-plugin-api@1.0.1
  - @backstage/integration-react@1.0.1
  - @backstage/test-utils@1.0.1
  - @backstage/app-defaults@1.0.1

## 1.0.1-next.1

### Patch Changes

- 24254fd433: build(deps): bump `@testing-library/user-event` from 13.5.0 to 14.0.0
- Updated dependencies
  - @backstage/core-app-api@1.0.1-next.1
  - @backstage/core-components@0.9.3-next.2
  - @backstage/core-plugin-api@1.0.1-next.0
  - @backstage/integration-react@1.0.1-next.2
  - @backstage/test-utils@1.0.1-next.2
  - @backstage/plugin-catalog-react@1.0.1-next.3
  - @backstage/app-defaults@1.0.1-next.2

## 1.0.1-next.0

### Patch Changes

- Updated dependencies
  - @backstage/catalog-model@1.0.1-next.0
  - @backstage/core-app-api@1.0.1-next.0
  - @backstage/plugin-catalog-react@1.0.1-next.0
  - @backstage/core-components@0.9.3-next.0
  - @backstage/app-defaults@1.0.1-next.0
  - @backstage/integration-react@1.0.1-next.0
  - @backstage/test-utils@1.0.1-next.0

## 1.0.0

### Major Changes

- b58c70c223: This package has been promoted to v1.0! To understand how this change affects the package, please check out our [versioning policy](https://backstage.io/docs/overview/versioning-policy).

### Patch Changes

- a422d7ce5e: chore(deps): bump `@testing-library/react` from 11.2.6 to 12.1.3
- f24ef7864e: Minor typo fixes
- Updated dependencies
  - @backstage/app-defaults@1.0.0
  - @backstage/core-app-api@1.0.0
  - @backstage/core-components@0.9.2
  - @backstage/core-plugin-api@1.0.0
  - @backstage/integration-react@1.0.0
  - @backstage/test-utils@1.0.0
  - @backstage/plugin-catalog-react@1.0.0
  - @backstage/catalog-model@1.0.0

## 0.2.25

### Patch Changes

- Updated dependencies
  - @backstage/plugin-catalog-react@0.9.0
  - @backstage/core-components@0.9.1
  - @backstage/catalog-model@0.13.0
  - @backstage/app-defaults@0.2.1
  - @backstage/integration-react@0.1.25

## 0.2.25-next.0

### Patch Changes

- Updated dependencies
  - @backstage/plugin-catalog-react@0.9.0-next.0
  - @backstage/core-components@0.9.1-next.0
  - @backstage/catalog-model@0.13.0-next.0
  - @backstage/app-defaults@0.2.1-next.0
  - @backstage/integration-react@0.1.25-next.0

## 0.2.24

### Patch Changes

- Updated dependencies
  - @backstage/catalog-model@0.12.0
  - @backstage/core-components@0.9.0
  - @backstage/plugin-catalog-react@0.8.0
  - @backstage/core-app-api@0.6.0
  - @backstage/core-plugin-api@0.8.0
  - @backstage/test-utils@0.3.0
  - @backstage/app-defaults@0.2.0
  - @backstage/integration-react@0.1.24

## 0.2.23

### Patch Changes

- Updated dependencies
  - @backstage/core-components@0.8.10
  - @backstage/plugin-catalog-react@0.7.0
  - @backstage/catalog-model@0.11.0
  - @backstage/core-plugin-api@0.7.0
  - @backstage/app-defaults@0.1.9
  - @backstage/core-app-api@0.5.4
  - @backstage/integration-react@0.1.23
  - @backstage/test-utils@0.2.6

## 0.2.22

### Patch Changes

- c77c5c7eb6: Added `backstage.role` to `package.json`
- Updated dependencies
  - @backstage/core-app-api@0.5.3
  - @backstage/core-components@0.8.9
  - @backstage/core-plugin-api@0.6.1
  - @backstage/integration-react@0.1.22
  - @backstage/test-utils@0.2.5
  - @backstage/plugin-catalog-react@0.6.15
  - @backstage/app-defaults@0.1.8
  - @backstage/catalog-model@0.10.0
  - @backstage/theme@0.2.15

## 0.2.21

### Patch Changes

- Updated dependencies
  - @backstage/core-components@0.8.8
  - @backstage/plugin-catalog-react@0.6.14
  - @backstage/app-defaults@0.1.7
  - @backstage/integration-react@0.1.21

## 0.2.21-next.0

### Patch Changes

- Updated dependencies
  - @backstage/core-components@0.8.8-next.0
  - @backstage/plugin-catalog-react@0.6.14-next.0
  - @backstage/app-defaults@0.1.7-next.0
  - @backstage/integration-react@0.1.21-next.0

## 0.2.20

### Patch Changes

- Updated dependencies
  - @backstage/core-components@0.8.7
  - @backstage/plugin-catalog-react@0.6.13
  - @backstage/integration-react@0.1.20
  - @backstage/core-app-api@0.5.2
  - @backstage/app-defaults@0.1.6
  - @backstage/test-utils@0.2.4

## 0.2.20-next.1

### Patch Changes

- Updated dependencies
  - @backstage/core-components@0.8.7-next.1
  - @backstage/plugin-catalog-react@0.6.13-next.1
  - @backstage/core-app-api@0.5.2-next.0
  - @backstage/app-defaults@0.1.6-next.1
  - @backstage/test-utils@0.2.4-next.0

## 0.2.20-next.0

### Patch Changes

- Updated dependencies
  - @backstage/core-components@0.8.7-next.0
  - @backstage/app-defaults@0.1.6-next.0
  - @backstage/integration-react@0.1.20-next.0
  - @backstage/plugin-catalog-react@0.6.13-next.0

## 0.2.19

### Patch Changes

- 10086f5873: Bumped `react-hot-loader` from `^4.12.21` to `^4.13.0`.
- Updated dependencies
  - @backstage/core-components@0.8.6
  - @backstage/core-app-api@0.5.1

## 0.2.18

### Patch Changes

- Updated dependencies
  - @backstage/core-components@0.8.5
  - @backstage/core-plugin-api@0.6.0
  - @backstage/test-utils@0.2.3
  - @backstage/core-app-api@0.5.0
  - @backstage/plugin-catalog-react@0.6.12
  - @backstage/catalog-model@0.9.10
  - @backstage/app-defaults@0.1.5
  - @backstage/integration-react@0.1.19

## 0.2.18-next.0

### Patch Changes

- Updated dependencies
  - @backstage/core-components@0.8.5-next.0
  - @backstage/core-plugin-api@0.6.0-next.0
  - @backstage/core-app-api@0.5.0-next.0
  - @backstage/plugin-catalog-react@0.6.12-next.0
  - @backstage/catalog-model@0.9.10-next.0
  - @backstage/app-defaults@0.1.5-next.0
  - @backstage/integration-react@0.1.19-next.0
  - @backstage/test-utils@0.2.3-next.0

## 0.2.17

### Patch Changes

- Updated dependencies
  - @backstage/test-utils@0.2.2
  - @backstage/core-components@0.8.4
  - @backstage/core-plugin-api@0.5.0
  - @backstage/plugin-catalog-react@0.6.11
  - @backstage/core-app-api@0.4.0
  - @backstage/app-defaults@0.1.4
  - @backstage/catalog-model@0.9.9
  - @backstage/integration-react@0.1.18

## 0.2.16

### Patch Changes

- 4ce51ab0f1: Internal refactor of the `react-use` imports to use `react-use/lib/*` instead.
- Updated dependencies
  - @backstage/core-plugin-api@0.4.1
  - @backstage/plugin-catalog-react@0.6.10
  - @backstage/core-app-api@0.3.1
  - @backstage/core-components@0.8.3

## 0.2.15

### Patch Changes

- Updated dependencies
  - @backstage/app-defaults@0.1.3
  - @backstage/core-app-api@0.3.0
  - @backstage/core-plugin-api@0.4.0
  - @backstage/plugin-catalog-react@0.6.8
  - @backstage/core-components@0.8.2
  - @backstage/test-utils@0.2.0
  - @backstage/integration-react@0.1.16

## 0.2.14

### Patch Changes

- cd450844f6: Moved React dependencies to `peerDependencies` and allow both React v16 and v17 to be used.
- dcd1a0c3f4: Minor improvement to the API reports, by not unpacking arguments directly
- Updated dependencies
  - @backstage/core-components@0.8.0
  - @backstage/core-plugin-api@0.3.0
  - @backstage/core-app-api@0.2.0
  - @backstage/app-defaults@0.1.2
  - @backstage/integration-react@0.1.15
  - @backstage/test-utils@0.1.24
  - @backstage/plugin-catalog-react@0.6.5

## 0.2.13

### Patch Changes

- 58a4e67ded: Add theme switcher to sidebar of dev app.
- 014cbf8cb9: Migrated to using `@backstage/app-defaults`.
- Updated dependencies
  - @backstage/catalog-model@0.9.7
  - @backstage/plugin-catalog-react@0.6.4
  - @backstage/core-components@0.7.4
  - @backstage/core-plugin-api@0.2.0
  - @backstage/core-app-api@0.1.21
  - @backstage/test-utils@0.1.22
  - @backstage/app-defaults@0.1.1
  - @backstage/integration-react@0.1.14

## 0.2.12

### Patch Changes

- Updated dependencies
  - @backstage/plugin-catalog-react@0.6.0
  - @backstage/core-app-api@0.1.17
  - @backstage/core-components@0.7.0
  - @backstage/theme@0.2.11
  - @backstage/test-utils@0.1.19
  - @backstage/integration-react@0.1.12

## 0.2.11

### Patch Changes

- Updated dependencies
  - @backstage/core-app-api@0.1.15
  - @backstage/core-plugin-api@0.1.9
  - @backstage/core-components@0.6.0
  - @backstage/integration-react@0.1.11
  - @backstage/plugin-catalog-react@0.5.1

## 0.2.10

### Patch Changes

- Updated dependencies
  - @backstage/core-components@0.5.0
  - @backstage/plugin-catalog-react@0.5.0
  - @backstage/catalog-model@0.9.3
  - @backstage/core-app-api@0.1.14
  - @backstage/integration-react@0.1.10

## 0.2.9

### Patch Changes

- d1da88a19: Properly export all used types.
- Updated dependencies
  - @backstage/core-components@0.4.1
  - @backstage/catalog-model@0.9.2
  - @backstage/core-app-api@0.1.12
  - @backstage/core-plugin-api@0.1.7

## 0.2.8

### Patch Changes

- Updated dependencies
  - @backstage/plugin-catalog-react@0.4.5
  - @backstage/core-components@0.4.0
  - @backstage/catalog-model@0.9.1
  - @backstage/core-app-api@0.1.11
  - @backstage/integration-react@0.1.8

## 0.2.7

### Patch Changes

- be2cd4740: Fixed busy refresh loop that happened when registering a page at `/`.
- Updated dependencies
  - @backstage/core-app-api@0.1.9
  - @backstage/plugin-catalog-react@0.4.3
  - @backstage/core-components@0.3.2
  - @backstage/theme@0.2.10

## 0.2.6

### Patch Changes

- 56c773909: Switched `@types/react` dependency to request `*` rather than a specific version.
- Updated dependencies
  - @backstage/core-app-api@0.1.8
  - @backstage/core-components@0.3.1
  - @backstage/core-plugin-api@0.1.6
  - @backstage/test-utils@0.1.17
  - @backstage/plugin-catalog-react@0.4.2
  - @backstage/integration-react@0.1.7

## 0.2.5

### Patch Changes

- Updated dependencies
  - @backstage/core-components@0.3.0
  - @backstage/core-plugin-api@0.1.5
  - @backstage/core-app-api@0.1.7
  - @backstage/integration-react@0.1.6
  - @backstage/plugin-catalog-react@0.4.1

## 0.2.4

### Patch Changes

- 9d40fcb1e: - Bumping `material-ui/core` version to at least `4.12.2` as they made some breaking changes in later versions which broke `Pagination` of the `Table`.
  - Switching out `material-table` to `@material-table/core` for support for the later versions of `material-ui/core`
  - This causes a minor API change to `@backstage/core-components` as the interface for `Table` re-exports the `prop` from the underlying `Table` components.
  - `onChangeRowsPerPage` has been renamed to `onRowsPerPageChange`
  - `onChangePage` has been renamed to `onPageChange`
  - Migration guide is here: https://material-table-core.com/docs/breaking-changes
- Updated dependencies
  - @backstage/core-components@0.2.0
  - @backstage/plugin-catalog-react@0.4.0
  - @backstage/core-app-api@0.1.6
  - @backstage/core-plugin-api@0.1.4
  - @backstage/integration-react@0.1.5
  - @backstage/test-utils@0.1.16
  - @backstage/theme@0.2.9

## 0.2.3

### Patch Changes

- 01001a324: Allow custom theme for dev app.
- Updated dependencies
  - @backstage/core-components@0.1.6
  - @backstage/plugin-catalog-react@0.3.1
  - @backstage/core-app-api@0.1.5
  - @backstage/test-utils@0.1.15

## 0.2.2

### Patch Changes

- Updated dependencies
  - @backstage/plugin-catalog-react@0.3.0

## 0.2.1

### Patch Changes

- Updated dependencies
  - @backstage/core-components@0.1.5
  - @backstage/catalog-model@0.9.0
  - @backstage/plugin-catalog-react@0.2.6

## 0.2.0

### Minor Changes

- 76db86c45: Removed support for deprecated registered plugin routes. All routes now need to be added using `addPage` instead.

### Patch Changes

- 48c9fcd33: Migrated to use the new `@backstage/core-*` packages rather than `@backstage/core`.
- Updated dependencies
  - @backstage/core-app-api@0.1.3
  - @backstage/core-plugin-api@0.1.3
  - @backstage/catalog-model@0.8.4
  - @backstage/integration-react@0.1.4
  - @backstage/test-utils@0.1.14
  - @backstage/plugin-catalog-react@0.2.4

## 0.1.17

### Patch Changes

- e7c5e4b30: Update installation instructions in README.
- Updated dependencies [7af9cef07]
- Updated dependencies [e7c5e4b30]
- Updated dependencies [ebe802bc4]
- Updated dependencies [1cf1d351f]
- Updated dependencies [deaba2e13]
- Updated dependencies [8e919a6f8]
  - @backstage/test-utils@0.1.13
  - @backstage/theme@0.2.8
  - @backstage/catalog-model@0.8.1
  - @backstage/core@0.7.12
  - @backstage/plugin-catalog-react@0.2.1

## 0.1.16

### Patch Changes

- Updated dependencies [add62a455]
- Updated dependencies [cc592248b]
- Updated dependencies [17c497b81]
- Updated dependencies [704875e26]
  - @backstage/catalog-model@0.8.0
  - @backstage/core@0.7.11
  - @backstage/plugin-catalog-react@0.2.0

## 0.1.15

### Patch Changes

- 5e7b36e74: Fix a bug where an instance of the SCM integrations API wasn't being provided properly to the dev app.
- Updated dependencies [f7f7783a3]
- Updated dependencies [65e6c4541]
- Updated dependencies [68fdbf014]
- Updated dependencies [5da6a561d]
- Updated dependencies [61c3f927c]
  - @backstage/catalog-model@0.7.10
  - @backstage/core@0.7.10
  - @backstage/test-utils@0.1.12

## 0.1.14

### Patch Changes

- 062bbf90f: chore: bump `@testing-library/user-event` from 12.8.3 to 13.1.8
- Updated dependencies [062bbf90f]
- Updated dependencies [10c008a3a]
- Updated dependencies [889d89b6e]
- Updated dependencies [16be1d093]
- Updated dependencies [3f988cb63]
- Updated dependencies [675a569a9]
  - @backstage/core@0.7.9
  - @backstage/integration-react@0.1.2
  - @backstage/test-utils@0.1.11
  - @backstage/plugin-catalog-react@0.1.6
  - @backstage/catalog-model@0.7.9

## 0.1.13

### Patch Changes

- Updated dependencies [12d8f27a6]
- Updated dependencies [40c0fdbaa]
- Updated dependencies [2a271d89e]
- Updated dependencies [bece09057]
- Updated dependencies [169f48deb]
- Updated dependencies [8a1566719]
- Updated dependencies [9d455f69a]
- Updated dependencies [4c049a1a1]
- Updated dependencies [02816ecd7]
  - @backstage/catalog-model@0.7.3
  - @backstage/core@0.7.0
  - @backstage/plugin-catalog-react@0.1.1

## 0.1.12

### Patch Changes

- 5aa4ceea6: Make sure to provide sample routes for all external routes of plugins given to DevApp
- Updated dependencies [3a58084b6]
- Updated dependencies [e799e74d4]
- Updated dependencies [dc12852c9]
- Updated dependencies [d0760ecdf]
- Updated dependencies [1407b34c6]
- Updated dependencies [88f1f1b60]
- Updated dependencies [bad21a085]
- Updated dependencies [9615e68fb]
- Updated dependencies [49f9b7346]
- Updated dependencies [5c2e2863f]
- Updated dependencies [3a58084b6]
- Updated dependencies [2c1f2a7c2]
  - @backstage/core@0.6.3
  - @backstage/test-utils@0.1.8
  - @backstage/plugin-catalog-react@0.1.0
  - @backstage/catalog-model@0.7.2

## 0.1.11

### Patch Changes

- Updated dependencies [fd3f2a8c0]
- Updated dependencies [d34d26125]
- Updated dependencies [0af242b6d]
- Updated dependencies [f4c2bcf54]
- Updated dependencies [10a0124e0]
- Updated dependencies [07e226872]
- Updated dependencies [f62e7abe5]
- Updated dependencies [96f378d10]
- Updated dependencies [688b73110]
  - @backstage/core@0.6.2
  - @backstage/plugin-catalog-react@0.0.4

## 0.1.10

### Patch Changes

- Updated dependencies [b51ee6ece]
- Updated dependencies [19d354c78]
- Updated dependencies [b51ee6ece]
  - @backstage/test-utils@0.1.7
  - @backstage/plugin-catalog-react@0.0.3
  - @backstage/core@0.6.1

## 0.1.9

### Patch Changes

- 720149854: Added `path` option to `addPage` that can be used to set a specific path for the page rather than a generated one. Also omit sidebar item altogether if `title` option is not set.
- 019fe39a0: Switch dependency from `@backstage/plugin-catalog` to `@backstage/plugin-catalog-react`.
- Updated dependencies [12ece98cd]
- Updated dependencies [d82246867]
- Updated dependencies [7fc89bae2]
- Updated dependencies [c810082ae]
- Updated dependencies [5fa3bdb55]
- Updated dependencies [6e612ce25]
- Updated dependencies [025e122c3]
- Updated dependencies [21e624ba9]
- Updated dependencies [da9f53c60]
- Updated dependencies [32c95605f]
- Updated dependencies [7881f2117]
- Updated dependencies [54c7d02f7]
- Updated dependencies [11cb5ef94]
  - @backstage/core@0.6.0
  - @backstage/plugin-catalog-react@0.0.2
  - @backstage/theme@0.2.3
  - @backstage/catalog-model@0.7.1

## 0.1.8

### Patch Changes

- Updated dependencies [def2307f3]
- Updated dependencies [efd6ef753]
- Updated dependencies [593632f07]
- Updated dependencies [33846acfc]
- Updated dependencies [a187b8ad0]
- Updated dependencies [f04db53d7]
- Updated dependencies [a93f42213]
  - @backstage/catalog-model@0.7.0
  - @backstage/core@0.5.0
  - @backstage/plugin-catalog@0.2.12

## 0.1.7

### Patch Changes

- 696b8ce74: Add new `addPage` method for use with extensions, as well as an `EntityGridItem` to easily create different test cases for entity overview cards.
- Updated dependencies [a08c32ced]
- Updated dependencies [7e0b8cac5]
- Updated dependencies [87c0c53c2]
  - @backstage/core@0.4.3
  - @backstage/plugin-catalog@0.2.9

## 0.1.6

### Patch Changes

- b6557c098: Update ApiFactory type to correctly infer API type and disallow mismatched implementations.

  This fixes for example the following code:

  ```ts
  interface MyApi {
    myMethod(): void
  }

  const myApiRef = createApiRef<MyApi>({...});

  createApiFactory({
    api: myApiRef,
    deps: {},
    // This should've caused an error, since the empty object does not fully implement MyApi
    factory: () => ({}),
  })
  ```

- e1f4e24ef: Fix @backstage/cli not being a devDependency
- Updated dependencies [2527628e1]
- Updated dependencies [e1f4e24ef]
- Updated dependencies [1c69d4716]
- Updated dependencies [1665ae8bb]
- Updated dependencies [04f26f88d]
- Updated dependencies [ff243ce96]
  - @backstage/core@0.4.0
  - @backstage/test-utils@0.1.5
  - @backstage/theme@0.2.2

## 0.1.5

### Patch Changes

- Updated dependencies [b4488ddb0]
- Updated dependencies [4a655c89d]
- Updated dependencies [8a16e8af8]
- Updated dependencies [00670a96e]
  - @backstage/cli@0.4.0
  - @backstage/test-utils@0.1.4

## 0.1.4

### Patch Changes

- Updated dependencies [1722cb53c]
- Updated dependencies [1722cb53c]
- Updated dependencies [902340451]
  - @backstage/cli@0.3.0
  - @backstage/core@0.3.1
  - @backstage/test-utils@0.1.3

## 0.1.3

### Patch Changes

- Updated dependencies [7b37d65fd]
- Updated dependencies [4aca74e08]
- Updated dependencies [e8f69ba93]
- Updated dependencies [0c0798f08]
- Updated dependencies [0c0798f08]
- Updated dependencies [199237d2f]
- Updated dependencies [6627b626f]
- Updated dependencies [4577e377b]
  - @backstage/core@0.3.0
  - @backstage/theme@0.2.1

## 0.1.2

### Patch Changes

- Updated dependencies [28edd7d29]
- Updated dependencies [819a70229]
- Updated dependencies [ae5983387]
- Updated dependencies [0d4459c08]
- Updated dependencies [482b6313d]
- Updated dependencies [3472c8be7]
- Updated dependencies [1d0aec70f]
- Updated dependencies [1c60f716e]
- Updated dependencies [144c66d50]
- Updated dependencies [a3840bed2]
- Updated dependencies [b79017fd3]
- Updated dependencies [6d97d2d6f]
- Updated dependencies [72f6cda35]
- Updated dependencies [8c2b76e45]
- Updated dependencies [93a3fa3ae]
- Updated dependencies [782f3b354]
- Updated dependencies [2713f28f4]
- Updated dependencies [406015b0d]
- Updated dependencies [82759d3e4]
- Updated dependencies [cba4e4d97]
- Updated dependencies [ac8d5d5c7]
- Updated dependencies [8afce088a]
- Updated dependencies [ebca83d48]
- Updated dependencies [aca79334f]
- Updated dependencies [c0d5242a0]
- Updated dependencies [9a3b3dbf1]
- Updated dependencies [3beb5c9fc]
- Updated dependencies [754e31db5]
- Updated dependencies [1611c6dbc]
- Updated dependencies [7bbeb049f]
  - @backstage/cli@0.2.0
  - @backstage/core@0.2.0
  - @backstage/theme@0.2.0
  - @backstage/test-utils@0.1.2<|MERGE_RESOLUTION|>--- conflicted
+++ resolved
@@ -1,7 +1,5 @@
 # @backstage/dev-utils
 
-<<<<<<< HEAD
-=======
 ## 1.0.21-next.3
 
 ### Patch Changes
@@ -64,7 +62,6 @@
   - @backstage/theme@0.4.1
   - @backstage/plugin-catalog-react@1.8.3-next.0
 
->>>>>>> 1e3c6889
 ## 1.0.18
 
 ### Patch Changes
