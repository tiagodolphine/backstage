# @backstage/test-utils

<<<<<<< HEAD
=======
## 1.4.3-next.3

### Patch Changes

- 7032c214f3b4: Add pod exec terminal to Container Card
- 406b786a2a2c: Mark package as being free of side effects, allowing more optimized Webpack builds.
- Updated dependencies
  - @backstage/config@1.1.0-next.2
  - @backstage/core-app-api@1.10.0-next.3
  - @backstage/core-plugin-api@1.6.0-next.3
  - @backstage/plugin-permission-common@0.7.8-next.2
  - @backstage/plugin-permission-react@0.4.15-next.3
  - @backstage/theme@0.4.2-next.0
  - @backstage/types@1.1.1-next.0

## 1.4.3-next.2

### Patch Changes

- 8cec7664e146: Removed `@types/node` dependency
- Updated dependencies
  - @backstage/core-plugin-api@1.6.0-next.2
  - @backstage/core-app-api@1.10.0-next.2
  - @backstage/config@1.1.0-next.1
  - @backstage/plugin-permission-react@0.4.15-next.2
  - @backstage/plugin-permission-common@0.7.8-next.1
  - @backstage/theme@0.4.1
  - @backstage/types@1.1.0

## 1.4.3-next.1

### Patch Changes

- Updated dependencies
  - @backstage/config@1.1.0-next.0
  - @backstage/core-app-api@1.10.0-next.1
  - @backstage/core-plugin-api@1.6.0-next.1
  - @backstage/plugin-permission-common@0.7.8-next.0
  - @backstage/plugin-permission-react@0.4.15-next.1
  - @backstage/theme@0.4.1
  - @backstage/types@1.1.0

## 1.4.3-next.0

### Patch Changes

- Updated dependencies
  - @backstage/core-app-api@1.10.0-next.0
  - @backstage/core-plugin-api@1.6.0-next.0
  - @backstage/config@1.0.8
  - @backstage/theme@0.4.1
  - @backstage/types@1.1.0
  - @backstage/plugin-permission-common@0.7.7
  - @backstage/plugin-permission-react@0.4.15-next.0

>>>>>>> 1e3c6889
## 1.4.2

### Patch Changes

- Updated dependencies
  - @backstage/core-app-api@1.9.1
  - @backstage/core-plugin-api@1.5.3
  - @backstage/config@1.0.8
  - @backstage/theme@0.4.1
  - @backstage/types@1.1.0
  - @backstage/plugin-permission-common@0.7.7
  - @backstage/plugin-permission-react@0.4.14

## 1.4.2-next.0

### Patch Changes

- Updated dependencies
  - @backstage/core-app-api@1.9.1-next.0
  - @backstage/core-plugin-api@1.5.3
  - @backstage/config@1.0.8
  - @backstage/theme@0.4.1
  - @backstage/types@1.1.0
  - @backstage/plugin-permission-common@0.7.7
  - @backstage/plugin-permission-react@0.4.14

## 1.4.1

### Patch Changes

- 8174cf4c0edf: Fixing MUI / Material UI references
- Updated dependencies
  - @backstage/theme@0.4.1
  - @backstage/core-app-api@1.9.0
  - @backstage/core-plugin-api@1.5.3
  - @backstage/config@1.0.8
  - @backstage/types@1.1.0
  - @backstage/plugin-permission-common@0.7.7
  - @backstage/plugin-permission-react@0.4.14

## 1.4.1-next.2

### Patch Changes

- 8174cf4c0edf: Fixing MUI / Material UI references
- Updated dependencies
  - @backstage/theme@0.4.1-next.1
  - @backstage/core-plugin-api@1.5.3-next.1
  - @backstage/core-app-api@1.8.2-next.1
  - @backstage/config@1.0.8
  - @backstage/types@1.1.0
  - @backstage/plugin-permission-common@0.7.7-next.0
  - @backstage/plugin-permission-react@0.4.14-next.2

## 1.4.1-next.1

### Patch Changes

- Updated dependencies
  - @backstage/theme@0.4.1-next.0
  - @backstage/core-plugin-api@1.5.3-next.0
  - @backstage/core-app-api@1.8.2-next.0
  - @backstage/plugin-permission-react@0.4.14-next.1
  - @backstage/config@1.0.8

## 1.4.1-next.0

### Patch Changes

- Updated dependencies
  - @backstage/config@1.0.8
  - @backstage/core-app-api@1.8.1
  - @backstage/core-plugin-api@1.5.2
  - @backstage/theme@0.4.0
  - @backstage/types@1.1.0
  - @backstage/plugin-permission-common@0.7.7-next.0
  - @backstage/plugin-permission-react@0.4.14-next.0

## 1.4.0

### Minor Changes

- 1fd38bc4141a: Test App Wrapper is now using `UnifiedThemeProvider` for supporting Material UI v5 next to Material UI v4 in tests.

### Patch Changes

- 55853a367174: Add a `fetchApiRef` implementation by default
- Updated dependencies
  - @backstage/core-app-api@1.8.1
  - @backstage/core-plugin-api@1.5.2
  - @backstage/types@1.1.0
  - @backstage/theme@0.4.0
  - @backstage/plugin-permission-react@0.4.13
  - @backstage/config@1.0.8
  - @backstage/plugin-permission-common@0.7.6

## 1.4.0-next.2

### Patch Changes

- Updated dependencies
  - @backstage/theme@0.4.0-next.1
  - @backstage/config@1.0.7
  - @backstage/core-app-api@1.8.1-next.0
  - @backstage/core-plugin-api@1.5.2-next.0
  - @backstage/plugin-permission-react@0.4.13-next.0

## 1.4.0-next.1

### Patch Changes

- Updated dependencies
  - @backstage/core-app-api@1.8.1-next.0
  - @backstage/core-plugin-api@1.5.2-next.0
  - @backstage/plugin-permission-common@0.7.6-next.0
  - @backstage/config@1.0.7
  - @backstage/theme@0.4.0-next.0
  - @backstage/types@1.0.2
  - @backstage/plugin-permission-react@0.4.13-next.0

## 1.4.0-next.0

### Minor Changes

- 1fd38bc4141a: Test App Wrapper is now using `UnifiedThemeProvider` for supporting Material UI v5 next to Material UI v4 in tests.

### Patch Changes

- Updated dependencies
  - @backstage/theme@0.4.0-next.0
  - @backstage/config@1.0.7
  - @backstage/core-app-api@1.8.0
  - @backstage/core-plugin-api@1.5.1
  - @backstage/plugin-permission-react@0.4.12
  - @backstage/types@1.0.2
  - @backstage/plugin-permission-common@0.7.5

## 1.3.1

### Patch Changes

- Updated dependencies
  - @backstage/theme@0.3.0
  - @backstage/core-app-api@1.8.0
  - @backstage/config@1.0.7
  - @backstage/core-plugin-api@1.5.1
  - @backstage/types@1.0.2
  - @backstage/plugin-permission-common@0.7.5
  - @backstage/plugin-permission-react@0.4.12

## 1.3.1-next.2

### Patch Changes

- Updated dependencies
  - @backstage/theme@0.3.0-next.0
  - @backstage/config@1.0.7
  - @backstage/core-app-api@1.8.0-next.1
  - @backstage/core-plugin-api@1.5.1
  - @backstage/plugin-permission-react@0.4.12

## 1.3.1-next.1

### Patch Changes

- Updated dependencies
  - @backstage/core-app-api@1.8.0-next.1
  - @backstage/core-plugin-api@1.5.1
  - @backstage/config@1.0.7
  - @backstage/plugin-permission-react@0.4.12

## 1.3.1-next.0

### Patch Changes

- Updated dependencies
  - @backstage/core-app-api@1.7.1-next.0
  - @backstage/core-plugin-api@1.5.1
  - @backstage/config@1.0.7
  - @backstage/theme@0.2.19
  - @backstage/types@1.0.2
  - @backstage/plugin-permission-common@0.7.5
  - @backstage/plugin-permission-react@0.4.12

## 1.3.0

### Minor Changes

- 7908d72e033: Introduce a new global config parameter, `auth.enableExperimentalRedirectFlow`. When enabled, auth will happen with an in-window redirect flow rather than through a popup window.

### Patch Changes

- e0c6e8b9c3c: Update peer dependencies
- Updated dependencies
  - @backstage/core-app-api@1.7.0
  - @backstage/plugin-permission-common@0.7.5
  - @backstage/theme@0.2.19
  - @backstage/core-plugin-api@1.5.1
  - @backstage/plugin-permission-react@0.4.12
  - @backstage/config@1.0.7
  - @backstage/types@1.0.2

## 1.3.0-next.3

### Patch Changes

- Updated dependencies
  - @backstage/core-app-api@1.7.0-next.3
  - @backstage/config@1.0.7
  - @backstage/core-plugin-api@1.5.1-next.1
  - @backstage/theme@0.2.19-next.0
  - @backstage/types@1.0.2
  - @backstage/plugin-permission-common@0.7.5-next.0
  - @backstage/plugin-permission-react@0.4.12-next.1

## 1.3.0-next.2

### Patch Changes

- Updated dependencies
  - @backstage/core-plugin-api@1.5.1-next.1
  - @backstage/config@1.0.7
  - @backstage/core-app-api@1.7.0-next.2
  - @backstage/theme@0.2.19-next.0
  - @backstage/types@1.0.2
  - @backstage/plugin-permission-common@0.7.5-next.0
  - @backstage/plugin-permission-react@0.4.12-next.1

## 1.3.0-next.1

### Patch Changes

- e0c6e8b9c3c: Update peer dependencies
- Updated dependencies
  - @backstage/plugin-permission-common@0.7.5-next.0
  - @backstage/core-app-api@1.7.0-next.1
  - @backstage/core-plugin-api@1.5.1-next.0
  - @backstage/plugin-permission-react@0.4.12-next.0
  - @backstage/theme@0.2.19-next.0
  - @backstage/config@1.0.7
  - @backstage/types@1.0.2

## 1.3.0-next.0

### Minor Changes

- 7908d72e033: Introduce a new global config parameter, `auth.enableExperimentalRedirectFlow`. When enabled, auth will happen with an in-window redirect flow rather than through a popup window.

### Patch Changes

- Updated dependencies
  - @backstage/core-app-api@1.7.0-next.0
  - @backstage/core-plugin-api@1.5.0
  - @backstage/config@1.0.7
  - @backstage/plugin-permission-react@0.4.11
  - @backstage/theme@0.2.18
  - @backstage/types@1.0.2
  - @backstage/plugin-permission-common@0.7.4

## 1.2.6

### Patch Changes

- 928a12a9b3e: Internal refactor of `/alpha` exports.
- 52b0022dab7: Updated dependency `msw` to `^1.0.0`.
- 482dae5de1c: Updated link to docs.
- Updated dependencies
  - @backstage/core-plugin-api@1.5.0
  - @backstage/core-app-api@1.6.0
  - @backstage/plugin-permission-common@0.7.4
  - @backstage/config@1.0.7
  - @backstage/theme@0.2.18
  - @backstage/types@1.0.2
  - @backstage/plugin-permission-react@0.4.11

## 1.2.6-next.2

### Patch Changes

- Updated dependencies
  - @backstage/core-app-api@1.6.0-next.2
  - @backstage/core-plugin-api@1.5.0-next.2
  - @backstage/plugin-permission-react@0.4.11-next.2
  - @backstage/config@1.0.7-next.0

## 1.2.6-next.1

### Patch Changes

- 52b0022dab7: Updated dependency `msw` to `^1.0.0`.
- 482dae5de1c: Updated link to docs.
- Updated dependencies
  - @backstage/core-app-api@1.5.1-next.1
  - @backstage/core-plugin-api@1.4.1-next.1
  - @backstage/plugin-permission-common@0.7.4-next.0
  - @backstage/config@1.0.7-next.0
  - @backstage/theme@0.2.18-next.0
  - @backstage/types@1.0.2
  - @backstage/plugin-permission-react@0.4.11-next.1

## 1.2.6-next.0

### Patch Changes

- 928a12a9b3: Internal refactor of `/alpha` exports.
- Updated dependencies
  - @backstage/core-plugin-api@1.4.1-next.0
  - @backstage/config@1.0.6
  - @backstage/core-app-api@1.5.1-next.0
  - @backstage/theme@0.2.17
  - @backstage/types@1.0.2
  - @backstage/plugin-permission-common@0.7.3
  - @backstage/plugin-permission-react@0.4.11-next.0

## 1.2.5

### Patch Changes

- Updated dependencies
  - @backstage/theme@0.2.17
  - @backstage/core-app-api@1.5.0
  - @backstage/core-plugin-api@1.4.0
  - @backstage/config@1.0.6
  - @backstage/types@1.0.2
  - @backstage/plugin-permission-common@0.7.3
  - @backstage/plugin-permission-react@0.4.10

## 1.2.5-next.0

### Patch Changes

- Updated dependencies
  - @backstage/core-app-api@1.4.1-next.0
  - @backstage/config@1.0.6
  - @backstage/core-plugin-api@1.3.0
  - @backstage/theme@0.2.16
  - @backstage/types@1.0.2
  - @backstage/plugin-permission-common@0.7.3
  - @backstage/plugin-permission-react@0.4.9

## 1.2.4

### Patch Changes

- Updated dependencies
  - @backstage/core-plugin-api@1.3.0
  - @backstage/core-app-api@1.4.0
  - @backstage/plugin-permission-react@0.4.9
  - @backstage/config@1.0.6
  - @backstage/theme@0.2.16
  - @backstage/types@1.0.2
  - @backstage/plugin-permission-common@0.7.3

## 1.2.4-next.1

### Patch Changes

- Updated dependencies
  - @backstage/core-plugin-api@1.3.0-next.1
  - @backstage/core-app-api@1.4.0-next.1
  - @backstage/plugin-permission-react@0.4.9-next.1
  - @backstage/config@1.0.6-next.0
  - @backstage/theme@0.2.16
  - @backstage/types@1.0.2
  - @backstage/plugin-permission-common@0.7.3-next.0

## 1.2.4-next.0

### Patch Changes

- Updated dependencies
  - @backstage/config@1.0.6-next.0
  - @backstage/core-app-api@1.3.1-next.0
  - @backstage/core-plugin-api@1.2.1-next.0
  - @backstage/theme@0.2.16
  - @backstage/types@1.0.2
  - @backstage/plugin-permission-common@0.7.3-next.0
  - @backstage/plugin-permission-react@0.4.9-next.0

## 1.2.3

### Patch Changes

- 5e238ed56a: The test utility for the plugin context called `MockPluginProvider` has been created. It will be handy in the cases when you use
  `__experimentalConfigure` in your plugin. It is experimental and exported through `@backstage/test-utils/alpha`.
- 2e701b3796: Internal refactor to use `react-router-dom` rather than `react-router`.
- 3280711113: Updated dependency `msw` to `^0.49.0`.
- 19356df560: Updated dependency `zen-observable` to `^0.9.0`.
- c3fa90e184: Updated dependency `zen-observable` to `^0.10.0`.
- 830687539f: Sync components in @backstage/core-components with the Component Design Guidelines
- Updated dependencies
  - @backstage/core-plugin-api@1.2.0
  - @backstage/core-app-api@1.3.0
  - @backstage/plugin-permission-common@0.7.2
  - @backstage/plugin-permission-react@0.4.8
  - @backstage/types@1.0.2
  - @backstage/config@1.0.5
  - @backstage/theme@0.2.16

## 1.2.3-next.4

### Patch Changes

- 2e701b3796: Internal refactor to use `react-router-dom` rather than `react-router`.
- Updated dependencies
  - @backstage/core-app-api@1.3.0-next.4
  - @backstage/plugin-permission-common@0.7.2-next.2
  - @backstage/plugin-permission-react@0.4.8-next.3
  - @backstage/config@1.0.5-next.1
  - @backstage/core-plugin-api@1.2.0-next.2
  - @backstage/theme@0.2.16
  - @backstage/types@1.0.2-next.1

## 1.2.3-next.3

### Patch Changes

- Updated dependencies
  - @backstage/core-app-api@1.2.1-next.3
  - @backstage/config@1.0.5-next.1
  - @backstage/core-plugin-api@1.2.0-next.2
  - @backstage/theme@0.2.16
  - @backstage/types@1.0.2-next.1
  - @backstage/plugin-permission-common@0.7.2-next.1
  - @backstage/plugin-permission-react@0.4.8-next.2

## 1.2.3-next.2

### Patch Changes

- 830687539f: Sync components in @backstage/core-components with the Component Design Guidelines
- Updated dependencies
  - @backstage/core-plugin-api@1.2.0-next.2
  - @backstage/core-app-api@1.2.1-next.2
  - @backstage/plugin-permission-react@0.4.8-next.2
  - @backstage/config@1.0.5-next.1
  - @backstage/theme@0.2.16
  - @backstage/types@1.0.2-next.1
  - @backstage/plugin-permission-common@0.7.2-next.1

## 1.2.3-next.1

### Patch Changes

- 5e238ed56a: The test utility for the plugin context called `MockPluginProvider` has been created. It will be handy in the cases when you use
  `__experimentalConfigure` in your plugin. It is experimental and exported through `@backstage/test-utils/alpha`.
- c3fa90e184: Updated dependency `zen-observable` to `^0.10.0`.
- Updated dependencies
  - @backstage/core-app-api@1.2.1-next.1
  - @backstage/core-plugin-api@1.1.1-next.1
  - @backstage/types@1.0.2-next.1
  - @backstage/config@1.0.5-next.1
  - @backstage/plugin-permission-react@0.4.8-next.1
  - @backstage/theme@0.2.16
  - @backstage/plugin-permission-common@0.7.2-next.1

## 1.2.3-next.0

### Patch Changes

- 3280711113: Updated dependency `msw` to `^0.49.0`.
- 19356df560: Updated dependency `zen-observable` to `^0.9.0`.
- Updated dependencies
  - @backstage/core-app-api@1.2.1-next.0
  - @backstage/core-plugin-api@1.1.1-next.0
  - @backstage/plugin-permission-common@0.7.2-next.0
  - @backstage/types@1.0.2-next.0
  - @backstage/config@1.0.5-next.0
  - @backstage/theme@0.2.16
  - @backstage/plugin-permission-react@0.4.8-next.0

## 1.2.2

### Patch Changes

- Updated dependencies
  - @backstage/core-app-api@1.2.0
  - @backstage/core-plugin-api@1.1.0
  - @backstage/plugin-permission-common@0.7.1
  - @backstage/types@1.0.1
  - @backstage/config@1.0.4
  - @backstage/theme@0.2.16
  - @backstage/plugin-permission-react@0.4.7

## 1.2.2-next.0

### Patch Changes

- Updated dependencies
  - @backstage/core-app-api@1.2.0-next.0
  - @backstage/core-plugin-api@1.1.0-next.0
  - @backstage/plugin-permission-common@0.7.1-next.0
  - @backstage/types@1.0.1-next.0
  - @backstage/plugin-permission-react@0.4.7-next.0
  - @backstage/config@1.0.4-next.0
  - @backstage/theme@0.2.16

## 1.2.1

### Patch Changes

- e05e0f021b: Align on the version of `@material-ui/icons` used, to `^4.9.1` like other packages in the main repo
- Updated dependencies
  - @backstage/core-app-api@1.1.1
  - @backstage/plugin-permission-common@0.7.0
  - @backstage/core-plugin-api@1.0.7
  - @backstage/config@1.0.3
  - @backstage/theme@0.2.16
  - @backstage/types@1.0.0
  - @backstage/plugin-permission-react@0.4.6

## 1.2.1-next.2

### Patch Changes

- Updated dependencies
  - @backstage/plugin-permission-common@0.7.0-next.2
  - @backstage/plugin-permission-react@0.4.6-next.2
  - @backstage/config@1.0.3-next.2
  - @backstage/core-app-api@1.1.1-next.2
  - @backstage/core-plugin-api@1.0.7-next.2
  - @backstage/theme@0.2.16
  - @backstage/types@1.0.0

## 1.2.1-next.1

### Patch Changes

- Updated dependencies
  - @backstage/core-app-api@1.1.1-next.1
  - @backstage/core-plugin-api@1.0.7-next.1
  - @backstage/config@1.0.3-next.1
  - @backstage/theme@0.2.16
  - @backstage/types@1.0.0
  - @backstage/plugin-permission-common@0.6.5-next.1
  - @backstage/plugin-permission-react@0.4.6-next.1

## 1.2.1-next.0

### Patch Changes

- e05e0f021b: Align on the version of `@material-ui/icons` used, to `^4.9.1` like other packages in the main repo
- Updated dependencies
  - @backstage/config@1.0.3-next.0
  - @backstage/core-app-api@1.1.1-next.0
  - @backstage/core-plugin-api@1.0.7-next.0
  - @backstage/theme@0.2.16
  - @backstage/types@1.0.0
  - @backstage/plugin-permission-common@0.6.5-next.0
  - @backstage/plugin-permission-react@0.4.6-next.0

## 1.2.0

### Minor Changes

- 817f3196f6: Elements rendered in a test app are no longer wrapped in a `Routes` and `Route` element, as this is not compatible with React Router v6 stable.

### Patch Changes

- 817f3196f6: Updated React Router dependencies to be peer dependencies.
- 7d47def9c4: Removed dependency on `@types/jest`.
- 667d917488: Updated dependency `msw` to `^0.47.0`.
- 87ec2ba4d6: Updated dependency `msw` to `^0.46.0`.
- bf5e9030eb: Updated dependency `msw` to `^0.45.0`.
- d9e39544be: Add missing peer dependencies
- Updated dependencies
  - @backstage/core-app-api@1.1.0
  - @backstage/core-plugin-api@1.0.6
  - @backstage/plugin-permission-react@0.4.5
  - @backstage/config@1.0.2
  - @backstage/plugin-permission-common@0.6.4

## 1.2.0-next.3

### Patch Changes

- 7d47def9c4: Removed dependency on `@types/jest`.
- d9e39544be: Add missing peer dependencies
- Updated dependencies
  - @backstage/config@1.0.2-next.0
  - @backstage/core-app-api@1.1.0-next.3
  - @backstage/core-plugin-api@1.0.6-next.3
  - @backstage/plugin-permission-common@0.6.4-next.2
  - @backstage/plugin-permission-react@0.4.5-next.2

## 1.2.0-next.2

### Patch Changes

- 667d917488: Updated dependency `msw` to `^0.47.0`.
- 87ec2ba4d6: Updated dependency `msw` to `^0.46.0`.
- Updated dependencies
  - @backstage/core-app-api@1.1.0-next.2
  - @backstage/core-plugin-api@1.0.6-next.2
  - @backstage/plugin-permission-common@0.6.4-next.1

## 1.2.0-next.1

### Minor Changes

- 817f3196f6: Elements rendered in a test app are no longer wrapped in a `Routes` and `Route` element, as this is not compatible with React Router v6 stable.

### Patch Changes

- 817f3196f6: Updated React Router dependencies to be peer dependencies.
- Updated dependencies
  - @backstage/core-app-api@1.1.0-next.1
  - @backstage/core-plugin-api@1.0.6-next.1
  - @backstage/plugin-permission-react@0.4.5-next.1

## 1.1.4-next.0

### Patch Changes

- bf5e9030eb: Updated dependency `msw` to `^0.45.0`.
- Updated dependencies
  - @backstage/core-app-api@1.0.6-next.0
  - @backstage/core-plugin-api@1.0.6-next.0
  - @backstage/plugin-permission-common@0.6.4-next.0
  - @backstage/plugin-permission-react@0.4.5-next.0

## 1.1.3

### Patch Changes

- Updated dependencies
  - @backstage/core-plugin-api@1.0.5
  - @backstage/core-app-api@1.0.5
  - @backstage/plugin-permission-react@0.4.4

## 1.1.3-next.0

### Patch Changes

- Updated dependencies
  - @backstage/core-plugin-api@1.0.5-next.0
  - @backstage/core-app-api@1.0.5-next.0
  - @backstage/plugin-permission-react@0.4.4-next.0

## 1.1.2

### Patch Changes

- a70869e775: Updated dependency `msw` to `^0.43.0`.
- 8006d0f9bf: Updated dependency `msw` to `^0.44.0`.
- Updated dependencies
  - @backstage/core-app-api@1.0.4
  - @backstage/core-plugin-api@1.0.4
  - @backstage/plugin-permission-common@0.6.3
  - @backstage/theme@0.2.16
  - @backstage/plugin-permission-react@0.4.3

## 1.1.2-next.2

### Patch Changes

- a70869e775: Updated dependency `msw` to `^0.43.0`.
- Updated dependencies
  - @backstage/core-app-api@1.0.4-next.1
  - @backstage/core-plugin-api@1.0.4-next.0
  - @backstage/plugin-permission-common@0.6.3-next.1
  - @backstage/plugin-permission-react@0.4.3-next.1

## 1.1.2-next.1

### Patch Changes

- Updated dependencies
  - @backstage/theme@0.2.16-next.0
  - @backstage/plugin-permission-common@0.6.3-next.0
  - @backstage/plugin-permission-react@0.4.3-next.0

## 1.1.2-next.0

### Patch Changes

- Updated dependencies
  - @backstage/core-app-api@1.0.4-next.0

## 1.1.1

### Patch Changes

- 8f7b1835df: Updated dependency `msw` to `^0.41.0`.
- Updated dependencies
  - @backstage/core-app-api@1.0.3
  - @backstage/core-plugin-api@1.0.3
  - @backstage/plugin-permission-common@0.6.2
  - @backstage/plugin-permission-react@0.4.2

## 1.1.1-next.0

### Patch Changes

- 8f7b1835df: Updated dependency `msw` to `^0.41.0`.
- Updated dependencies
  - @backstage/core-app-api@1.0.3-next.0
  - @backstage/core-plugin-api@1.0.3-next.0
  - @backstage/plugin-permission-common@0.6.2-next.0
  - @backstage/plugin-permission-react@0.4.2-next.0

## 1.1.0

### Minor Changes

- 1da8b248c2: Added the options parameter to `renderWithEffects`, which if forwarded to the `render` function from `@testling-library/react`. Initially only the `wrapper` option is supported.
- 1da8b248c2: Added `createTestAppWrapper`, which returns a component that can be used as the `wrapper` option for `render` or `renderWithEffects`.

### Patch Changes

- 1da8b248c2: Fixed `renderInTestApp` so that it is able to re-render the result without removing the app wrapping.
- 7a5ddfd595: Added missing `Routes` element to wrap the `Route` elements of the test app wrapping.
- 7a5ddfd595: The internal elements created as part of the `mountedRoutes` implementation are now hidden during rendering.
- Updated dependencies
  - @backstage/core-plugin-api@1.0.2
  - @backstage/config@1.0.1
  - @backstage/core-app-api@1.0.2
  - @backstage/plugin-permission-common@0.6.1
  - @backstage/plugin-permission-react@0.4.1

## 1.1.0-next.2

### Patch Changes

- Updated dependencies
  - @backstage/config@1.0.1-next.0
  - @backstage/core-app-api@1.0.2-next.1
  - @backstage/core-plugin-api@1.0.2-next.1
  - @backstage/plugin-permission-common@0.6.1-next.0
  - @backstage/plugin-permission-react@0.4.1-next.1

## 1.1.0-next.1

### Minor Changes

- 1da8b248c2: Added the options parameter to `renderWithEffects`, which if forwarded to the `render` function from `@testling-library/react`. Initially only the `wrapper` option is supported.
- 1da8b248c2: Added `createTestAppWrapper`, which returns a component that can be used as the `wrapper` option for `render` or `renderWithEffects`.

### Patch Changes

- 1da8b248c2: Fixed `renderInTestApp` so that it is able to re-render the result without removing the app wrapping.
- Updated dependencies
  - @backstage/core-plugin-api@1.0.2-next.0
  - @backstage/core-app-api@1.0.2-next.0
  - @backstage/plugin-permission-react@0.4.1-next.0

## 1.0.2-next.0

### Patch Changes

- 7a5ddfd595: Added missing `Routes` element to wrap the `Route` elements of the test app wrapping.
- 7a5ddfd595: The internal elements created as part of the `mountedRoutes` implementation are now hidden during rendering.

## 1.0.1

### Patch Changes

- 24254fd433: build(deps): bump `@testing-library/user-event` from 13.5.0 to 14.0.0
- c98d271466: Use updated types from `@backstage/plugin-permission-common`
- 230ad0826f: Bump to using `@types/node` v16
- Updated dependencies
  - @backstage/plugin-permission-react@0.4.0
  - @backstage/plugin-permission-common@0.6.0
  - @backstage/core-app-api@1.0.1
  - @backstage/core-plugin-api@1.0.1

## 1.0.1-next.2

### Patch Changes

- 24254fd433: build(deps): bump `@testing-library/user-event` from 13.5.0 to 14.0.0
- 230ad0826f: Bump to using `@types/node` v16
- Updated dependencies
  - @backstage/core-app-api@1.0.1-next.1
  - @backstage/core-plugin-api@1.0.1-next.0
  - @backstage/plugin-permission-common@0.6.0-next.1
  - @backstage/plugin-permission-react@0.4.0-next.1

## 1.0.1-next.1

### Patch Changes

- c98d271466: Use updated types from `@backstage/plugin-permission-common`
- Updated dependencies
  - @backstage/plugin-permission-react@0.4.0-next.0
  - @backstage/plugin-permission-common@0.6.0-next.0

## 1.0.1-next.0

### Patch Changes

- Updated dependencies
  - @backstage/core-app-api@1.0.1-next.0

## 1.0.0

### Major Changes

- b58c70c223: This package has been promoted to v1.0! To understand how this change affects the package, please check out our [versioning policy](https://backstage.io/docs/overview/versioning-policy).

### Patch Changes

- a422d7ce5e: chore(deps): bump `@testing-library/react` from 11.2.6 to 12.1.3
- f24ef7864e: Minor typo fixes
- Updated dependencies
  - @backstage/core-app-api@1.0.0
  - @backstage/core-plugin-api@1.0.0
  - @backstage/plugin-permission-react@0.3.4
  - @backstage/config@1.0.0
  - @backstage/types@1.0.0
  - @backstage/plugin-permission-common@0.5.3

## 0.3.0

### Minor Changes

- bb2bb36651: **BREAKING**: Removed the deprecated `get` method from `StorageAPI` and its implementations, this method has been replaced by the `snapshot` method. The return value from snapshot no longer includes `newValue` which has been replaced by `value`. For getting notified when a value changes, use `observe# @backstage/test-utils.
- af5eaa87f4: **BREAKING**: Removed deprecated `auth0AuthApiRef`, `oauth2ApiRef`, `samlAuthApiRef` and `oidcAuthApiRef` as these APIs are too generic to be useful. Instructions for how to migrate can be found at [https://backstage.io/docs/api/deprecations#generic-auth-api-refs](https://backstage.io/docs/api/deprecations#generic-auth-api-refs).

### Patch Changes

- Updated dependencies
  - @backstage/core-app-api@0.6.0
  - @backstage/core-plugin-api@0.8.0
  - @backstage/plugin-permission-common@0.5.2
  - @backstage/plugin-permission-react@0.3.3

## 0.2.6

### Patch Changes

- Updated dependencies
  - @backstage/core-plugin-api@0.7.0
  - @backstage/core-app-api@0.5.4
  - @backstage/plugin-permission-react@0.3.2

## 0.2.5

### Patch Changes

- 1ed305728b: Bump `node-fetch` to version 2.6.7 and `cross-fetch` to version 3.1.5
- c77c5c7eb6: Added `backstage.role` to `package.json`
- Updated dependencies
  - @backstage/core-app-api@0.5.3
  - @backstage/core-plugin-api@0.6.1
  - @backstage/plugin-permission-common@0.5.0
  - @backstage/plugin-permission-react@0.3.1
  - @backstage/config@0.1.14
  - @backstage/theme@0.2.15
  - @backstage/types@0.1.2

## 0.2.4

### Patch Changes

- Updated dependencies
  - @backstage/core-app-api@0.5.2

## 0.2.4-next.0

### Patch Changes

- Updated dependencies
  - @backstage/core-app-api@0.5.2-next.0

## 0.2.3

### Patch Changes

- c54c0d9d10: Add MockPermissionApi
- 6bf7826258: Added a `MockFetchApi`
- Updated dependencies
  - @backstage/plugin-permission-react@0.3.0
  - @backstage/plugin-permission-common@0.4.0
  - @backstage/core-plugin-api@0.6.0
  - @backstage/core-app-api@0.5.0
  - @backstage/config@0.1.13

## 0.2.3-next.0

### Patch Changes

- Updated dependencies
  - @backstage/core-plugin-api@0.6.0-next.0
  - @backstage/config@0.1.13-next.0
  - @backstage/core-app-api@0.5.0-next.0

## 0.2.2

### Patch Changes

- 2d3fd91e33: Add new `MockConfigApi` as a more discoverable and leaner method for mocking configuration.
- Updated dependencies
  - @backstage/config@0.1.12
  - @backstage/core-plugin-api@0.5.0
  - @backstage/core-app-api@0.4.0

## 0.2.1

### Patch Changes

- c36b7794f7: JSON serialize and freeze values stored by the `MockStorageApi`.

## 0.2.0

### Minor Changes

- a195284c7b: Updated `MockStorageApi` to reflect the `StorageApi` changes in `@backstage/core-plugin-api`.
- 771b9c07fe: Removed deprecated `Keyboard` class which has been superseded by `@testing-library/user-event#userEvent`
- f6722d2458: Removed deprecated `msw` definition which was replaced by calling `setupRequestMockHandlers` directly

### Patch Changes

- Updated dependencies
  - @backstage/core-app-api@0.3.0
  - @backstage/core-plugin-api@0.4.0

## 0.1.24

### Patch Changes

- cd450844f6: Moved React dependencies to `peerDependencies` and allow both React v16 and v17 to be used.
- dcd1a0c3f4: Minor improvement to the API reports, by not unpacking arguments directly
- Updated dependencies
  - @backstage/core-plugin-api@0.3.0
  - @backstage/core-app-api@0.2.0

## 0.1.23

### Patch Changes

- 000190de69: The `ApiRegistry` from `@backstage/core-app-api` class has been deprecated and will be removed in a future release. To replace it, we have introduced two new helpers that are exported from `@backstage/test-utils`, namely `TestApiProvider` and `TestApiRegistry`.

  These two new helpers are more tailored for writing tests and development setups, as they allow for partial implementations of each of the APIs.

  When migrating existing code it is typically best to prefer usage of `TestApiProvider` when possible, so for example the following code:

  ```tsx
  render(
    <ApiProvider
      apis={ApiRegistry.from([
        [identityApiRef, mockIdentityApi as unknown as IdentityApi]
      ])}
    >
      {...}
    </ApiProvider>
  )
  ```

  Would be migrated to this:

  ```tsx
  render(
    <TestApiProvider apis={[[identityApiRef, mockIdentityApi]]}>
      {...}
    </TestApiProvider>
  )
  ```

  In cases where the `ApiProvider` is used in a more standalone way, for example to reuse a set of APIs across multiple tests, the `TestApiRegistry` can be used instead. Note that the `TestApiRegistry` only has a single static factory method, `.from()`, and it is slightly different from the existing `.from()` method on `ApiRegistry` in that it doesn't require the API pairs to be wrapped in an outer array.

  Usage that looks like this:

  ```ts
  const apis = ApiRegistry.with(
    identityApiRef,
    mockIdentityApi as unknown as IdentityApi,
  ).with(configApiRef, new ConfigReader({}));
  ```

  OR like this:

  ```ts
  const apis = ApiRegistry.from([
    [identityApiRef, mockIdentityApi as unknown as IdentityApi],
    [configApiRef, new ConfigReader({})],
  ]);
  ```

  Would be migrated to this:

  ```ts
  const apis = TestApiRegistry.from(
    [identityApiRef, mockIdentityApi],
    [configApiRef, new ConfigReader({})],
  );
  ```

  If your app is still using the `ApiRegistry` to construct the `apis` for `createApp`, we recommend that you move over to use the new method of supplying API factories instead, using `createApiFactory`.

- Updated dependencies
  - @backstage/core-app-api@0.1.23
  - @backstage/core-plugin-api@0.2.1

## 0.1.22

### Patch Changes

- 0b1de52732: Migrated to using new `ErrorApiError` and `ErrorApiErrorContext` names.
- 2dd2a7b2cc: Migrated to using `createSpecializedApp`.
- Updated dependencies
  - @backstage/core-plugin-api@0.2.0
  - @backstage/core-app-api@0.1.21

## 0.1.21

### Patch Changes

- 71fd5cd735: Update Keyboard deprecation with a link to the recommended successor
- Updated dependencies
  - @backstage/theme@0.2.13
  - @backstage/core-plugin-api@0.1.13
  - @backstage/core-app-api@0.1.20

## 0.1.20

### Patch Changes

- bb12aae352: Migrates all utility methods from `test-utils-core` into `test-utils` and delete exports from the old package.
  This should have no impact since this package is considered internal and have no usages outside core packages.

  Notable changes are that the testing tool `msw.setupDefaultHandlers()` have been deprecated in favour of `setupRequestMockHandlers()`.

- c5bb1df55d: Bump `msw` to `v0.35.0` to resolve [CVE-2021-32796](https://github.com/advisories/GHSA-5fg8-2547-mr8q).
- 10615525f3: Switch to use the json and observable types from `@backstage/types`
- Updated dependencies
  - @backstage/theme@0.2.12
  - @backstage/core-app-api@0.1.19
  - @backstage/core-plugin-api@0.1.12

## 0.1.19

### Patch Changes

- 54bbe25c34: Store the namespaced bucket storage for each instance that was created with `MockStorage.create()` instead of global variable.
- Updated dependencies
  - @backstage/core-app-api@0.1.17
  - @backstage/theme@0.2.11

## 0.1.18

### Patch Changes

- e749a38e89: Added a mock implementation of the `AnalyticsApi`, which can be used to make
  assertions about captured analytics events.
- Updated dependencies
  - @backstage/core-plugin-api@0.1.10
  - @backstage/core-app-api@0.1.16
  - @backstage/test-utils-core@0.1.3

## 0.1.17

### Patch Changes

- 56c773909: Switched `@types/react` dependency to request `*` rather than a specific version.
- Updated dependencies
  - @backstage/core-app-api@0.1.8
  - @backstage/core-plugin-api@0.1.6
  - @backstage/test-utils-core@0.1.2

## 0.1.16

### Patch Changes

- 9d40fcb1e: - Bumping `material-ui/core` version to at least `4.12.2` as they made some breaking changes in later versions which broke `Pagination` of the `Table`.
  - Switching out `material-table` to `@material-table/core` for support for the later versions of `material-ui/core`
  - This causes a minor API change to `@backstage/core-components` as the interface for `Table` re-exports the `prop` from the underlying `Table` components.
  - `onChangeRowsPerPage` has been renamed to `onRowsPerPageChange`
  - `onChangePage` has been renamed to `onPageChange`
  - Migration guide is here: https://material-table-core.com/docs/breaking-changes
- Updated dependencies
  - @backstage/core-app-api@0.1.6
  - @backstage/core-plugin-api@0.1.4
  - @backstage/theme@0.2.9

## 0.1.15

### Patch Changes

- 45b5fc3a8: Updated the layout of catalog and API index pages to handle smaller screen sizes. This adds responsive wrappers to the entity tables, and switches filters to a drawer when width-constrained. If you have created a custom catalog or API index page, you will need to update the page structure to match the updated [catalog customization](https://backstage.io/docs/features/software-catalog/catalog-customization) documentation.
- Updated dependencies
  - @backstage/core-app-api@0.1.5

## 0.1.14

### Patch Changes

- 48c9fcd33: Migrated to use the new `@backstage/core-*` packages rather than `@backstage/core`.
- Updated dependencies
  - @backstage/core-app-api@0.1.3
  - @backstage/core-plugin-api@0.1.3

## 0.1.13

### Patch Changes

- 7af9cef07: Fix a bug in `MockStorageApi` where it unhelpfully returned new empty buckets every single time
- e7c5e4b30: Update installation instructions in README.
- Updated dependencies [e7c5e4b30]
- Updated dependencies [0160678b1]
  - @backstage/theme@0.2.8
  - @backstage/core-api@0.2.21

## 0.1.12

### Patch Changes

- 61c3f927c: Updated `MockErrorApi` to work with new `Observable` type in `@backstage/core`.
- Updated dependencies [61c3f927c]
- Updated dependencies [65e6c4541]
  - @backstage/core-api@0.2.19

## 0.1.11

### Patch Changes

- 062bbf90f: chore: bump `@testing-library/user-event` from 12.8.3 to 13.1.8
- Updated dependencies [062bbf90f]
- Updated dependencies [675a569a9]
  - @backstage/core-api@0.2.18

## 0.1.10

### Patch Changes

- ae6250ce3: Remove unnecessary wrapping of elements rendered by `wrapInTestApp` and `renderInTestApp`, which was breaking mount discovery.
- Updated dependencies [1279a3325]
- Updated dependencies [4a4681b1b]
- Updated dependencies [b051e770c]
  - @backstage/core-api@0.2.16

## 0.1.9

### Patch Changes

- 4e0b5055a: Allow `ExternalRouteRef` bindings in `mountedRoutes` to work with the latest version of core-api.
- Updated dependencies [a51dc0006]
- Updated dependencies [e7f9b9435]
- Updated dependencies [34ff49b0f]
- Updated dependencies [d88dd219e]
- Updated dependencies [c8b54c370]
  - @backstage/core-api@0.2.14

## 0.1.8

### Patch Changes

- dc12852c9: Allow `ExternalRouteRef` instances to be passed as a route ref to `mountedRoutes`.
- Updated dependencies [3a58084b6]
- Updated dependencies [1407b34c6]
- Updated dependencies [b6c4f485d]
- Updated dependencies [3a58084b6]
  - @backstage/core-api@0.2.11

## 0.1.7

### Patch Changes

- b51ee6ece: Added `mountedRoutes` option to `wrapInTestApp`, allowing routes to be associated to concrete paths to make `useRouteRef` usable in tested components.

## 0.1.6

### Patch Changes

- 1dc445e89: Update to use new plugin extension API
- Updated dependencies [d681db2b5]
- Updated dependencies [1dc445e89]
  - @backstage/core-api@0.2.7

## 0.1.5

### Patch Changes

- e1f4e24ef: Fix @backstage/cli not being a devDependency
- Updated dependencies [b6557c098]
- Updated dependencies [d8d5a17da]
- Updated dependencies [1665ae8bb]
  - @backstage/core-api@0.2.5
  - @backstage/theme@0.2.2

## 0.1.4

### Patch Changes

- Updated dependencies [b4488ddb0]
- Updated dependencies [4a655c89d]
- Updated dependencies [8a16e8af8]
- Updated dependencies [00670a96e]
  - @backstage/cli@0.4.0
  - @backstage/core-api@0.2.4

## 0.1.3

### Patch Changes

- Updated dependencies [1722cb53c]
- Updated dependencies [1722cb53c]
- Updated dependencies [902340451]
  - @backstage/cli@0.3.0

## 0.1.2

### Patch Changes

- Updated dependencies [28edd7d29]
- Updated dependencies [819a70229]
- Updated dependencies [ae5983387]
- Updated dependencies [0d4459c08]
- Updated dependencies [cbbd271c4]
- Updated dependencies [3472c8be7]
- Updated dependencies [1d0aec70f]
- Updated dependencies [a3840bed2]
- Updated dependencies [b79017fd3]
- Updated dependencies [72f6cda35]
- Updated dependencies [8c2b76e45]
- Updated dependencies [cba4e4d97]
- Updated dependencies [8afce088a]
- Updated dependencies [9a3b3dbf1]
- Updated dependencies [26e69ab1a]
- Updated dependencies [cbab5bbf8]
- Updated dependencies [7bbeb049f]
  - @backstage/cli@0.2.0
  - @backstage/core-api@0.2.0
  - @backstage/theme@0.2.0<|MERGE_RESOLUTION|>--- conflicted
+++ resolved
@@ -1,7 +1,5 @@
 # @backstage/test-utils
 
-<<<<<<< HEAD
-=======
 ## 1.4.3-next.3
 
 ### Patch Changes
@@ -57,7 +55,6 @@
   - @backstage/plugin-permission-common@0.7.7
   - @backstage/plugin-permission-react@0.4.15-next.0
 
->>>>>>> 1e3c6889
 ## 1.4.2
 
 ### Patch Changes
