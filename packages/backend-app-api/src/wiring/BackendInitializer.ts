--- conflicted
+++ resolved
@@ -44,25 +44,12 @@
 export class BackendInitializer {
   #startPromise?: Promise<void>;
   #features = new Array<InternalBackendFeature>();
-<<<<<<< HEAD
-  #extensionPoints = new Map<
-    ExtensionPoint<unknown>,
-    { impl: unknown; pluginId: string }
-  >();
-  #serviceHolder: EnumerableServiceHolder | undefined;
-  #providedServiceFactories = new Array<ServiceFactory>();
-  #defaultApiFactories: ServiceFactory[];
-
-  constructor(defaultApiFactories: ServiceFactory[]) {
-    this.#defaultApiFactories = defaultApiFactories;
-=======
   #extensionPoints = new Map<string, { impl: unknown; pluginId: string }>();
   #serviceRegistry: ServiceRegistry;
   #registeredFeatures = new Array<Promise<BackendFeature>>();
 
   constructor(defaultApiFactories: ServiceFactory[]) {
     this.#serviceRegistry = ServiceRegistry.create([...defaultApiFactories]);
->>>>>>> 1e3c6889
   }
 
   async #getInitDeps(
@@ -73,11 +60,7 @@
     const missingRefs = new Set<ServiceOrExtensionPoint>();
 
     for (const [name, ref] of Object.entries(deps)) {
-<<<<<<< HEAD
-      const ep = this.#extensionPoints.get(ref as ExtensionPoint<unknown>);
-=======
       const ep = this.#extensionPoints.get(ref.id);
->>>>>>> 1e3c6889
       if (ep) {
         if (ep.pluginId !== pluginId) {
           throw new Error(
@@ -86,11 +69,7 @@
         }
         result.set(name, ep.impl);
       } else {
-<<<<<<< HEAD
-        const impl = await this.#serviceHolder!.get(
-=======
         const impl = await this.#serviceRegistry.get(
->>>>>>> 1e3c6889
           ref as ServiceRef<unknown>,
           pluginId,
         );
@@ -116,11 +95,7 @@
     if (this.#startPromise) {
       throw new Error('feature can not be added after the backend has started');
     }
-<<<<<<< HEAD
-    this.#addFeature(feature);
-=======
     this.#registeredFeatures.push(Promise.resolve(feature));
->>>>>>> 1e3c6889
   }
 
   #addFeature(feature: BackendFeature) {
@@ -131,25 +106,7 @@
     }
 
     if (isServiceFactory(feature)) {
-<<<<<<< HEAD
-      if (feature.service.id === coreServices.pluginMetadata.id) {
-        throw new Error(
-          `The ${coreServices.pluginMetadata.id} service cannot be overridden`,
-        );
-      }
-      if (
-        this.#providedServiceFactories.find(
-          sf => sf.service.id === feature.service.id,
-        )
-      ) {
-        throw new Error(
-          `Duplicate service implementations provided for ${feature.service.id}`,
-        );
-      }
-      this.#providedServiceFactories.push(feature);
-=======
       this.#serviceRegistry.add(feature);
->>>>>>> 1e3c6889
     } else if (isInternalBackendFeature(feature)) {
       if (feature.version !== 'v1') {
         throw new Error(
@@ -192,14 +149,6 @@
   }
 
   async #doStart(): Promise<void> {
-<<<<<<< HEAD
-    this.#serviceHolder = new ServiceRegistry([
-      ...this.#defaultApiFactories,
-      ...this.#providedServiceFactories,
-    ]);
-
-    const featureDiscovery = await this.#serviceHolder.get(
-=======
     this.#serviceRegistry.checkForCircularDeps();
 
     for (const feature of this.#registeredFeatures) {
@@ -207,7 +156,6 @@
     }
 
     const featureDiscovery = await this.#serviceRegistry.get(
->>>>>>> 1e3c6889
       featureDiscoveryServiceRef,
       'root',
     );
@@ -217,10 +165,7 @@
       for (const feature of features) {
         this.#addFeature(feature);
       }
-<<<<<<< HEAD
-=======
       this.#serviceRegistry.checkForCircularDeps();
->>>>>>> 1e3c6889
     }
 
     // Initialize all root scoped services
@@ -245,11 +190,7 @@
                 `ExtensionPoint with ID '${extRef.id}' is already registered`,
               );
             }
-<<<<<<< HEAD
-            this.#extensionPoints.set(extRef, {
-=======
             this.#extensionPoints.set(extRef.id, {
->>>>>>> 1e3c6889
               impl: extImpl,
               pluginId: r.pluginId,
             });
@@ -393,11 +334,7 @@
 
   // Bit of a hacky way to grab the lifecycle services, potentially find a nicer way to do this
   async #getRootLifecycleImpl(): Promise<BackendLifecycleImpl> {
-<<<<<<< HEAD
-    const lifecycleService = await this.#serviceHolder!.get(
-=======
     const lifecycleService = await this.#serviceRegistry.get(
->>>>>>> 1e3c6889
       coreServices.rootLifecycle,
       'root',
     );
@@ -410,11 +347,7 @@
   async #getPluginLifecycleImpl(
     pluginId: string,
   ): Promise<BackendPluginLifecycleImpl> {
-<<<<<<< HEAD
-    const lifecycleService = await this.#serviceHolder!.get(
-=======
     const lifecycleService = await this.#serviceRegistry.get(
->>>>>>> 1e3c6889
       coreServices.lifecycle,
       pluginId,
     );
