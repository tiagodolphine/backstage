--- conflicted
+++ resolved
@@ -1,7 +1,5 @@
 # @backstage/backend-app-api
 
-<<<<<<< HEAD
-=======
 ## 0.5.3-next.3
 
 ### Patch Changes
@@ -77,7 +75,6 @@
   - @backstage/types@1.1.0
   - @backstage/plugin-permission-node@0.7.13-next.0
 
->>>>>>> 1e3c6889
 ## 0.5.0
 
 ### Minor Changes
