# techdocs-cli-embedded-app

<<<<<<< HEAD
=======
## 0.2.86-next.2

### Patch Changes

- Updated dependencies
  - @backstage/plugin-techdocs@1.7.0-next.2
  - @backstage/plugin-catalog@1.13.0-next.2
  - @backstage/integration-react@1.1.19-next.2
  - @backstage/core-components@0.13.5-next.2
  - @backstage/core-plugin-api@1.6.0-next.2
  - @backstage/app-defaults@1.4.3-next.2
  - @backstage/core-app-api@1.10.0-next.2
  - @backstage/test-utils@1.4.3-next.2
  - @backstage/config@1.1.0-next.1
  - @backstage/cli@0.22.13-next.2
  - @backstage/plugin-techdocs-react@1.1.10-next.2
  - @backstage/catalog-model@1.4.2-next.1
  - @backstage/theme@0.4.1

## 0.2.86-next.1

### Patch Changes

- Updated dependencies
  - @backstage/core-components@0.13.5-next.1
  - @backstage/config@1.1.0-next.0
  - @backstage/plugin-catalog@1.12.5-next.1
  - @backstage/plugin-techdocs@1.6.9-next.1
  - @backstage/app-defaults@1.4.3-next.1
  - @backstage/cli@0.22.13-next.1
  - @backstage/integration-react@1.1.19-next.1
  - @backstage/plugin-techdocs-react@1.1.10-next.1
  - @backstage/catalog-model@1.4.2-next.0
  - @backstage/core-app-api@1.10.0-next.1
  - @backstage/core-plugin-api@1.6.0-next.1
  - @backstage/test-utils@1.4.3-next.1
  - @backstage/theme@0.4.1

## 0.2.86-next.0

### Patch Changes

- Updated dependencies
  - @backstage/integration-react@1.1.18-next.0
  - @backstage/plugin-catalog@1.12.4-next.0
  - @backstage/cli@0.22.12-next.0
  - @backstage/plugin-techdocs@1.6.8-next.0
  - @backstage/core-app-api@1.10.0-next.0
  - @backstage/core-plugin-api@1.6.0-next.0
  - @backstage/core-components@0.13.5-next.0
  - @backstage/app-defaults@1.4.3-next.0
  - @backstage/catalog-model@1.4.1
  - @backstage/config@1.0.8
  - @backstage/test-utils@1.4.3-next.0
  - @backstage/theme@0.4.1
  - @backstage/plugin-techdocs-react@1.1.10-next.0

>>>>>>> f4e1ea3c
## 0.2.85

### Patch Changes

- Updated dependencies
  - @backstage/core-app-api@1.9.1
  - @backstage/integration-react@1.1.16
  - @backstage/cli@0.22.10
  - @backstage/core-components@0.13.4
  - @backstage/plugin-catalog@1.12.1
  - @backstage/app-defaults@1.4.2
  - @backstage/core-plugin-api@1.5.3
  - @backstage/test-utils@1.4.2
  - @backstage/plugin-techdocs@1.6.6
  - @backstage/catalog-model@1.4.1
  - @backstage/config@1.0.8
  - @backstage/theme@0.4.1
  - @backstage/plugin-techdocs-react@1.1.9

## 0.2.85-next.2

### Patch Changes

- Updated dependencies
  - @backstage/plugin-catalog@1.12.1-next.2
  - @backstage/plugin-techdocs@1.6.6-next.2
  - @backstage/cli@0.22.10-next.1
  - @backstage/integration-react@1.1.16-next.1

## 0.2.85-next.1

### Patch Changes

- Updated dependencies
  - @backstage/integration-react@1.1.16-next.1
  - @backstage/cli@0.22.10-next.1
  - @backstage/plugin-catalog@1.12.1-next.1
  - @backstage/plugin-techdocs@1.6.6-next.1
  - @backstage/app-defaults@1.4.2-next.0
  - @backstage/catalog-model@1.4.1
  - @backstage/config@1.0.8
  - @backstage/core-app-api@1.9.1-next.0
  - @backstage/core-components@0.13.4-next.0
  - @backstage/core-plugin-api@1.5.3
  - @backstage/test-utils@1.4.2-next.0
  - @backstage/theme@0.4.1
  - @backstage/plugin-techdocs-react@1.1.9-next.0

## 0.2.85-next.0

### Patch Changes

- Updated dependencies
  - @backstage/core-app-api@1.9.1-next.0
  - @backstage/cli@0.22.10-next.0
  - @backstage/core-components@0.13.4-next.0
  - @backstage/plugin-catalog@1.12.1-next.0
  - @backstage/app-defaults@1.4.2-next.0
  - @backstage/core-plugin-api@1.5.3
  - @backstage/test-utils@1.4.2-next.0
  - @backstage/plugin-techdocs@1.6.6-next.0
  - @backstage/catalog-model@1.4.1
  - @backstage/config@1.0.8
  - @backstage/integration-react@1.1.16-next.0
  - @backstage/theme@0.4.1
  - @backstage/plugin-techdocs-react@1.1.9-next.0

## 0.2.84

### Patch Changes

- Updated dependencies
  - @backstage/cli@0.22.9
  - @backstage/theme@0.4.1
  - @backstage/plugin-catalog@1.12.0
  - @backstage/core-components@0.13.3
  - @backstage/core-app-api@1.9.0
  - @backstage/test-utils@1.4.1
  - @backstage/core-plugin-api@1.5.3
  - @backstage/app-defaults@1.4.1
  - @backstage/catalog-model@1.4.1
  - @backstage/config@1.0.8
  - @backstage/integration-react@1.1.15
  - @backstage/plugin-techdocs@1.6.5
  - @backstage/plugin-techdocs-react@1.1.8

## 0.2.84-next.2

### Patch Changes

- Updated dependencies
  - @backstage/cli@0.22.9-next.1
  - @backstage/plugin-catalog@1.12.0-next.2
  - @backstage/theme@0.4.1-next.1
  - @backstage/test-utils@1.4.1-next.2
  - @backstage/core-plugin-api@1.5.3-next.1
  - @backstage/core-components@0.13.3-next.2
  - @backstage/core-app-api@1.8.2-next.1
  - @backstage/app-defaults@1.4.1-next.2
  - @backstage/catalog-model@1.4.1-next.0
  - @backstage/config@1.0.8
  - @backstage/integration-react@1.1.15-next.2
  - @backstage/plugin-techdocs@1.6.5-next.2
  - @backstage/plugin-techdocs-react@1.1.8-next.2

## 0.2.84-next.1

### Patch Changes

- Updated dependencies
  - @backstage/theme@0.4.1-next.0
  - @backstage/core-components@0.13.3-next.1
  - @backstage/plugin-catalog@1.11.3-next.1
  - @backstage/core-plugin-api@1.5.3-next.0
  - @backstage/app-defaults@1.4.1-next.1
  - @backstage/cli@0.22.9-next.0
  - @backstage/integration-react@1.1.15-next.1
  - @backstage/test-utils@1.4.1-next.1
  - @backstage/plugin-techdocs@1.6.5-next.1
  - @backstage/plugin-techdocs-react@1.1.8-next.1
  - @backstage/core-app-api@1.8.2-next.0
  - @backstage/config@1.0.8

## 0.2.84-next.0

### Patch Changes

- Updated dependencies
  - @backstage/cli@0.22.9-next.0
  - @backstage/core-components@0.13.3-next.0
  - @backstage/app-defaults@1.4.1-next.0
  - @backstage/catalog-model@1.4.1-next.0
  - @backstage/config@1.0.8
  - @backstage/core-app-api@1.8.1
  - @backstage/core-plugin-api@1.5.2
  - @backstage/integration-react@1.1.15-next.0
  - @backstage/test-utils@1.4.1-next.0
  - @backstage/theme@0.4.0
  - @backstage/plugin-catalog@1.11.3-next.0
  - @backstage/plugin-techdocs@1.6.5-next.0
  - @backstage/plugin-techdocs-react@1.1.8-next.0

## 0.2.83

### Patch Changes

- Updated dependencies
  - @backstage/core-app-api@1.8.1
  - @backstage/core-plugin-api@1.5.2
  - @backstage/plugin-catalog@1.11.2
  - @backstage/cli@0.22.8
  - @backstage/core-components@0.13.2
  - @backstage/theme@0.4.0
  - @backstage/catalog-model@1.4.0
  - @backstage/plugin-techdocs@1.6.4
  - @backstage/test-utils@1.4.0
  - @backstage/app-defaults@1.4.0
  - @backstage/plugin-techdocs-react@1.1.7
  - @backstage/integration-react@1.1.14
  - @backstage/config@1.0.8

## 0.2.83-next.3

### Patch Changes

- Updated dependencies
  - @backstage/cli@0.22.8-next.2
  - @backstage/core-components@0.13.2-next.3
  - @backstage/catalog-model@1.4.0-next.1
  - @backstage/plugin-techdocs@1.6.4-next.3
  - @backstage/plugin-catalog@1.11.2-next.3
  - @backstage/app-defaults@1.4.0-next.3
  - @backstage/config@1.0.7
  - @backstage/core-app-api@1.8.1-next.0
  - @backstage/core-plugin-api@1.5.2-next.0
  - @backstage/integration-react@1.1.14-next.3
  - @backstage/test-utils@1.4.0-next.2
  - @backstage/theme@0.4.0-next.1
  - @backstage/plugin-techdocs-react@1.1.7-next.3

## 0.2.83-next.2

### Patch Changes

- Updated dependencies
  - @backstage/theme@0.4.0-next.1
  - @backstage/core-components@0.13.2-next.2
  - @backstage/plugin-catalog@1.11.1-next.2
  - @backstage/app-defaults@1.4.0-next.2
  - @backstage/cli@0.22.8-next.1
  - @backstage/integration-react@1.1.14-next.2
  - @backstage/test-utils@1.4.0-next.2
  - @backstage/plugin-techdocs@1.6.3-next.2
  - @backstage/plugin-techdocs-react@1.1.7-next.2
  - @backstage/config@1.0.7
  - @backstage/core-app-api@1.8.1-next.0
  - @backstage/core-plugin-api@1.5.2-next.0

## 0.2.83-next.1

### Patch Changes

- Updated dependencies
  - @backstage/plugin-catalog@1.11.1-next.1
  - @backstage/plugin-techdocs@1.6.3-next.1
  - @backstage/core-components@0.13.2-next.1
  - @backstage/catalog-model@1.4.0-next.0
  - @backstage/cli@0.22.8-next.1
  - @backstage/core-app-api@1.8.1-next.0
  - @backstage/core-plugin-api@1.5.2-next.0
  - @backstage/integration-react@1.1.14-next.1
  - @backstage/app-defaults@1.4.0-next.1
  - @backstage/plugin-techdocs-react@1.1.7-next.1
  - @backstage/config@1.0.7
  - @backstage/test-utils@1.4.0-next.1
  - @backstage/theme@0.4.0-next.0

## 0.2.83-next.0

### Patch Changes

- Updated dependencies
  - @backstage/plugin-techdocs@1.6.3-next.0
  - @backstage/test-utils@1.4.0-next.0
  - @backstage/app-defaults@1.4.0-next.0
  - @backstage/theme@0.4.0-next.0
  - @backstage/cli@0.22.8-next.0
  - @backstage/plugin-techdocs-react@1.1.7-next.0
  - @backstage/plugin-catalog@1.11.1-next.0
  - @backstage/config@1.0.7
  - @backstage/core-app-api@1.8.0
  - @backstage/core-components@0.13.2-next.0
  - @backstage/core-plugin-api@1.5.1
  - @backstage/integration-react@1.1.14-next.0
  - @backstage/catalog-model@1.3.0

## 0.2.82

### Patch Changes

- Updated dependencies
  - @backstage/theme@0.3.0
  - @backstage/plugin-techdocs@1.6.2
  - @backstage/app-defaults@1.3.1
  - @backstage/cli@0.22.7
  - @backstage/plugin-catalog@1.11.0
  - @backstage/core-app-api@1.8.0
  - @backstage/core-components@0.13.1
  - @backstage/integration-react@1.1.13
  - @backstage/test-utils@1.3.1
  - @backstage/plugin-techdocs-react@1.1.6
  - @backstage/catalog-model@1.3.0
  - @backstage/config@1.0.7
  - @backstage/core-plugin-api@1.5.1

## 0.2.82-next.2

### Patch Changes

- Updated dependencies
  - @backstage/theme@0.3.0-next.0
  - @backstage/core-components@0.13.1-next.1
  - @backstage/app-defaults@1.3.1-next.2
  - @backstage/cli@0.22.7-next.0
  - @backstage/integration-react@1.1.13-next.2
  - @backstage/test-utils@1.3.1-next.2
  - @backstage/plugin-catalog@1.11.0-next.2
  - @backstage/plugin-techdocs@1.6.2-next.2
  - @backstage/plugin-techdocs-react@1.1.6-next.1
  - @backstage/config@1.0.7
  - @backstage/core-app-api@1.8.0-next.1
  - @backstage/core-plugin-api@1.5.1

## 0.2.82-next.1

### Patch Changes

- Updated dependencies
  - @backstage/app-defaults@1.3.1-next.1
  - @backstage/core-app-api@1.8.0-next.1
  - @backstage/core-components@0.13.1-next.0
  - @backstage/cli@0.22.7-next.0
  - @backstage/core-plugin-api@1.5.1
  - @backstage/test-utils@1.3.1-next.1
  - @backstage/plugin-catalog@1.11.0-next.1
  - @backstage/plugin-techdocs@1.6.2-next.1
  - @backstage/integration-react@1.1.13-next.1
  - @backstage/plugin-techdocs-react@1.1.6-next.0
  - @backstage/config@1.0.7

## 0.2.82-next.0

### Patch Changes

- Updated dependencies
  - @backstage/plugin-techdocs@1.6.2-next.0
  - @backstage/plugin-catalog@1.11.0-next.0
  - @backstage/core-app-api@1.7.1-next.0
  - @backstage/cli@0.22.7-next.0
  - @backstage/integration-react@1.1.13-next.0
  - @backstage/app-defaults@1.3.1-next.0
  - @backstage/core-components@0.13.0
  - @backstage/core-plugin-api@1.5.1
  - @backstage/test-utils@1.3.1-next.0
  - @backstage/catalog-model@1.3.0
  - @backstage/config@1.0.7
  - @backstage/theme@0.2.19
  - @backstage/plugin-techdocs-react@1.1.5

## 0.2.81

### Patch Changes

- Updated dependencies
  - @backstage/core-components@0.13.0
  - @backstage/cli@0.22.6
  - @backstage/plugin-techdocs@1.6.1
  - @backstage/plugin-catalog@1.10.0
  - @backstage/app-defaults@1.3.0
  - @backstage/core-app-api@1.7.0
  - @backstage/test-utils@1.3.0
  - @backstage/plugin-techdocs-react@1.1.5
  - @backstage/integration-react@1.1.12
  - @backstage/theme@0.2.19
  - @backstage/core-plugin-api@1.5.1
  - @backstage/catalog-model@1.3.0
  - @backstage/config@1.0.7

## 0.2.81-next.3

### Patch Changes

- Updated dependencies
  - @backstage/cli@0.22.6-next.3
  - @backstage/core-app-api@1.7.0-next.3
  - @backstage/catalog-model@1.3.0-next.0
  - @backstage/plugin-techdocs@1.6.1-next.3
  - @backstage/core-components@0.13.0-next.3
  - @backstage/app-defaults@1.3.0-next.3
  - @backstage/config@1.0.7
  - @backstage/core-plugin-api@1.5.1-next.1
  - @backstage/integration-react@1.1.12-next.3
  - @backstage/test-utils@1.3.0-next.3
  - @backstage/theme@0.2.19-next.0
  - @backstage/plugin-catalog@1.10.0-next.3
  - @backstage/plugin-techdocs-react@1.1.5-next.3

## 0.2.81-next.2

### Patch Changes

- Updated dependencies
  - @backstage/cli@0.22.6-next.2
  - @backstage/core-components@0.12.6-next.2
  - @backstage/core-plugin-api@1.5.1-next.1
  - @backstage/plugin-techdocs@1.6.1-next.2
  - @backstage/app-defaults@1.3.0-next.2
  - @backstage/catalog-model@1.2.1
  - @backstage/config@1.0.7
  - @backstage/core-app-api@1.7.0-next.2
  - @backstage/integration-react@1.1.12-next.2
  - @backstage/test-utils@1.3.0-next.2
  - @backstage/theme@0.2.19-next.0
  - @backstage/plugin-catalog@1.10.0-next.2
  - @backstage/plugin-techdocs-react@1.1.5-next.2

## 0.2.81-next.1

### Patch Changes

- Updated dependencies
  - @backstage/core-components@0.12.6-next.1
  - @backstage/cli@0.22.6-next.1
  - @backstage/plugin-techdocs@1.6.1-next.1
  - @backstage/core-app-api@1.7.0-next.1
  - @backstage/integration-react@1.1.12-next.1
  - @backstage/core-plugin-api@1.5.1-next.0
  - @backstage/plugin-techdocs-react@1.1.5-next.1
  - @backstage/test-utils@1.3.0-next.1
  - @backstage/plugin-catalog@1.10.0-next.1
  - @backstage/theme@0.2.19-next.0
  - @backstage/app-defaults@1.3.0-next.1
  - @backstage/catalog-model@1.2.1
  - @backstage/config@1.0.7

## 0.2.81-next.0

### Patch Changes

- Updated dependencies
  - @backstage/plugin-catalog@1.10.0-next.0
  - @backstage/core-components@0.12.6-next.0
  - @backstage/app-defaults@1.3.0-next.0
  - @backstage/core-app-api@1.7.0-next.0
  - @backstage/test-utils@1.3.0-next.0
  - @backstage/plugin-techdocs@1.6.1-next.0
  - @backstage/cli@0.22.6-next.0
  - @backstage/plugin-techdocs-react@1.1.5-next.0
  - @backstage/integration-react@1.1.12-next.0
  - @backstage/core-plugin-api@1.5.0
  - @backstage/config@1.0.7
  - @backstage/catalog-model@1.2.1
  - @backstage/theme@0.2.18

## 0.2.80

### Patch Changes

- Updated dependencies
  - @backstage/plugin-catalog@1.9.0
  - @backstage/core-components@0.12.5
  - @backstage/plugin-techdocs-react@1.1.4
  - @backstage/plugin-techdocs@1.6.0
  - @backstage/cli@0.22.4
  - @backstage/core-plugin-api@1.5.0
  - @backstage/catalog-model@1.2.1
  - @backstage/test-utils@1.2.6
  - @backstage/core-app-api@1.6.0
  - @backstage/integration-react@1.1.11
  - @backstage/config@1.0.7
  - @backstage/theme@0.2.18
  - @backstage/app-defaults@1.2.1

## 0.2.80-next.2

### Patch Changes

- Updated dependencies
  - @backstage/core-components@0.12.5-next.2
  - @backstage/plugin-techdocs-react@1.1.4-next.2
  - @backstage/plugin-techdocs@1.6.0-next.2
  - @backstage/core-app-api@1.6.0-next.2
  - @backstage/plugin-catalog@1.9.0-next.2
  - @backstage/core-plugin-api@1.5.0-next.2
  - @backstage/app-defaults@1.2.1-next.2
  - @backstage/cli@0.22.4-next.1
  - @backstage/integration-react@1.1.11-next.2
  - @backstage/test-utils@1.2.6-next.2
  - @backstage/config@1.0.7-next.0

## 0.2.80-next.1

### Patch Changes

- Updated dependencies
  - @backstage/cli@0.22.4-next.1
  - @backstage/plugin-catalog@1.9.0-next.1
  - @backstage/plugin-techdocs@1.6.0-next.1
  - @backstage/core-components@0.12.5-next.1
  - @backstage/plugin-techdocs-react@1.1.4-next.1
  - @backstage/core-app-api@1.5.1-next.1
  - @backstage/core-plugin-api@1.4.1-next.1
  - @backstage/integration-react@1.1.11-next.1
  - @backstage/test-utils@1.2.6-next.1
  - @backstage/config@1.0.7-next.0
  - @backstage/theme@0.2.18-next.0
  - @backstage/app-defaults@1.2.1-next.1
  - @backstage/catalog-model@1.2.1-next.1

## 0.2.80-next.0

### Patch Changes

- Updated dependencies
  - @backstage/cli@0.22.4-next.0
  - @backstage/plugin-techdocs@1.6.0-next.0
  - @backstage/core-plugin-api@1.4.1-next.0
  - @backstage/catalog-model@1.2.1-next.0
  - @backstage/plugin-techdocs-react@1.1.4-next.0
  - @backstage/test-utils@1.2.6-next.0
  - @backstage/plugin-catalog@1.9.0-next.0
  - @backstage/app-defaults@1.2.1-next.0
  - @backstage/config@1.0.6
  - @backstage/core-app-api@1.5.1-next.0
  - @backstage/core-components@0.12.5-next.0
  - @backstage/integration-react@1.1.11-next.0
  - @backstage/theme@0.2.17

## 0.2.79

### Patch Changes

- Updated dependencies
  - @backstage/plugin-catalog@1.8.0
  - @backstage/cli@0.22.2
  - @backstage/plugin-techdocs@1.5.0
  - @backstage/core-components@0.12.4
  - @backstage/catalog-model@1.2.0
  - @backstage/theme@0.2.17
  - @backstage/core-app-api@1.5.0
  - @backstage/core-plugin-api@1.4.0
  - @backstage/app-defaults@1.2.0
  - @backstage/config@1.0.6
  - @backstage/integration-react@1.1.10
  - @backstage/test-utils@1.2.5
  - @backstage/plugin-techdocs-react@1.1.3

## 0.2.79-next.2

### Patch Changes

- Updated dependencies
  - @backstage/cli@0.22.2-next.1
  - @backstage/catalog-model@1.2.0-next.1
  - @backstage/plugin-techdocs@1.5.0-next.2
  - @backstage/plugin-catalog@1.8.0-next.2
  - @backstage/core-components@0.12.4-next.1
  - @backstage/app-defaults@1.1.1-next.1
  - @backstage/config@1.0.6
  - @backstage/core-app-api@1.4.1-next.0
  - @backstage/core-plugin-api@1.3.0
  - @backstage/integration-react@1.1.10-next.1
  - @backstage/test-utils@1.2.5-next.0
  - @backstage/theme@0.2.16
  - @backstage/plugin-techdocs-react@1.1.3-next.2

## 0.2.79-next.1

### Patch Changes

- Updated dependencies
  - @backstage/cli@0.22.2-next.0
  - @backstage/plugin-techdocs@1.5.0-next.1
  - @backstage/plugin-catalog@1.8.0-next.1
  - @backstage/core-app-api@1.4.1-next.0
  - @backstage/core-components@0.12.4-next.0
  - @backstage/app-defaults@1.1.1-next.0
  - @backstage/catalog-model@1.1.6-next.0
  - @backstage/config@1.0.6
  - @backstage/core-plugin-api@1.3.0
  - @backstage/integration-react@1.1.10-next.0
  - @backstage/test-utils@1.2.5-next.0
  - @backstage/theme@0.2.16
  - @backstage/plugin-techdocs-react@1.1.3-next.1

## 0.2.79-next.0

### Patch Changes

- Updated dependencies
  - @backstage/plugin-techdocs@1.4.4-next.0
  - @backstage/catalog-model@1.1.6-next.0
  - @backstage/plugin-catalog@1.7.3-next.0
  - @backstage/plugin-techdocs-react@1.1.3-next.0
  - @backstage/cli@0.22.1
  - @backstage/integration-react@1.1.9

## 0.2.78

### Patch Changes

- Updated dependencies
  - @backstage/cli@0.22.1
  - @backstage/catalog-model@1.1.5
  - @backstage/core-components@0.12.3
  - @backstage/plugin-techdocs@1.4.3
  - @backstage/plugin-catalog@1.7.2
  - @backstage/app-defaults@1.1.0
  - @backstage/core-plugin-api@1.3.0
  - @backstage/core-app-api@1.4.0
  - @backstage/plugin-techdocs-react@1.1.2
  - @backstage/config@1.0.6
  - @backstage/integration-react@1.1.9
  - @backstage/test-utils@1.2.4
  - @backstage/theme@0.2.16

## 0.2.78-next.2

### Patch Changes

- Updated dependencies
  - @backstage/cli@0.22.1-next.2
  - @backstage/app-defaults@1.1.0-next.2
  - @backstage/core-plugin-api@1.3.0-next.1
  - @backstage/core-app-api@1.4.0-next.1
  - @backstage/plugin-techdocs-react@1.1.2-next.2
  - @backstage/catalog-model@1.1.5-next.1
  - @backstage/config@1.0.6-next.0
  - @backstage/core-components@0.12.3-next.2
  - @backstage/integration-react@1.1.9-next.2
  - @backstage/test-utils@1.2.4-next.1
  - @backstage/theme@0.2.16
  - @backstage/plugin-catalog@1.7.2-next.2
  - @backstage/plugin-techdocs@1.4.3-next.2

## 0.2.78-next.1

### Patch Changes

- Updated dependencies
  - @backstage/cli@0.22.1-next.1
  - @backstage/plugin-techdocs@1.4.3-next.1
  - @backstage/config@1.0.6-next.0
  - @backstage/app-defaults@1.0.11-next.1
  - @backstage/catalog-model@1.1.5-next.1
  - @backstage/core-app-api@1.3.1-next.0
  - @backstage/core-components@0.12.3-next.1
  - @backstage/core-plugin-api@1.2.1-next.0
  - @backstage/integration-react@1.1.9-next.1
  - @backstage/test-utils@1.2.4-next.0
  - @backstage/theme@0.2.16
  - @backstage/plugin-catalog@1.7.2-next.1
  - @backstage/plugin-techdocs-react@1.1.2-next.1

## 0.2.78-next.0

### Patch Changes

- Updated dependencies
  - @backstage/cli@0.22.1-next.0
  - @backstage/catalog-model@1.1.5-next.0
  - @backstage/core-components@0.12.3-next.0
  - @backstage/plugin-techdocs-react@1.1.2-next.0
  - @backstage/plugin-techdocs@1.4.3-next.0
  - @backstage/app-defaults@1.0.11-next.0
  - @backstage/config@1.0.5
  - @backstage/core-app-api@1.3.0
  - @backstage/core-plugin-api@1.2.0
  - @backstage/integration-react@1.1.9-next.0
  - @backstage/test-utils@1.2.3
  - @backstage/theme@0.2.16
  - @backstage/plugin-catalog@1.7.2-next.0

## 0.2.78

### Patch Changes

- Updated dependencies
  - @backstage/core-components@0.12.2
  - @backstage/app-defaults@1.0.10
  - @backstage/cli@0.22.0
  - @backstage/integration-react@1.1.8
  - @backstage/plugin-catalog@1.7.1
  - @backstage/plugin-techdocs@1.4.2
  - @backstage/plugin-techdocs-react@1.1.1

## 0.2.77

### Patch Changes

- Updated dependencies
  - @backstage/plugin-techdocs-react@1.1.0
  - @backstage/plugin-catalog@1.7.0
  - @backstage/core-plugin-api@1.2.0
  - @backstage/core-components@0.12.1
  - @backstage/cli@0.22.0
  - @backstage/core-app-api@1.3.0
  - @backstage/plugin-techdocs@1.4.1
  - @backstage/test-utils@1.2.3
  - @backstage/app-defaults@1.0.9
  - @backstage/integration-react@1.1.7
  - @backstage/catalog-model@1.1.4
  - @backstage/config@1.0.5
  - @backstage/theme@0.2.16

## 0.2.77-next.4

### Patch Changes

- Updated dependencies
  - @backstage/cli@0.22.0-next.4
  - @backstage/core-app-api@1.3.0-next.4
  - @backstage/core-components@0.12.1-next.4
  - @backstage/app-defaults@1.0.9-next.4
  - @backstage/test-utils@1.2.3-next.4
  - @backstage/plugin-catalog@1.7.0-next.4
  - @backstage/plugin-techdocs@1.4.1-next.4
  - @backstage/catalog-model@1.1.4-next.1
  - @backstage/config@1.0.5-next.1
  - @backstage/core-plugin-api@1.2.0-next.2
  - @backstage/integration-react@1.1.7-next.4
  - @backstage/theme@0.2.16
  - @backstage/plugin-techdocs-react@1.0.7-next.4

## 0.2.77-next.3

### Patch Changes

- Updated dependencies
  - @backstage/cli@0.21.2-next.3
  - @backstage/core-app-api@1.2.1-next.3
  - @backstage/core-components@0.12.1-next.3
  - @backstage/app-defaults@1.0.9-next.3
  - @backstage/catalog-model@1.1.4-next.1
  - @backstage/config@1.0.5-next.1
  - @backstage/core-plugin-api@1.2.0-next.2
  - @backstage/integration-react@1.1.7-next.3
  - @backstage/test-utils@1.2.3-next.3
  - @backstage/theme@0.2.16
  - @backstage/plugin-catalog@1.7.0-next.3
  - @backstage/plugin-techdocs@1.4.1-next.3
  - @backstage/plugin-techdocs-react@1.0.7-next.3

## 0.2.77-next.2

### Patch Changes

- Updated dependencies
  - @backstage/plugin-catalog@1.7.0-next.2
  - @backstage/core-plugin-api@1.2.0-next.2
  - @backstage/cli@0.21.2-next.2
  - @backstage/core-app-api@1.2.1-next.2
  - @backstage/core-components@0.12.1-next.2
  - @backstage/test-utils@1.2.3-next.2
  - @backstage/app-defaults@1.0.9-next.2
  - @backstage/integration-react@1.1.7-next.2
  - @backstage/plugin-techdocs@1.4.1-next.2
  - @backstage/plugin-techdocs-react@1.0.7-next.2
  - @backstage/catalog-model@1.1.4-next.1
  - @backstage/config@1.0.5-next.1
  - @backstage/theme@0.2.16

## 0.2.77-next.1

### Patch Changes

- Updated dependencies
  - @backstage/core-app-api@1.2.1-next.1
  - @backstage/core-components@0.12.1-next.1
  - @backstage/plugin-catalog@1.6.2-next.1
  - @backstage/plugin-techdocs@1.4.1-next.1
  - @backstage/test-utils@1.2.3-next.1
  - @backstage/cli@0.21.2-next.1
  - @backstage/core-plugin-api@1.1.1-next.1
  - @backstage/app-defaults@1.0.9-next.1
  - @backstage/integration-react@1.1.7-next.1
  - @backstage/plugin-techdocs-react@1.0.7-next.1
  - @backstage/config@1.0.5-next.1
  - @backstage/catalog-model@1.1.4-next.1
  - @backstage/theme@0.2.16

## 0.2.77-next.0

### Patch Changes

- Updated dependencies
  - @backstage/plugin-techdocs-react@1.0.7-next.0
  - @backstage/cli@0.21.2-next.0
  - @backstage/core-components@0.12.1-next.0
  - @backstage/core-app-api@1.2.1-next.0
  - @backstage/core-plugin-api@1.1.1-next.0
  - @backstage/integration-react@1.1.7-next.0
  - @backstage/test-utils@1.2.3-next.0
  - @backstage/plugin-techdocs@1.4.1-next.0
  - @backstage/plugin-catalog@1.6.2-next.0
  - @backstage/app-defaults@1.0.9-next.0
  - @backstage/catalog-model@1.1.4-next.0
  - @backstage/config@1.0.5-next.0
  - @backstage/theme@0.2.16

## 0.2.76

### Patch Changes

- Updated dependencies
  - @backstage/plugin-techdocs@1.4.0
  - @backstage/core-components@0.12.0
  - @backstage/core-app-api@1.2.0
  - @backstage/cli@0.21.0
  - @backstage/core-plugin-api@1.1.0
  - @backstage/catalog-model@1.1.3
  - @backstage/plugin-techdocs-react@1.0.6
  - @backstage/plugin-catalog@1.6.1
  - @backstage/app-defaults@1.0.8
  - @backstage/integration-react@1.1.6
  - @backstage/test-utils@1.2.2
  - @backstage/config@1.0.4
  - @backstage/theme@0.2.16

## 0.2.76-next.2

### Patch Changes

- Updated dependencies
  - @backstage/plugin-techdocs@1.4.0-next.2
  - @backstage/cli@0.21.0-next.1
  - @backstage/core-components@0.12.0-next.1
  - @backstage/app-defaults@1.0.8-next.1
  - @backstage/catalog-model@1.1.3-next.0
  - @backstage/config@1.0.4-next.0
  - @backstage/core-app-api@1.2.0-next.0
  - @backstage/core-plugin-api@1.1.0-next.0
  - @backstage/integration-react@1.1.6-next.1
  - @backstage/test-utils@1.2.2-next.0
  - @backstage/theme@0.2.16
  - @backstage/plugin-catalog@1.6.1-next.1
  - @backstage/plugin-techdocs-react@1.0.6-next.1

## 0.2.76-next.1

### Patch Changes

- Updated dependencies
  - @backstage/plugin-techdocs@1.4.0-next.1

## 0.2.76-next.0

### Patch Changes

- Updated dependencies
  - @backstage/core-components@0.12.0-next.0
  - @backstage/core-app-api@1.2.0-next.0
  - @backstage/plugin-techdocs@1.4.0-next.0
  - @backstage/core-plugin-api@1.1.0-next.0
  - @backstage/cli@0.21.0-next.0
  - @backstage/catalog-model@1.1.3-next.0
  - @backstage/plugin-catalog@1.6.1-next.0
  - @backstage/app-defaults@1.0.8-next.0
  - @backstage/integration-react@1.1.6-next.0
  - @backstage/plugin-techdocs-react@1.0.6-next.0
  - @backstage/test-utils@1.2.2-next.0
  - @backstage/config@1.0.4-next.0
  - @backstage/theme@0.2.16

## 0.2.75

### Patch Changes

- Updated dependencies
  - @backstage/catalog-model@1.1.2
  - @backstage/plugin-catalog@1.6.0
  - @backstage/core-components@0.11.2
  - @backstage/core-app-api@1.1.1
  - @backstage/cli@0.20.0
  - @backstage/test-utils@1.2.1
  - @backstage/plugin-techdocs@1.3.3
  - @backstage/plugin-techdocs-react@1.0.5
  - @backstage/app-defaults@1.0.7
  - @backstage/integration-react@1.1.5
  - @backstage/core-plugin-api@1.0.7
  - @backstage/config@1.0.3
  - @backstage/theme@0.2.16

## 0.2.75-next.2

### Patch Changes

- Updated dependencies
  - @backstage/cli@0.20.0-next.2
  - @backstage/plugin-catalog@1.6.0-next.2
  - @backstage/test-utils@1.2.1-next.2
  - @backstage/app-defaults@1.0.7-next.2
  - @backstage/catalog-model@1.1.2-next.2
  - @backstage/config@1.0.3-next.2
  - @backstage/core-app-api@1.1.1-next.2
  - @backstage/core-components@0.11.2-next.2
  - @backstage/core-plugin-api@1.0.7-next.2
  - @backstage/integration-react@1.1.5-next.2
  - @backstage/theme@0.2.16
  - @backstage/plugin-techdocs@1.3.3-next.2
  - @backstage/plugin-techdocs-react@1.0.5-next.2

## 0.2.75-next.1

### Patch Changes

- Updated dependencies
  - @backstage/plugin-catalog@1.6.0-next.1
  - @backstage/core-app-api@1.1.1-next.1
  - @backstage/cli@0.20.0-next.1
  - @backstage/plugin-techdocs@1.3.3-next.1
  - @backstage/app-defaults@1.0.7-next.1
  - @backstage/core-components@0.11.2-next.1
  - @backstage/core-plugin-api@1.0.7-next.1
  - @backstage/test-utils@1.2.1-next.1
  - @backstage/catalog-model@1.1.2-next.1
  - @backstage/config@1.0.3-next.1
  - @backstage/integration-react@1.1.5-next.1
  - @backstage/theme@0.2.16
  - @backstage/plugin-techdocs-react@1.0.5-next.1

## 0.2.75-next.0

### Patch Changes

- Updated dependencies
  - @backstage/catalog-model@1.1.2-next.0
  - @backstage/core-components@0.11.2-next.0
  - @backstage/cli@0.20.0-next.0
  - @backstage/test-utils@1.2.1-next.0
  - @backstage/plugin-catalog@1.5.2-next.0
  - @backstage/plugin-techdocs@1.3.3-next.0
  - @backstage/plugin-techdocs-react@1.0.5-next.0
  - @backstage/app-defaults@1.0.7-next.0
  - @backstage/integration-react@1.1.5-next.0
  - @backstage/config@1.0.3-next.0
  - @backstage/core-app-api@1.1.1-next.0
  - @backstage/core-plugin-api@1.0.7-next.0
  - @backstage/theme@0.2.16

## 0.2.74

### Patch Changes

- Updated dependencies
  - @backstage/cli@0.19.0
  - @backstage/app-defaults@1.0.6
  - @backstage/core-app-api@1.1.0
  - @backstage/core-components@0.11.1
  - @backstage/core-plugin-api@1.0.6
  - @backstage/test-utils@1.2.0
  - @backstage/plugin-catalog@1.5.1
  - @backstage/plugin-techdocs-react@1.0.4
  - @backstage/plugin-techdocs@1.3.2
  - @backstage/catalog-model@1.1.1
  - @backstage/config@1.0.2
  - @backstage/integration-react@1.1.4

## 0.2.74-next.2

### Patch Changes

- Updated dependencies
  - @backstage/app-defaults@1.0.6-next.2
  - @backstage/catalog-model@1.1.1-next.0
  - @backstage/config@1.0.2-next.0
  - @backstage/core-app-api@1.1.0-next.3
  - @backstage/core-components@0.11.1-next.3
  - @backstage/core-plugin-api@1.0.6-next.3
  - @backstage/integration-react@1.1.4-next.2
  - @backstage/test-utils@1.2.0-next.3
  - @backstage/plugin-catalog@1.5.1-next.3
  - @backstage/plugin-techdocs@1.3.2-next.3
  - @backstage/cli@0.19.0-next.3
  - @backstage/plugin-techdocs-react@1.0.4-next.2

## 0.2.74-next.1

### Patch Changes

- Updated dependencies
  - @backstage/app-defaults@1.0.6-next.1
  - @backstage/core-app-api@1.1.0-next.1
  - @backstage/core-components@0.11.1-next.1
  - @backstage/core-plugin-api@1.0.6-next.1
  - @backstage/test-utils@1.2.0-next.1
  - @backstage/plugin-catalog@1.5.1-next.1
  - @backstage/plugin-techdocs-react@1.0.4-next.1
  - @backstage/plugin-techdocs@1.3.2-next.1
  - @backstage/cli@0.19.0-next.1

## 0.2.74-next.0

### Patch Changes

- Updated dependencies
  - @backstage/plugin-techdocs@1.3.2-next.0
  - @backstage/core-app-api@1.0.6-next.0
  - @backstage/core-plugin-api@1.0.6-next.0
  - @backstage/core-components@0.11.1-next.0
  - @backstage/cli@0.18.2-next.0
  - @backstage/integration-react@1.1.4-next.0
  - @backstage/test-utils@1.1.4-next.0
  - @backstage/app-defaults@1.0.6-next.0
  - @backstage/plugin-catalog@1.5.1-next.0
  - @backstage/plugin-techdocs-react@1.0.4-next.0

## 0.2.73

### Patch Changes

- Updated dependencies
  - @backstage/cli@0.18.1
  - @backstage/plugin-techdocs@1.3.1
  - @backstage/core-components@0.11.0
  - @backstage/core-plugin-api@1.0.5
  - @backstage/plugin-catalog@1.5.0
  - @backstage/plugin-techdocs-react@1.0.3
  - @backstage/app-defaults@1.0.5
  - @backstage/core-app-api@1.0.5
  - @backstage/integration-react@1.1.3
  - @backstage/test-utils@1.1.3

## 0.2.73-next.1

### Patch Changes

- Updated dependencies
  - @backstage/cli@0.18.1-next.1
  - @backstage/plugin-techdocs@1.3.1-next.2
  - @backstage/core-components@0.11.0-next.2
  - @backstage/app-defaults@1.0.5-next.1
  - @backstage/integration-react@1.1.3-next.1
  - @backstage/plugin-catalog@1.5.0-next.2
  - @backstage/plugin-techdocs-react@1.0.3-next.2

## 0.2.73-next.0

### Patch Changes

- Updated dependencies
  - @backstage/core-plugin-api@1.0.5-next.0
  - @backstage/plugin-catalog@1.5.0-next.0
  - @backstage/plugin-techdocs@1.3.1-next.0
  - @backstage/cli@0.18.1-next.0
  - @backstage/integration-react@1.1.3-next.0
  - @backstage/app-defaults@1.0.5-next.0
  - @backstage/core-app-api@1.0.5-next.0
  - @backstage/core-components@0.10.1-next.0
  - @backstage/test-utils@1.1.3-next.0
  - @backstage/plugin-techdocs-react@1.0.3-next.0

## 0.2.72

### Patch Changes

- Updated dependencies
  - @backstage/core-components@0.10.0
  - @backstage/catalog-model@1.1.0
  - @backstage/plugin-techdocs-react@1.0.2
  - @backstage/plugin-catalog@1.4.0
  - @backstage/cli@0.18.0
  - @backstage/app-defaults@1.0.4
  - @backstage/core-app-api@1.0.4
  - @backstage/core-plugin-api@1.0.4
  - @backstage/integration-react@1.1.2
  - @backstage/test-utils@1.1.2
  - @backstage/plugin-techdocs@1.3.0
  - @backstage/theme@0.2.16

## 0.2.72-next.3

### Patch Changes

- Updated dependencies
  - @backstage/app-defaults@1.0.4-next.3
  - @backstage/core-app-api@1.0.4-next.1
  - @backstage/core-plugin-api@1.0.4-next.0
  - @backstage/core-components@0.10.0-next.3
  - @backstage/cli@0.18.0-next.3
  - @backstage/integration-react@1.1.2-next.3
  - @backstage/test-utils@1.1.2-next.2
  - @backstage/plugin-techdocs@1.2.1-next.3
  - @backstage/catalog-model@1.1.0-next.3
  - @backstage/plugin-catalog@1.4.0-next.3
  - @backstage/plugin-techdocs-react@1.0.2-next.2

## 0.2.72-next.2

### Patch Changes

- Updated dependencies
  - @backstage/core-components@0.10.0-next.2
  - @backstage/catalog-model@1.1.0-next.2
  - @backstage/theme@0.2.16-next.1
  - @backstage/plugin-techdocs@1.2.1-next.2
  - @backstage/plugin-catalog@1.4.0-next.2
  - @backstage/cli@0.18.0-next.2
  - @backstage/app-defaults@1.0.4-next.2
  - @backstage/integration-react@1.1.2-next.2
  - @backstage/plugin-techdocs-react@1.0.2-next.1

## 0.2.72-next.1

### Patch Changes

- Updated dependencies
  - @backstage/core-components@0.9.6-next.1
  - @backstage/cli@0.18.0-next.1
  - @backstage/catalog-model@1.1.0-next.1
  - @backstage/plugin-catalog@1.3.1-next.1
  - @backstage/theme@0.2.16-next.0
  - @backstage/plugin-techdocs@1.2.1-next.1
  - @backstage/app-defaults@1.0.4-next.1
  - @backstage/integration-react@1.1.2-next.1
  - @backstage/test-utils@1.1.2-next.1

## 0.2.72-next.0

### Patch Changes

- Updated dependencies
  - @backstage/catalog-model@1.1.0-next.0
  - @backstage/core-components@0.9.6-next.0
  - @backstage/plugin-techdocs-react@1.0.2-next.0
  - @backstage/plugin-catalog@1.3.1-next.0
  - @backstage/core-app-api@1.0.4-next.0
  - @backstage/cli@0.17.3-next.0
  - @backstage/plugin-techdocs@1.2.1-next.0
  - @backstage/app-defaults@1.0.4-next.0
  - @backstage/integration-react@1.1.2-next.0
  - @backstage/test-utils@1.1.2-next.0

## 0.2.71

### Patch Changes

- Updated dependencies
  - @backstage/plugin-catalog@1.3.0
  - @backstage/plugin-techdocs@1.2.0
  - @backstage/cli@0.17.2
  - @backstage/core-components@0.9.5
  - @backstage/core-app-api@1.0.3
  - @backstage/core-plugin-api@1.0.3
  - @backstage/integration-react@1.1.1
  - @backstage/test-utils@1.1.1
  - @backstage/catalog-model@1.0.3
  - @backstage/plugin-techdocs-react@1.0.1
  - @backstage/app-defaults@1.0.3

## 0.2.71-next.1

### Patch Changes

- Updated dependencies
  - @backstage/core-components@0.9.5-next.1
  - @backstage/cli@0.17.2-next.1
  - @backstage/core-app-api@1.0.3-next.0
  - @backstage/core-plugin-api@1.0.3-next.0
  - @backstage/integration-react@1.1.1-next.1
  - @backstage/test-utils@1.1.1-next.0
  - @backstage/plugin-techdocs@1.1.2-next.1
  - @backstage/catalog-model@1.0.3-next.0
  - @backstage/plugin-catalog@1.2.1-next.1
  - @backstage/app-defaults@1.0.3-next.1
  - @backstage/plugin-techdocs-react@1.0.1-next.1

## 0.2.71-next.0

### Patch Changes

- Updated dependencies
  - @backstage/plugin-catalog@1.2.1-next.0
  - @backstage/cli@0.17.2-next.0
  - @backstage/core-components@0.9.5-next.0
  - @backstage/plugin-techdocs@1.1.2-next.0
  - @backstage/plugin-techdocs-react@1.0.1-next.0
  - @backstage/app-defaults@1.0.3-next.0
  - @backstage/integration-react@1.1.1-next.0

## 0.2.70

### Patch Changes

- Updated dependencies
  - @backstage/core-components@0.9.4
  - @backstage/test-utils@1.1.0
  - @backstage/plugin-techdocs@1.1.1
  - @backstage/cli@0.17.1
  - @backstage/core-plugin-api@1.0.2
  - @backstage/plugin-catalog@1.2.0
  - @backstage/integration-react@1.1.0
  - @backstage/plugin-techdocs-react@1.0.0
  - @backstage/config@1.0.1
  - @backstage/core-app-api@1.0.2
  - @backstage/app-defaults@1.0.2
  - @backstage/catalog-model@1.0.2

## 0.2.70-next.2

### Patch Changes

- Updated dependencies
  - @backstage/core-components@0.9.4-next.1
  - @backstage/plugin-techdocs@1.1.1-next.2
  - @backstage/plugin-techdocs-react@0.1.1-next.2
  - @backstage/config@1.0.1-next.0
  - @backstage/plugin-catalog@1.2.0-next.2
  - @backstage/cli@0.17.1-next.2
  - @backstage/catalog-model@1.0.2-next.0
  - @backstage/core-app-api@1.0.2-next.1
  - @backstage/core-plugin-api@1.0.2-next.1
  - @backstage/integration-react@1.1.0-next.2
  - @backstage/test-utils@1.1.0-next.2

## 0.2.70-next.1

### Patch Changes

- Updated dependencies
  - @backstage/core-components@0.9.4-next.0
  - @backstage/test-utils@1.1.0-next.1
  - @backstage/cli@0.17.1-next.1
  - @backstage/core-plugin-api@1.0.2-next.0
  - @backstage/plugin-catalog@1.2.0-next.1
  - @backstage/plugin-techdocs-react@0.1.1-next.1
  - @backstage/plugin-techdocs@1.1.1-next.1
  - @backstage/app-defaults@1.0.2-next.0
  - @backstage/integration-react@1.1.0-next.1
  - @backstage/core-app-api@1.0.2-next.0

## 0.2.70-next.0

### Patch Changes

- Updated dependencies
  - @backstage/cli@0.17.1-next.0
  - @backstage/plugin-catalog@1.2.0-next.0
  - @backstage/integration-react@1.1.0-next.0
  - @backstage/plugin-techdocs@1.1.1-next.0
  - @backstage/plugin-techdocs-react@0.1.1-next.0
  - @backstage/test-utils@1.0.2-next.0

## 0.2.69

### Patch Changes

- Updated dependencies
  - @backstage/plugin-techdocs@1.1.0
  - @backstage/cli@0.17.0
  - @backstage/catalog-model@1.0.1
  - @backstage/core-app-api@1.0.1
  - @backstage/core-components@0.9.3
  - @backstage/core-plugin-api@1.0.1
  - @backstage/plugin-techdocs-react@0.1.0
  - @backstage/integration-react@1.0.1
  - @backstage/test-utils@1.0.1
  - @backstage/plugin-catalog@1.1.0
  - @backstage/app-defaults@1.0.1

## 0.2.69-next.2

### Patch Changes

- Updated dependencies
  - @backstage/plugin-techdocs@1.1.0-next.3
  - @backstage/cli@0.17.0-next.3
  - @backstage/core-app-api@1.0.1-next.1
  - @backstage/core-components@0.9.3-next.2
  - @backstage/core-plugin-api@1.0.1-next.0
  - @backstage/integration-react@1.0.1-next.2
  - @backstage/test-utils@1.0.1-next.2
  - @backstage/plugin-catalog@1.1.0-next.3
  - @backstage/app-defaults@1.0.1-next.2
  - @backstage/plugin-techdocs-react@0.1.0-next.0

## 0.2.69-next.1

### Patch Changes

- Updated dependencies
  - @backstage/cli@0.17.0-next.1
  - @backstage/test-utils@1.0.1-next.1
  - @backstage/plugin-catalog@1.1.0-next.1
  - @backstage/plugin-techdocs@1.0.1-next.1
  - @backstage/integration-react@1.0.1-next.1
  - @backstage/app-defaults@1.0.1-next.1

## 0.2.69-next.0

### Patch Changes

- Updated dependencies
  - @backstage/catalog-model@1.0.1-next.0
  - @backstage/plugin-catalog@1.0.1-next.0
  - @backstage/cli@0.16.1-next.0
  - @backstage/core-app-api@1.0.1-next.0
  - @backstage/core-components@0.9.3-next.0
  - @backstage/plugin-techdocs@1.0.1-next.0
  - @backstage/app-defaults@1.0.1-next.0
  - @backstage/integration-react@1.0.1-next.0
  - @backstage/test-utils@1.0.1-next.0

## 0.2.68

### Patch Changes

- Updated dependencies
  - @backstage/cli@0.16.0
  - @backstage/app-defaults@1.0.0
  - @backstage/core-app-api@1.0.0
  - @backstage/core-components@0.9.2
  - @backstage/core-plugin-api@1.0.0
  - @backstage/integration-react@1.0.0
  - @backstage/test-utils@1.0.0
  - @backstage/plugin-catalog@1.0.0
  - @backstage/plugin-techdocs@1.0.0
  - @backstage/catalog-model@1.0.0
  - @backstage/config@1.0.0

## 0.2.67

### Patch Changes

- Updated dependencies
  - @backstage/cli@0.15.2
  - @backstage/plugin-catalog@0.10.0
  - @backstage/core-components@0.9.1
  - @backstage/catalog-model@0.13.0
  - @backstage/plugin-techdocs@0.15.1
  - @backstage/app-defaults@0.2.1
  - @backstage/integration-react@0.1.25

## 0.2.67-next.0

### Patch Changes

- Updated dependencies
  - @backstage/cli@0.15.2-next.0
  - @backstage/plugin-catalog@0.10.0-next.0
  - @backstage/core-components@0.9.1-next.0
  - @backstage/catalog-model@0.13.0-next.0
  - @backstage/plugin-techdocs@0.15.1-next.0
  - @backstage/app-defaults@0.2.1-next.0
  - @backstage/integration-react@0.1.25-next.0

## 0.2.66

### Patch Changes

- Updated dependencies
  - @backstage/catalog-model@0.12.0
  - @backstage/core-components@0.9.0
  - @backstage/plugin-techdocs@0.15.0
  - @backstage/plugin-catalog@0.9.1
  - @backstage/core-app-api@0.6.0
  - @backstage/core-plugin-api@0.8.0
  - @backstage/test-utils@0.3.0
  - @backstage/cli@0.15.0
  - @backstage/app-defaults@0.2.0
  - @backstage/integration-react@0.1.24

## 0.2.65

### Patch Changes

- Updated dependencies
  - @backstage/plugin-catalog@0.9.0
  - @backstage/cli@0.14.1
  - @backstage/core-components@0.8.10
  - @backstage/plugin-techdocs@0.14.0
  - @backstage/catalog-model@0.11.0
  - @backstage/core-plugin-api@0.7.0
  - @backstage/app-defaults@0.1.9
  - @backstage/core-app-api@0.5.4
  - @backstage/integration-react@0.1.23
  - @backstage/test-utils@0.2.6

## 0.2.64

### Patch Changes

- Updated dependencies
  - @backstage/cli@0.14.0
  - @backstage/core-app-api@0.5.3
  - @backstage/core-components@0.8.9
  - @backstage/core-plugin-api@0.6.1
  - @backstage/integration-react@0.1.22
  - @backstage/test-utils@0.2.5
  - @backstage/plugin-catalog@0.8.0
  - @backstage/plugin-techdocs@0.13.4
  - @backstage/app-defaults@0.1.8
  - @backstage/catalog-model@0.10.0
  - @backstage/config@0.1.14
  - @backstage/theme@0.2.15

## 0.2.63

### Patch Changes

- Updated dependencies
  - @backstage/cli@0.13.2
  - @backstage/core-components@0.8.8
  - @backstage/plugin-catalog@0.7.12
  - @backstage/app-defaults@0.1.7
  - @backstage/integration-react@0.1.21
  - @backstage/plugin-techdocs@0.13.3

## 0.2.63-next.0

### Patch Changes

- Updated dependencies
  - @backstage/cli@0.13.2-next.0
  - @backstage/core-components@0.8.8-next.0
  - @backstage/app-defaults@0.1.7-next.0
  - @backstage/integration-react@0.1.21-next.0
  - @backstage/plugin-catalog@0.7.12-next.0
  - @backstage/plugin-techdocs@0.13.3-next.0

## 0.2.62

### Patch Changes

- Updated dependencies
  - @backstage/core-components@0.8.7
  - @backstage/cli@0.13.1
  - @backstage/integration-react@0.1.20
  - @backstage/core-app-api@0.5.2
  - @backstage/plugin-techdocs@0.13.2
  - @backstage/app-defaults@0.1.6
  - @backstage/test-utils@0.2.4
  - @backstage/plugin-catalog@0.7.11

## 0.2.62-next.1

### Patch Changes

- Updated dependencies
  - @backstage/core-components@0.8.7-next.1
  - @backstage/cli@0.13.1-next.1
  - @backstage/core-app-api@0.5.2-next.0
  - @backstage/plugin-techdocs@0.13.2-next.1
  - @backstage/plugin-catalog@0.7.11-next.1
  - @backstage/app-defaults@0.1.6-next.1
  - @backstage/test-utils@0.2.4-next.0

## 0.2.62-next.0

### Patch Changes

- Updated dependencies
  - @backstage/core-components@0.8.7-next.0
  - @backstage/plugin-techdocs@0.13.2-next.0
  - @backstage/cli@0.13.1-next.0
  - @backstage/app-defaults@0.1.6-next.0
  - @backstage/integration-react@0.1.20-next.0
  - @backstage/plugin-catalog@0.7.11-next.0

## 0.2.61

### Patch Changes

- Updated dependencies
  - @backstage/core-components@0.8.6
  - @backstage/cli@0.13.0
  - @backstage/plugin-techdocs@0.13.1
  - @backstage/plugin-catalog@0.7.10
  - @backstage/core-app-api@0.5.1

## 0.2.60

### Patch Changes

- Updated dependencies
  - @backstage/core-components@0.8.5
  - @backstage/cli@0.12.0
  - @backstage/core-plugin-api@0.6.0
  - @backstage/test-utils@0.2.3
  - @backstage/plugin-catalog@0.7.9
  - @backstage/core-app-api@0.5.0
  - @backstage/config@0.1.13
  - @backstage/plugin-techdocs@0.13.0
  - @backstage/catalog-model@0.9.10
  - @backstage/app-defaults@0.1.5
  - @backstage/integration-react@0.1.19

## 0.2.60-next.0

### Patch Changes

- Updated dependencies
  - @backstage/core-components@0.8.5-next.0
  - @backstage/cli@0.12.0-next.0
  - @backstage/core-plugin-api@0.6.0-next.0
  - @backstage/plugin-catalog@0.7.9-next.0
  - @backstage/config@0.1.13-next.0
  - @backstage/core-app-api@0.5.0-next.0
  - @backstage/plugin-techdocs@0.12.15-next.0
  - @backstage/catalog-model@0.9.10-next.0
  - @backstage/app-defaults@0.1.5-next.0
  - @backstage/integration-react@0.1.19-next.0
  - @backstage/test-utils@0.2.3-next.0

## 0.2.59

### Patch Changes

- Updated dependencies
  - @backstage/test-utils@0.2.2
  - @backstage/config@0.1.12
  - @backstage/core-components@0.8.4
  - @backstage/cli@0.11.0
  - @backstage/core-plugin-api@0.5.0
  - @backstage/plugin-techdocs@0.12.14
  - @backstage/core-app-api@0.4.0
  - @backstage/app-defaults@0.1.4
  - @backstage/catalog-model@0.9.9
  - @backstage/integration-react@0.1.18
  - @backstage/plugin-catalog@0.7.8

## 0.2.58

### Patch Changes

- Updated dependencies
  - @backstage/app-defaults@0.1.3
  - @backstage/core-app-api@0.3.0
  - @backstage/core-plugin-api@0.4.0
  - @backstage/core-components@0.8.2
  - @backstage/cli@0.10.3
  - @backstage/test-utils@0.2.0
  - @backstage/plugin-catalog@0.7.5
  - @backstage/plugin-techdocs@0.12.11
  - @backstage/integration-react@0.1.16

## 0.2.56

### Patch Changes

- Updated dependencies
  - @backstage/core-components@0.8.0
  - @backstage/core-plugin-api@0.3.0
  - @backstage/plugin-catalog@0.7.4
  - @backstage/core-app-api@0.2.0
  - @backstage/app-defaults@0.1.2
  - @backstage/integration-react@0.1.15
  - @backstage/test-utils@0.1.24
  - @backstage/plugin-techdocs@0.12.9
  - @backstage/cli@0.10.1

## 0.2.55

### Patch Changes

- Updated dependencies
  - @backstage/core-components@0.7.6
  - @backstage/theme@0.2.14
  - @backstage/cli@0.10.0
  - @backstage/core-plugin-api@0.2.2
  - @backstage/core-app-api@0.1.24
  - @backstage/plugin-techdocs@0.12.8

## 0.2.53

### Patch Changes

- Updated dependencies
  - @backstage/plugin-catalog@0.7.3
  - @backstage/cli@0.9.0
  - @backstage/catalog-model@0.9.7
  - @backstage/plugin-techdocs@0.12.6
  - @backstage/core-components@0.7.4
  - @backstage/core-plugin-api@0.2.0
  - @backstage/core-app-api@0.1.21
  - @backstage/test-utils@0.1.22
  - @backstage/app-defaults@0.1.1
  - @backstage/integration-react@0.1.14<|MERGE_RESOLUTION|>--- conflicted
+++ resolved
@@ -1,7 +1,5 @@
 # techdocs-cli-embedded-app
 
-<<<<<<< HEAD
-=======
 ## 0.2.86-next.2
 
 ### Patch Changes
@@ -59,7 +57,6 @@
   - @backstage/theme@0.4.1
   - @backstage/plugin-techdocs-react@1.1.10-next.0
 
->>>>>>> f4e1ea3c
 ## 0.2.85
 
 ### Patch Changes
