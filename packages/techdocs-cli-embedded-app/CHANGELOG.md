--- conflicted
+++ resolved
@@ -1,7 +1,5 @@
 # techdocs-cli-embedded-app
 
-<<<<<<< HEAD
-=======
 ## 0.2.86-next.0
 
 ### Patch Changes
@@ -21,7 +19,6 @@
   - @backstage/theme@0.4.1
   - @backstage/plugin-techdocs-react@1.1.10-next.0
 
->>>>>>> 413caa19
 ## 0.2.85
 
 ### Patch Changes
