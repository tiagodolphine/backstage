# @backstage/backend-tasks

<<<<<<< HEAD
=======
## 0.5.8-next.3

### Patch Changes

- Updated dependencies
  - @backstage/config@1.1.0-next.2
  - @backstage/errors@1.2.2-next.0
  - @backstage/types@1.1.1-next.0
  - @backstage/backend-common@0.19.5-next.3

## 0.5.8-next.2

### Patch Changes

- 814feeed7343: Update to handle invalid luxon values
- Updated dependencies
  - @backstage/config@1.1.0-next.1
  - @backstage/backend-common@0.19.5-next.2
  - @backstage/errors@1.2.1
  - @backstage/types@1.1.0

## 0.5.8-next.1

### Patch Changes

- 62f448edb0b5: Use `readDurationFromConfig` from the config package
- Updated dependencies
  - @backstage/config@1.1.0-next.0
  - @backstage/backend-common@0.19.5-next.1
  - @backstage/errors@1.2.1
  - @backstage/types@1.1.0

## 0.5.7-next.0

### Patch Changes

- cfc3ca6ce060: Changes needed to support MySQL
- Updated dependencies
  - @backstage/backend-common@0.19.4-next.0
  - @backstage/config@1.0.8
  - @backstage/errors@1.2.1
  - @backstage/types@1.1.0

>>>>>>> 1e3c6889
## 0.5.5

### Patch Changes

- dfd1b6b2fc33: Make `readTaskScheduleDefinitionFromConfig` properly handle bad inputs
- Updated dependencies
  - @backstage/backend-common@0.19.2
  - @backstage/config@1.0.8
  - @backstage/errors@1.2.1
  - @backstage/types@1.1.0

## 0.5.5-next.2

### Patch Changes

- dfd1b6b2fc33: Make `readTaskScheduleDefinitionFromConfig` properly handle bad inputs
- Updated dependencies
  - @backstage/backend-common@0.19.2-next.2

## 0.5.5-next.1

### Patch Changes

- Updated dependencies
  - @backstage/backend-common@0.19.2-next.1
  - @backstage/config@1.0.8
  - @backstage/errors@1.2.1
  - @backstage/types@1.1.0

## 0.5.5-next.0

### Patch Changes

- Updated dependencies
  - @backstage/backend-common@0.19.2-next.0
  - @backstage/config@1.0.8
  - @backstage/errors@1.2.1
  - @backstage/types@1.1.0

## 0.5.4

### Patch Changes

- Updated dependencies
  - @backstage/errors@1.2.1
  - @backstage/backend-common@0.19.1
  - @backstage/config@1.0.8
  - @backstage/types@1.1.0

## 0.5.4-next.0

### Patch Changes

- Updated dependencies
  - @backstage/errors@1.2.1-next.0
  - @backstage/backend-common@0.19.1-next.0
  - @backstage/config@1.0.8
  - @backstage/types@1.1.0

## 0.5.3

### Patch Changes

- Updated dependencies
  - @backstage/backend-common@0.19.0
  - @backstage/types@1.1.0
  - @backstage/errors@1.2.0
  - @backstage/config@1.0.8

## 0.5.3-next.2

### Patch Changes

- Updated dependencies
  - @backstage/backend-common@0.19.0-next.2
  - @backstage/config@1.0.7
  - @backstage/errors@1.2.0-next.0
  - @backstage/types@1.0.2

## 0.5.3-next.1

### Patch Changes

- Updated dependencies
  - @backstage/backend-common@0.19.0-next.1
  - @backstage/errors@1.2.0-next.0
  - @backstage/config@1.0.7
  - @backstage/types@1.0.2

## 0.5.3-next.0

### Patch Changes

- Updated dependencies
  - @backstage/backend-common@0.18.6-next.0
  - @backstage/config@1.0.7
  - @backstage/errors@1.1.5
  - @backstage/types@1.0.2

## 0.5.2

### Patch Changes

- Updated dependencies
  - @backstage/backend-common@0.18.5
  - @backstage/config@1.0.7
  - @backstage/errors@1.1.5
  - @backstage/types@1.0.2

## 0.5.2-next.1

### Patch Changes

- Updated dependencies
  - @backstage/backend-common@0.18.5-next.1
  - @backstage/config@1.0.7

## 0.5.2-next.0

### Patch Changes

- Updated dependencies
  - @backstage/backend-common@0.18.5-next.0
  - @backstage/config@1.0.7
  - @backstage/errors@1.1.5
  - @backstage/types@1.0.2

## 0.5.1

### Patch Changes

- 1e4f5e91b8e: Bump `zod` and `zod-to-json-schema` dependencies.
- Updated dependencies
  - @backstage/backend-common@0.18.4
  - @backstage/config@1.0.7
  - @backstage/errors@1.1.5
  - @backstage/types@1.0.2

## 0.5.1-next.2

### Patch Changes

- Updated dependencies
  - @backstage/backend-common@0.18.4-next.2
  - @backstage/config@1.0.7
  - @backstage/errors@1.1.5
  - @backstage/types@1.0.2

## 0.5.1-next.1

### Patch Changes

- 1e4f5e91b8e: Bump `zod` and `zod-to-json-schema` dependencies.
- Updated dependencies
  - @backstage/backend-common@0.18.4-next.1
  - @backstage/config@1.0.7
  - @backstage/errors@1.1.5
  - @backstage/types@1.0.2

## 0.5.1-next.0

### Patch Changes

- Updated dependencies
  - @backstage/backend-common@0.18.4-next.0
  - @backstage/config@1.0.7
  - @backstage/errors@1.1.5
  - @backstage/types@1.0.2

## 0.5.0

### Minor Changes

- 1578276708a: add functionality to get descriptions from the scheduler for triggering

### Patch Changes

- f0685193efa: Added the adapted query to mysql and sqlite3 databases to not returning warning on logs
- 482dae5de1c: Updated link to docs.
- Updated dependencies
  - @backstage/backend-common@0.18.3
  - @backstage/errors@1.1.5
  - @backstage/config@1.0.7
  - @backstage/types@1.0.2

## 0.5.0-next.2

### Minor Changes

- 1578276708a: add functionality to get descriptions from the scheduler for triggering

### Patch Changes

- Updated dependencies
  - @backstage/backend-common@0.18.3-next.2
  - @backstage/config@1.0.7-next.0

## 0.4.4-next.1

### Patch Changes

- 482dae5de1c: Updated link to docs.
- Updated dependencies
  - @backstage/errors@1.1.5-next.0
  - @backstage/backend-common@0.18.3-next.1
  - @backstage/config@1.0.7-next.0
  - @backstage/types@1.0.2

## 0.4.4-next.0

### Patch Changes

- f0685193ef: Added the adapted query to mysql and sqlite3 databases to not returning warning on logs
- Updated dependencies
  - @backstage/backend-common@0.18.3-next.0
  - @backstage/config@1.0.6
  - @backstage/errors@1.1.4
  - @backstage/types@1.0.2

## 0.4.3

### Patch Changes

- Updated dependencies
  - @backstage/backend-common@0.18.2
  - @backstage/config@1.0.6
  - @backstage/errors@1.1.4
  - @backstage/types@1.0.2

## 0.4.3-next.2

### Patch Changes

- Updated dependencies
  - @backstage/backend-common@0.18.2-next.2
  - @backstage/config@1.0.6
  - @backstage/errors@1.1.4
  - @backstage/types@1.0.2

## 0.4.3-next.1

### Patch Changes

- Updated dependencies
  - @backstage/backend-common@0.18.2-next.1
  - @backstage/config@1.0.6
  - @backstage/errors@1.1.4
  - @backstage/types@1.0.2

## 0.4.3-next.0

### Patch Changes

- Updated dependencies
  - @backstage/backend-common@0.18.2-next.0

## 0.4.1

### Patch Changes

- 3fad4ed40a: Added a new static `TaskScheduler.forPlugin` method.
- b99c030f1b: Minor internal refactor to avoid import cycle issue.
- Updated dependencies
  - @backstage/backend-common@0.18.0
  - @backstage/config@1.0.6
  - @backstage/errors@1.1.4
  - @backstage/types@1.0.2

## 0.4.1-next.1

### Patch Changes

- b99c030f1b: Minor internal refactor to avoid import cycle issue.
- Updated dependencies
  - @backstage/backend-common@0.18.0-next.1
  - @backstage/config@1.0.6-next.0
  - @backstage/errors@1.1.4
  - @backstage/types@1.0.2

## 0.4.1-next.0

### Patch Changes

- Updated dependencies
  - @backstage/backend-common@0.18.0-next.0
  - @backstage/config@1.0.6-next.0
  - @backstage/errors@1.1.4
  - @backstage/types@1.0.2

## 0.4.0

### Minor Changes

- de8a975911: Changed to use native `AbortController` and `AbortSignal` from Node.js, instead
  of the one from `node-abort-controller`. This is possible now that the minimum
  supported Node.js version of the project is 16.

  Note that their interfaces are very slightly different, but typically not in a
  way that matters to consumers. If you see any typescript errors as a direct
  result from this, they are compatible with each other in the ways that we
  interact with them, and should be possible to type-cast across without ill
  effects.

### Patch Changes

- b05dcd5530: Move the `zod` dependency to a version that does not collide with other libraries
- Updated dependencies
  - @backstage/backend-common@0.17.0
  - @backstage/errors@1.1.4
  - @backstage/types@1.0.2
  - @backstage/config@1.0.5

## 0.4.0-next.3

### Patch Changes

- b05dcd5530: Move the `zod` dependency to a version that does not collide with other libraries
- Updated dependencies
  - @backstage/backend-common@0.17.0-next.3
  - @backstage/config@1.0.5-next.1
  - @backstage/errors@1.1.4-next.1
  - @backstage/types@1.0.2-next.1

## 0.4.0-next.2

### Patch Changes

- Updated dependencies
  - @backstage/backend-common@0.17.0-next.2
  - @backstage/config@1.0.5-next.1
  - @backstage/errors@1.1.4-next.1
  - @backstage/types@1.0.2-next.1

## 0.4.0-next.1

### Minor Changes

- de8a975911: Changed to use native `AbortController` and `AbortSignal` from Node.js, instead
  of the one from `node-abort-controller`. This is possible now that the minimum
  supported Node.js version of the project is 16.

  Note that their interfaces are very slightly different, but typically not in a
  way that matters to consumers. If you see any typescript errors as a direct
  result from this, they are compatible with each other in the ways that we
  interact with them, and should be possible to type-cast across without ill
  effects.

### Patch Changes

- Updated dependencies
  - @backstage/backend-common@0.17.0-next.1
  - @backstage/types@1.0.2-next.1
  - @backstage/config@1.0.5-next.1
  - @backstage/errors@1.1.4-next.1

## 0.3.8-next.0

### Patch Changes

- Updated dependencies
  - @backstage/backend-common@0.16.1-next.0
  - @backstage/types@1.0.2-next.0
  - @backstage/config@1.0.5-next.0
  - @backstage/errors@1.1.4-next.0

## 0.3.7

### Patch Changes

- 30e43717c7: Deprecated the `HumanDuration` type, which should now instead be imported from `@backstage/types`.
- Updated dependencies
  - @backstage/backend-common@0.16.0
  - @backstage/types@1.0.1
  - @backstage/config@1.0.4
  - @backstage/errors@1.1.3

## 0.3.7-next.1

### Patch Changes

- Updated dependencies
  - @backstage/backend-common@0.16.0-next.1
  - @backstage/config@1.0.4-next.0
  - @backstage/errors@1.1.3-next.0
  - @backstage/types@1.0.1-next.0

## 0.3.7-next.0

### Patch Changes

- 30e43717c7: Deprecated the `HumanDuration` type, which should now instead be imported from `@backstage/types`.
- Updated dependencies
  - @backstage/backend-common@0.16.0-next.0
  - @backstage/types@1.0.1-next.0
  - @backstage/config@1.0.4-next.0
  - @backstage/errors@1.1.3-next.0

## 0.3.6

### Patch Changes

- d4fea86ea3: Added new function `readTaskScheduleDefinitionFromConfig` to read `TaskScheduleDefinition` (aka. schedule) from the `Config`.
- Updated dependencies
  - @backstage/backend-common@0.15.2
  - @backstage/config@1.0.3
  - @backstage/errors@1.1.2
  - @backstage/types@1.0.0

## 0.3.6-next.2

### Patch Changes

- d4fea86ea3: Added new function `readTaskScheduleDefinitionFromConfig` to read `TaskScheduleDefinition` (aka. schedule) from the `Config`.
- Updated dependencies
  - @backstage/backend-common@0.15.2-next.2
  - @backstage/config@1.0.3-next.2
  - @backstage/errors@1.1.2-next.2
  - @backstage/types@1.0.0

## 0.3.6-next.1

### Patch Changes

- Updated dependencies
  - @backstage/backend-common@0.15.2-next.1
  - @backstage/config@1.0.3-next.1
  - @backstage/errors@1.1.2-next.1
  - @backstage/types@1.0.0

## 0.3.6-next.0

### Patch Changes

- Updated dependencies
  - @backstage/backend-common@0.15.2-next.0
  - @backstage/config@1.0.3-next.0
  - @backstage/errors@1.1.2-next.0
  - @backstage/types@1.0.0

## 0.3.5

### Patch Changes

- 243533ecdc: Added support to mysql on some raw queries
- 8872cc735d: Fixed a bug where the database option to skip migrations was ignored.
- Updated dependencies
  - @backstage/backend-common@0.15.1
  - @backstage/config@1.0.2
  - @backstage/errors@1.1.1

## 0.3.5-next.1

### Patch Changes

- Updated dependencies
  - @backstage/config@1.0.2-next.0
  - @backstage/errors@1.1.1-next.0
  - @backstage/backend-common@0.15.1-next.3

## 0.3.5-next.0

### Patch Changes

- 243533ecdc: Added support to mysql on some raw queries
- 8872cc735d: Fixed a bug where the database option to skip migrations was ignored.
- Updated dependencies
  - @backstage/backend-common@0.15.1-next.0

## 0.3.4

### Patch Changes

- 29f782eb37: Updated dependency `@types/luxon` to `^3.0.0`.
- Updated dependencies
  - @backstage/backend-common@0.15.0

## 0.3.4-next.0

### Patch Changes

- 29f782eb37: Updated dependency `@types/luxon` to `^3.0.0`.
- Updated dependencies
  - @backstage/backend-common@0.15.0-next.0

## 0.3.3

### Patch Changes

- 4e9a90e307: Updated dependency `luxon` to `^3.0.0`.
- 679b32172e: Updated dependency `knex` to `^2.0.0`.
- Updated dependencies
  - @backstage/backend-common@0.14.1
  - @backstage/errors@1.1.0

## 0.3.3-next.3

### Patch Changes

- 4e9a90e307: Updated dependency `luxon` to `^3.0.0`.
- Updated dependencies
  - @backstage/backend-common@0.14.1-next.3

## 0.3.3-next.2

### Patch Changes

- 679b32172e: Updated dependency `knex` to `^2.0.0`.
- Updated dependencies
  - @backstage/backend-common@0.14.1-next.2

## 0.3.3-next.1

### Patch Changes

- Updated dependencies
  - @backstage/backend-common@0.14.1-next.1
  - @backstage/errors@1.1.0-next.0

## 0.3.3-next.0

### Patch Changes

- Updated dependencies
  - @backstage/backend-common@0.14.1-next.0

## 0.3.2

### Patch Changes

- fde10d24f6: Allow tasks that fail to retry on a loop emitting a warning log every time it fails with the amount of attempts it has
- f7146b516f: Updated dependency `cron` to `^2.0.0`.
  Updated dependency `@types/cron` to `^2.0.0`.
- 7f108513b8: Add error logging when a background task throws an error rather than silently swallowing it.
- Updated dependencies
  - @backstage/backend-common@0.14.0

## 0.3.2-next.2

### Patch Changes

- Updated dependencies
  - @backstage/backend-common@0.14.0-next.2

## 0.3.2-next.1

### Patch Changes

- f7146b516f: Updated dependency `cron` to `^2.0.0`.
  Updated dependency `@types/cron` to `^2.0.0`.
- 7f108513b8: Add error logging when a background task throws an error rather than silently swallowing it.
- Updated dependencies
  - @backstage/backend-common@0.13.6-next.1

## 0.3.2-next.0

### Patch Changes

- fde10d24f6: Allow tasks that fail to retry on a loop emitting a warning log every time it fails with the amount of attempts it has
- Updated dependencies
  - @backstage/backend-common@0.13.6-next.0

## 0.3.1

### Patch Changes

- 73480846dd: `TaskScheduleDefinition` has been updated to also accept an options object containing duration information in the form of days, hours, seconds and so on. This allows for scheduling without importing `luxon`.

  ```diff
  -import { Duration } from 'luxon';
  // omitted other code

  const schedule = env.scheduler.createScheduledTaskRunner({
  -  frequency: Duration.fromObject({ minutes: 10 }),
  -  timeout: Duration.fromObject({ minutes: 15 }),
  +  frequency: { minutes: 10 },
  +  timeout: { minutes: 15 },
     // omitted other code
  });
  ```

- cfd779a9bc: Scheduled tasks now have an optional `scope` field. If unset, or having the
  value `'global'`, the old behavior with cross-worker locking is retained. If
  having the value `'local'`, there is no coordination across workers and the
  behavior is more like `setInterval`. This can be used to replace usages of
  `runPeriodically` helpers.
- ebbec677e1: Correctly set next run time for tasks
- Updated dependencies
  - @backstage/backend-common@0.13.3
  - @backstage/config@1.0.1

## 0.3.1-next.1

### Patch Changes

- 73480846dd: `TaskScheduleDefinition` has been updated to also accept an options object containing duration information in the form of days, hours, seconds and so on. This allows for scheduling without importing `luxon`.

  ```diff
  -import { Duration } from 'luxon';
  // omitted other code

  const schedule = env.scheduler.createScheduledTaskRunner({
  -  frequency: Duration.fromObject({ minutes: 10 }),
  -  timeout: Duration.fromObject({ minutes: 15 }),
  +  frequency: { minutes: 10 },
  +  timeout: { minutes: 15 },
     // omitted other code
  });
  ```

- ebbec677e1: Correctly set next run time for tasks
- Updated dependencies
  - @backstage/backend-common@0.13.3-next.2
  - @backstage/config@1.0.1-next.0

## 0.3.1-next.0

### Patch Changes

- cfd779a9bc: Scheduled tasks now have an optional `scope` field. If unset, or having the
  value `'global'`, the old behavior with cross-worker locking is retained. If
  having the value `'local'`, there is no coordination across workers and the
  behavior is more like `setInterval`. This can be used to replace usages of
  `runPeriodically` helpers.
- Updated dependencies
  - @backstage/backend-common@0.13.3-next.0

## 0.3.0

### Minor Changes

- ab008a0988: Adds the ability to manually trigger tasks which are registered

### Patch Changes

- bdd2773202: Refactored the internal `TaskWorker` class to make it easier to test.
- a83babdd63: Fixed the `initialDelay` parameter of tasks to properly make task workers
  _always_ wait before the first invocations on startup, not just the very first
  time that the task is ever created. This behavior is more in line with
  expectations. Callers to not need to update their code.

  Also clarified in the doc comment for the field that this wait applies only on
  an individual worker level. That is, if you have a cluster of workers then each
  individual machine may postpone its first task invocation by the given amount of
  time to leave room for the service to settle, but _other_ workers may still
  continue to invoke the task on the regular cadence in the meantime.

- Updated dependencies
  - @backstage/backend-common@0.13.2

## 0.3.0-next.2

### Patch Changes

- a83babdd63: Fixed the `initialDelay` parameter of tasks to properly make task workers
  _always_ wait before the first invocations on startup, not just the very first
  time that the task is ever created. This behavior is more in line with
  expectations. Callers to not need to update their code.

  Also clarified in the doc comment for the field that this wait applies only on
  an individual worker level. That is, if you have a cluster of workers then each
  individual machine may postpone its first task invocation by the given amount of
  time to leave room for the service to settle, but _other_ workers may still
  continue to invoke the task on the regular cadence in the meantime.

## 0.3.0-next.1

### Minor Changes

- ab008a0988: Adds the ability to manually trigger tasks which are registered

### Patch Changes

- bdd2773202: Refactored the internal `TaskWorker` class to make it easier to test.
- Updated dependencies
  - @backstage/backend-common@0.13.2-next.1

## 0.2.2-next.0

### Patch Changes

- Updated dependencies
  - @backstage/backend-common@0.13.2-next.0

## 0.2.1

### Patch Changes

- efc73db10c: Use `better-sqlite3` instead of `@vscode/sqlite3`
- Updated dependencies
  - @backstage/backend-common@0.13.1
  - @backstage/config@1.0.0
  - @backstage/errors@1.0.0
  - @backstage/types@1.0.0

## 0.2.0

### Minor Changes

- 9461f73643: **BREAKING**: The `TaskDefinition` type has been removed, and replaced by the equal pair `TaskScheduleDefinition` and `TaskInvocationDefinition`. The interface for `PluginTaskScheduler.scheduleTask` stays effectively unchanged, so this only affects you if you use the actual types directly.

  Added the method `PluginTaskScheduler.createTaskSchedule`, which returns a `TaskSchedule` wrapper that is convenient to pass down into classes that want to control their task invocations while the caller wants to retain control of the actual schedule chosen.

### Patch Changes

- ab7cd7d70e: Do some groundwork for supporting the `better-sqlite3` driver, to maybe eventually replace `@vscode/sqlite3` (#9912)
- 7290dda9d4: Relaxed the task ID requirement to now support any non-empty string
- ae2ed04076: Add support for cron syntax to configure task frequency - `TaskScheduleDefinition.frequency` can now be both a `Duration` and an object on the form `{ cron: string }`, where the latter is expected to be on standard crontab format (e.g. `'0 */2 * * *'`).
- Updated dependencies
  - @backstage/backend-common@0.13.0

## 0.2.0-next.0

### Minor Changes

- 9461f73643: **BREAKING**: The `TaskDefinition` type has been removed, and replaced by the equal pair `TaskScheduleDefinition` and `TaskInvocationDefinition`. The interface for `PluginTaskScheduler.scheduleTask` stays effectively unchanged, so this only affects you if you use the actual types directly.

  Added the method `PluginTaskScheduler.createTaskSchedule`, which returns a `TaskSchedule` wrapper that is convenient to pass down into classes that want to control their task invocations while the caller wants to retain control of the actual schedule chosen.

### Patch Changes

- ab7cd7d70e: Do some groundwork for supporting the `better-sqlite3` driver, to maybe eventually replace `@vscode/sqlite3` (#9912)
- 7290dda9d4: Relaxed the task ID requirement to now support any non-empty string
- Updated dependencies
  - @backstage/backend-common@0.13.0-next.0

## 0.1.10

### Patch Changes

- Updated dependencies
  - @backstage/backend-common@0.12.0

## 0.1.9

### Patch Changes

- dc97845422: Only output janitor logs when actually timing out tasks
- Updated dependencies
  - @backstage/backend-common@0.11.0

## 0.1.8

### Patch Changes

- Fix for the previous release with missing type declarations.
- Updated dependencies
  - @backstage/backend-common@0.10.9
  - @backstage/config@0.1.15
  - @backstage/errors@0.2.2
  - @backstage/types@0.1.3

## 0.1.7

### Patch Changes

- c77c5c7eb6: Added `backstage.role` to `package.json`
- Updated dependencies
  - @backstage/backend-common@0.10.8
  - @backstage/errors@0.2.1
  - @backstage/config@0.1.14
  - @backstage/types@0.1.2

## 0.1.6

### Patch Changes

- 2441d1cf59: chore(deps): bump `knex` from 0.95.6 to 1.0.2

  This also replaces `sqlite3` with `@vscode/sqlite3` 5.0.7

- Updated dependencies
  - @backstage/backend-common@0.10.7

## 0.1.6-next.0

### Patch Changes

- 2441d1cf59: chore(deps): bump `knex` from 0.95.6 to 1.0.2

  This also replaces `sqlite3` with `@vscode/sqlite3` 5.0.7

- Updated dependencies
  - @backstage/backend-common@0.10.7-next.0

## 0.1.5

### Patch Changes

- Updated dependencies
  - @backstage/backend-common@0.10.6

## 0.1.5-next.0

### Patch Changes

- Updated dependencies
  - @backstage/backend-common@0.10.6-next.0

## 0.1.4

### Patch Changes

- Updated dependencies
  - @backstage/backend-common@0.10.4
  - @backstage/config@0.1.13

## 0.1.4-next.0

### Patch Changes

- Updated dependencies
  - @backstage/backend-common@0.10.4-next.0
  - @backstage/config@0.1.13-next.0

## 0.1.3

### Patch Changes

- Updated dependencies
  - @backstage/config@0.1.12
  - @backstage/backend-common@0.10.3
  - @backstage/errors@0.2.0

## 0.1.2

### Patch Changes

- e188b37024: Updated README to clarify the following:

  - Dashes cannot be used in the `id`, changed to an underscore in the example
  - The `timeout` is required, this was also added to the example
  - Added a note about tasks not running as expected for local development using persistent database

- Updated dependencies
  - @backstage/backend-common@0.10.2

## 0.1.1

### Patch Changes

- Updated dependencies
  - @backstage/backend-common@0.10.0<|MERGE_RESOLUTION|>--- conflicted
+++ resolved
@@ -1,7 +1,5 @@
 # @backstage/backend-tasks
 
-<<<<<<< HEAD
-=======
 ## 0.5.8-next.3
 
 ### Patch Changes
@@ -45,7 +43,6 @@
   - @backstage/errors@1.2.1
   - @backstage/types@1.1.0
 
->>>>>>> 1e3c6889
 ## 0.5.5
 
 ### Patch Changes
