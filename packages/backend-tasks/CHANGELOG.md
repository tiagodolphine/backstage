--- conflicted
+++ resolved
@@ -1,7 +1,5 @@
 # @backstage/backend-tasks
 
-<<<<<<< HEAD
-=======
 ## 0.5.7-next.0
 
 ### Patch Changes
@@ -13,7 +11,6 @@
   - @backstage/errors@1.2.1
   - @backstage/types@1.1.0
 
->>>>>>> 413caa19
 ## 0.5.5
 
 ### Patch Changes
