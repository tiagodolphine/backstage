--- conflicted
+++ resolved
@@ -1,11 +1,7 @@
 {
   "name": "@backstage/backend-tasks",
   "description": "Common distributed task management library for Backstage backends",
-<<<<<<< HEAD
-  "version": "0.5.5",
-=======
   "version": "0.5.7-next.0",
->>>>>>> 413caa19
   "main": "src/index.ts",
   "types": "src/index.ts",
   "publishConfig": {
