--- conflicted
+++ resolved
@@ -1,11 +1,7 @@
 {
   "name": "@backstage/backend-tasks",
   "description": "Common distributed task management library for Backstage backends",
-<<<<<<< HEAD
-  "version": "0.5.5",
-=======
   "version": "0.5.8-next.2",
->>>>>>> f4e1ea3c
   "main": "src/index.ts",
   "types": "src/index.ts",
   "publishConfig": {
