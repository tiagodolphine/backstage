# @backstage/backend-openapi-utils

<<<<<<< HEAD
=======
## 0.0.4-next.0

### Patch Changes

- Updated dependencies
  - @backstage/errors@1.2.2-next.0

>>>>>>> 1e3c6889
## 0.0.3

### Patch Changes

- ebeb77586975: Add a new `createRouter` method for generating an `express` router that validates against your spec. Also fixes a bug with the query parameters type resolution.
- 12a8c94eda8d: Add package repository and homepage metadata
- Updated dependencies
  - @backstage/errors@1.2.1

## 0.0.3-next.1

### Patch Changes

- 12a8c94eda8d: Add package repository and homepage metadata
- Updated dependencies
  - @backstage/errors@1.2.1

## 0.0.3-next.0

### Patch Changes

- ebeb77586975: Add a new `createRouter` method for generating an `express` router that validates against your spec. Also fixes a bug with the query parameters type resolution.
- Updated dependencies
  - @backstage/errors@1.2.1

## 0.0.2

### Patch Changes

- fe16bd39e83: Use permalinks for links including a line number reference
- 27956d78671: Adjusted README accordingly after the generated output now has a `.generated.ts` extension
- 021cfbb5152: Corrected resolution of parameter nested schema to use central schemas.
- 799c33047ed: Updated README to reflect changes in `@backstage/repo-tools`.

## 0.0.2-next.1

### Patch Changes

- fe16bd39e83: Use permalinks for links including a line number reference
- 021cfbb5152: Corrected resolution of parameter nested schema to use central schemas.

## 0.0.2-next.0

### Patch Changes

- 27956d78671: Adjusted README accordingly after the generated output now has a `.generated.ts` extension

## 0.0.1

### Patch Changes

- 62fe726fdc5: New plugin! Primary focus is to support types on `Router`s in backend packages. Developers can use the `ApiRouter` from this package in their packages to support a typed experience based on their OpenAPI specs. The `ApiRouter` supports request bodies, response bodies, query parameters and path parameters, as well as full path-based context of the above. This means no more guessing on an endpoint like `req.post('/not-my-route', (req, res)=>{res.send(req.body.badparam)})`. Typescript would catch `/not-my-route`, `req.body.badparam`, `res.send(req.body.badparam)`.

## 0.0.1-next.0

### Patch Changes

- 62fe726fdc5: New plugin! Primary focus is to support types on `Router`s in backend packages. Developers can use the `ApiRouter` from this package in their packages to support a typed experience based on their OpenAPI specs. The `ApiRouter` supports request bodies, response bodies, query parameters and path parameters, as well as full path-based context of the above. This means no more guessing on an endpoint like `req.post('/not-my-route', (req, res)=>{res.send(req.body.badparam)})`. Typescript would catch `/not-my-route`, `req.body.badparam`, `res.send(req.body.badparam)`.<|MERGE_RESOLUTION|>--- conflicted
+++ resolved
@@ -1,7 +1,5 @@
 # @backstage/backend-openapi-utils
 
-<<<<<<< HEAD
-=======
 ## 0.0.4-next.0
 
 ### Patch Changes
@@ -9,7 +7,6 @@
 - Updated dependencies
   - @backstage/errors@1.2.2-next.0
 
->>>>>>> 1e3c6889
 ## 0.0.3
 
 ### Patch Changes
