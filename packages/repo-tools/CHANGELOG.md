--- conflicted
+++ resolved
@@ -1,7 +1,5 @@
 # @backstage/repo-tools
 
-<<<<<<< HEAD
-=======
 ## 0.3.4-next.0
 
 ### Patch Changes
@@ -17,7 +15,6 @@
   - @backstage/cli-node@0.1.3
   - @backstage/errors@1.2.1
 
->>>>>>> 413caa19
 ## 0.3.3
 
 ### Patch Changes
