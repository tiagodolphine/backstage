{
  "name": "@backstage/repo-tools",
  "description": "CLI for Backstage repo tooling ",
<<<<<<< HEAD
  "version": "0.3.3",
=======
  "version": "0.3.4-next.3",
>>>>>>> 1e3c6889
  "publishConfig": {
    "access": "public"
  },
  "backstage": {
    "role": "cli"
  },
  "homepage": "https://backstage.io",
  "repository": {
    "type": "git",
    "url": "https://github.com/backstage/backstage",
    "directory": "packages/repo-tools"
  },
  "keywords": [
    "backstage"
  ],
  "license": "Apache-2.0",
  "main": "dist/index.cjs.js",
  "scripts": {
    "build": "backstage-cli package build",
    "lint": "backstage-cli package lint",
    "test": "backstage-cli package test",
    "clean": "backstage-cli package clean",
    "start": "nodemon --"
  },
  "bin": {
    "backstage-repo-tools": "bin/backstage-repo-tools"
  },
  "dependencies": {
    "@apidevtools/swagger-parser": "^10.1.0",
    "@apisyouwonthate/style-guide": "^1.4.0",
    "@backstage/catalog-model": "workspace:^",
    "@backstage/cli-common": "workspace:^",
    "@backstage/cli-node": "workspace:^",
    "@backstage/errors": "workspace:^",
    "@manypkg/get-packages": "^1.1.3",
    "@microsoft/api-documenter": "^7.22.33",
    "@microsoft/api-extractor": "^7.36.4",
    "@stoplight/spectral-core": "^1.18.0",
    "@stoplight/spectral-formatters": "^1.1.0",
    "@stoplight/spectral-functions": "^1.7.2",
    "@stoplight/spectral-parsers": "^1.0.2",
    "@stoplight/spectral-rulesets": "^1.16.0",
    "@stoplight/spectral-runtime": "^1.1.2",
    "@stoplight/types": "^13.14.0",
    "chalk": "^4.0.0",
    "codeowners-utils": "^1.0.2",
    "commander": "^9.1.0",
    "fs-extra": "10.1.0",
    "glob": "^8.0.3",
    "is-glob": "^4.0.3",
    "js-yaml": "^4.1.0",
    "lodash": "^4.17.21",
    "minimatch": "^5.1.1",
    "p-limit": "^3.0.2",
    "ts-node": "^10.0.0",
    "yaml-diff-patch": "^2.0.0"
  },
  "devDependencies": {
    "@backstage/cli": "workspace:^",
    "@backstage/types": "workspace:^",
    "@types/is-glob": "^4.0.2",
    "@types/mock-fs": "^4.13.0",
    "@types/node": "^16.11.26",
    "mock-fs": "^5.1.0"
  },
  "peerDependencies": {
    "@microsoft/api-extractor-model": "*",
    "@microsoft/tsdoc": "*",
    "@microsoft/tsdoc-config": "*",
    "prettier": "^2.8.1",
    "typescript": "> 3.0.0"
  },
  "peerDependenciesMeta": {
    "prettier": {
      "optional": true
    }
  },
  "files": [
    "bin",
    "dist/**/*.js"
  ],
  "nodemonConfig": {
    "watch": "./src",
    "exec": "bin/backstage-repo-tools",
    "ext": "ts"
  }
}<|MERGE_RESOLUTION|>--- conflicted
+++ resolved
@@ -1,11 +1,7 @@
 {
   "name": "@backstage/repo-tools",
   "description": "CLI for Backstage repo tooling ",
-<<<<<<< HEAD
-  "version": "0.3.3",
-=======
   "version": "0.3.4-next.3",
->>>>>>> 1e3c6889
   "publishConfig": {
     "access": "public"
   },
