--- conflicted
+++ resolved
@@ -1,7 +1,5 @@
 # @backstage/core-components
 
-<<<<<<< HEAD
-=======
 ## 0.13.5-next.3
 
 ### Patch Changes
@@ -51,7 +49,6 @@
   - @backstage/theme@0.4.1
   - @backstage/version-bridge@1.0.4
 
->>>>>>> 1e3c6889
 ## 0.13.4
 
 ### Patch Changes
