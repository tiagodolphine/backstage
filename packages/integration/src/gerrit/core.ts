--- conflicted
+++ resolved
@@ -155,12 +155,6 @@
 export function getGitilesAuthenticationUrl(
   config: GerritIntegrationConfig,
 ): string {
-<<<<<<< HEAD
-  const parsedUrl = new URL(config.gitilesBaseUrl!);
-  return `${parsedUrl.protocol}//${parsedUrl.host}${getAuthenticationPrefix(
-    config,
-  )}${parsedUrl.pathname.substring(1)}`;
-=======
   if (!config.baseUrl || !config.gitilesBaseUrl) {
     throw new Error(
       'Unexpected Gerrit config values. baseUrl or gitilesBaseUrl not set.',
@@ -178,7 +172,6 @@
     );
   }
   return config.gitilesBaseUrl!;
->>>>>>> f4e1ea3c
 }
 
 /**
