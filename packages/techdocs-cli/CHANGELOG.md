# @techdocs/cli

<<<<<<< HEAD
=======
## 1.5.0-next.3

### Patch Changes

- Updated dependencies
  - @backstage/catalog-model@1.4.2-next.2
  - @backstage/config@1.1.0-next.2
  - @backstage/backend-common@0.19.5-next.3
  - @backstage/cli-common@0.1.12
  - @backstage/plugin-techdocs-node@1.8.0-next.3

## 1.5.0-next.2

### Patch Changes

- Updated dependencies
  - @backstage/config@1.1.0-next.1
  - @backstage/backend-common@0.19.5-next.2
  - @backstage/catalog-model@1.4.2-next.1
  - @backstage/plugin-techdocs-node@1.8.0-next.2
  - @backstage/cli-common@0.1.12

## 1.5.0-next.1

### Minor Changes

- 10a86bd4ae12: Add optional config and cli option for techdocs to specify default mkdocs plugins.

### Patch Changes

- Updated dependencies
  - @backstage/config@1.1.0-next.0
  - @backstage/plugin-techdocs-node@1.8.0-next.1
  - @backstage/backend-common@0.19.5-next.1
  - @backstage/catalog-model@1.4.2-next.0
  - @backstage/cli-common@0.1.12

## 1.4.7-next.0

### Patch Changes

- Updated dependencies
  - @backstage/backend-common@0.19.4-next.0
  - @backstage/catalog-model@1.4.1
  - @backstage/cli-common@0.1.12
  - @backstage/config@1.0.8
  - @backstage/plugin-techdocs-node@1.7.6-next.0

>>>>>>> 1e3c6889
## 1.4.5

### Patch Changes

- 971bdd6a4732: Bumped internal `nodemon` dependency.
- Updated dependencies
  - @backstage/backend-common@0.19.2
  - @backstage/plugin-techdocs-node@1.7.4
  - @backstage/catalog-model@1.4.1
  - @backstage/cli-common@0.1.12
  - @backstage/config@1.0.8

## 1.4.5-next.2

### Patch Changes

- Updated dependencies
  - @backstage/backend-common@0.19.2-next.2
  - @backstage/plugin-techdocs-node@1.7.4-next.2

## 1.4.5-next.1

### Patch Changes

- Updated dependencies
  - @backstage/backend-common@0.19.2-next.1
  - @backstage/plugin-techdocs-node@1.7.4-next.1
  - @backstage/catalog-model@1.4.1
  - @backstage/cli-common@0.1.12
  - @backstage/config@1.0.8

## 1.4.5-next.0

### Patch Changes

- Updated dependencies
  - @backstage/backend-common@0.19.2-next.0
  - @backstage/catalog-model@1.4.1
  - @backstage/cli-common@0.1.12
  - @backstage/config@1.0.8
  - @backstage/plugin-techdocs-node@1.7.4-next.0

## 1.4.4

### Patch Changes

- Updated dependencies
  - @backstage/backend-common@0.19.1
  - @backstage/catalog-model@1.4.1
  - @backstage/cli-common@0.1.12
  - @backstage/config@1.0.8
  - @backstage/plugin-techdocs-node@1.7.3

## 1.4.4-next.0

### Patch Changes

- Updated dependencies
  - @backstage/backend-common@0.19.1-next.0
  - @backstage/catalog-model@1.4.1-next.0
  - @backstage/cli-common@0.1.12
  - @backstage/config@1.0.8
  - @backstage/plugin-techdocs-node@1.7.3-next.0

## 1.4.3

### Patch Changes

- 68a21956ef52: Remove reference to deprecated import
- Updated dependencies
  - @backstage/backend-common@0.19.0
  - @backstage/plugin-techdocs-node@1.7.2
  - @backstage/catalog-model@1.4.0
  - @backstage/cli-common@0.1.12
  - @backstage/config@1.0.8

## 1.4.3-next.2

### Patch Changes

- Updated dependencies
  - @backstage/backend-common@0.19.0-next.2
  - @backstage/plugin-techdocs-node@1.7.2-next.2
  - @backstage/catalog-model@1.4.0-next.1
  - @backstage/cli-common@0.1.12
  - @backstage/config@1.0.7

## 1.4.3-next.1

### Patch Changes

- Updated dependencies
  - @backstage/backend-common@0.19.0-next.1
  - @backstage/plugin-techdocs-node@1.7.2-next.1
  - @backstage/catalog-model@1.4.0-next.0
  - @backstage/cli-common@0.1.12
  - @backstage/config@1.0.7

## 1.4.3-next.0

### Patch Changes

- Updated dependencies
  - @backstage/backend-common@0.18.6-next.0
  - @backstage/config@1.0.7
  - @backstage/catalog-model@1.3.0
  - @backstage/cli-common@0.1.12
  - @backstage/plugin-techdocs-node@1.7.2-next.0

## 1.4.2

### Patch Changes

- Updated dependencies
  - @backstage/backend-common@0.18.5
  - @backstage/plugin-techdocs-node@1.7.1
  - @backstage/catalog-model@1.3.0
  - @backstage/cli-common@0.1.12
  - @backstage/config@1.0.7

## 1.4.2-next.1

### Patch Changes

- Updated dependencies
  - @backstage/backend-common@0.18.5-next.1
  - @backstage/plugin-techdocs-node@1.7.1-next.1
  - @backstage/config@1.0.7

## 1.4.2-next.0

### Patch Changes

- Updated dependencies
  - @backstage/backend-common@0.18.5-next.0
  - @backstage/plugin-techdocs-node@1.7.1-next.0
  - @backstage/catalog-model@1.3.0
  - @backstage/cli-common@0.1.12
  - @backstage/config@1.0.7

## 1.4.1

### Patch Changes

- b348420a804: Adding global-agent to enable the ability to publish through a proxy
- Updated dependencies
  - @backstage/backend-common@0.18.4
  - @backstage/plugin-techdocs-node@1.7.0
  - @backstage/catalog-model@1.3.0
  - @backstage/cli-common@0.1.12
  - @backstage/config@1.0.7

## 1.4.1-next.3

### Patch Changes

- Updated dependencies
  - @backstage/catalog-model@1.3.0-next.0
  - @backstage/backend-common@0.18.4-next.2
  - @backstage/cli-common@0.1.12
  - @backstage/config@1.0.7
  - @backstage/plugin-techdocs-node@1.6.1-next.3

## 1.4.1-next.2

### Patch Changes

- Updated dependencies
  - @backstage/backend-common@0.18.4-next.2
  - @backstage/catalog-model@1.2.1
  - @backstage/cli-common@0.1.12
  - @backstage/config@1.0.7
  - @backstage/plugin-techdocs-node@1.6.1-next.2

## 1.4.1-next.1

### Patch Changes

- Updated dependencies
  - @backstage/backend-common@0.18.4-next.1
  - @backstage/catalog-model@1.2.1
  - @backstage/cli-common@0.1.12
  - @backstage/config@1.0.7
  - @backstage/plugin-techdocs-node@1.6.1-next.1

## 1.4.1-next.0

### Patch Changes

- b348420a804: Adding global-agent to enable the ability to publish through a proxy
- Updated dependencies
  - @backstage/backend-common@0.18.4-next.0
  - @backstage/config@1.0.7
  - @backstage/catalog-model@1.2.1
  - @backstage/cli-common@0.1.12
  - @backstage/plugin-techdocs-node@1.6.1-next.0

## 1.4.0

### Minor Changes

- 8e465ce52e2: Running `@techdocs/cli generate` with the `--verbose` flag will now print the mkdocs output.
- ea2bbef1b16: Added support for an HTTPS proxy for techdocs AWS S3 requests

### Patch Changes

- Updated dependencies
  - @backstage/plugin-techdocs-node@1.6.0
  - @backstage/backend-common@0.18.3
  - @backstage/catalog-model@1.2.1
  - @backstage/cli-common@0.1.12
  - @backstage/config@1.0.7

## 1.4.0-next.2

### Patch Changes

- Updated dependencies
  - @backstage/plugin-techdocs-node@1.6.0-next.2
  - @backstage/backend-common@0.18.3-next.2
  - @backstage/config@1.0.7-next.0

## 1.4.0-next.1

### Minor Changes

- 8e465ce52e2: Running `@techdocs/cli generate` with the `--verbose` flag will now print the mkdocs output.
- ea2bbef1b16: Added support for an HTTPS proxy for techdocs AWS S3 requests

### Patch Changes

- Updated dependencies
  - @backstage/plugin-techdocs-node@1.6.0-next.1
  - @backstage/backend-common@0.18.3-next.1
  - @backstage/cli-common@0.1.12-next.0
  - @backstage/config@1.0.7-next.0
  - @backstage/catalog-model@1.2.1-next.1

## 1.3.3-next.0

### Patch Changes

- Updated dependencies
  - @backstage/backend-common@0.18.3-next.0
  - @backstage/catalog-model@1.2.1-next.0
  - @backstage/cli-common@0.1.11
  - @backstage/config@1.0.6
  - @backstage/plugin-techdocs-node@1.5.1-next.0

## 1.3.2

### Patch Changes

- dd1e37649f: Deprecated getMkDocsYml in favor of getMkdocsYml (lowercase 'd')
- dcacf94912: Fix proxying to mkdocs

  The domain localhost may point to both 127.0.0.1 and ::1, ipv4 and ipv6
  and when node tries to lookup localhost it might prefer ipv6 while mkdocs
  is only listening on ipv4. This tells node-proxy to target the ipv4 address
  instead of relying on localhost hostname lookup.

- 339d9a5b5c: Added support for using a default `mkdocs.yml` configuration file when none is provided
- 6e0b6a0d50: Fixed publish command missing awsBucketRootPath option.
  Fixed publish command having the gcsBucketRootPath option misconfigured, previously returning a boolean vs a string.
- Updated dependencies
  - @backstage/backend-common@0.18.2
  - @backstage/plugin-techdocs-node@1.5.0
  - @backstage/catalog-model@1.2.0
  - @backstage/cli-common@0.1.11
  - @backstage/config@1.0.6

## 1.3.2-next.2

### Patch Changes

- Updated dependencies
  - @backstage/backend-common@0.18.2-next.2
  - @backstage/catalog-model@1.2.0-next.1
  - @backstage/cli-common@0.1.11
  - @backstage/config@1.0.6
  - @backstage/plugin-techdocs-node@1.4.6-next.2

## 1.3.2-next.1

### Patch Changes

- Updated dependencies
  - @backstage/backend-common@0.18.2-next.1
  - @backstage/catalog-model@1.1.6-next.0
  - @backstage/cli-common@0.1.11
  - @backstage/config@1.0.6
  - @backstage/plugin-techdocs-node@1.4.6-next.1

## 1.3.2-next.0

### Patch Changes

- 6e0b6a0d50: Fixed publish command missing awsBucketRootPath option.
  Fixed publish command having the gcsBucketRootPath option misconfigured, previously returning a boolean vs a string.
- Updated dependencies
  - @backstage/plugin-techdocs-node@1.4.6-next.0
  - @backstage/catalog-model@1.1.6-next.0
  - @backstage/backend-common@0.18.2-next.0

## 1.3.0

### Minor Changes

- bc18c902a2: Add `--preview-app-bundle-path` and `--preview-app-port` options to the `serve` command enabling previewing with apps other than the provided one

### Patch Changes

- 9f2b786fc9: Provide context for logged errors.
- Updated dependencies
  - @backstage/backend-common@0.18.0
  - @backstage/catalog-model@1.1.5
  - @backstage/config@1.0.6
  - @backstage/cli-common@0.1.11
  - @backstage/plugin-techdocs-node@1.4.4

## 1.3.0-next.2

### Minor Changes

- bc18c902a2: Add `--preview-app-bundle-path` and `--preview-app-port` options to the `serve` command enabling previewing with apps other than the provided one

### Patch Changes

- 9f2b786fc9: Provide context for logged errors.
- Updated dependencies
  - @backstage/backend-common@0.18.0-next.1
  - @backstage/plugin-techdocs-node@1.4.4-next.2
  - @backstage/catalog-model@1.1.5-next.1
  - @backstage/cli-common@0.1.11
  - @backstage/config@1.0.6-next.0

## 1.2.5-next.1

### Patch Changes

- Updated dependencies
  - @backstage/backend-common@0.18.0-next.0
  - @backstage/config@1.0.6-next.0
  - @backstage/catalog-model@1.1.5-next.1
  - @backstage/cli-common@0.1.11
  - @backstage/plugin-techdocs-node@1.4.4-next.1

## 1.2.5-next.0

### Patch Changes

- Updated dependencies
  - @backstage/catalog-model@1.1.5-next.0
  - @backstage/backend-common@0.17.0
  - @backstage/cli-common@0.1.11
  - @backstage/config@1.0.5
  - @backstage/plugin-techdocs-node@1.4.4-next.0

## 1.2.4

### Patch Changes

- 8015ff1258: Tweaked wording to use inclusive terminology
- Updated dependencies
  - @backstage/backend-common@0.17.0
  - @backstage/plugin-techdocs-node@1.4.3
  - @backstage/cli-common@0.1.11
  - @backstage/catalog-model@1.1.4
  - @backstage/config@1.0.5

## 1.2.4-next.3

### Patch Changes

- Updated dependencies
  - @backstage/backend-common@0.17.0-next.3
  - @backstage/plugin-techdocs-node@1.4.3-next.3
  - @backstage/catalog-model@1.1.4-next.1
  - @backstage/cli-common@0.1.11-next.0
  - @backstage/config@1.0.5-next.1

## 1.2.4-next.2

### Patch Changes

- 8015ff1258: Tweaked wording to use inclusive terminology
- Updated dependencies
  - @backstage/backend-common@0.17.0-next.2
  - @backstage/cli-common@0.1.11-next.0
  - @backstage/plugin-techdocs-node@1.4.3-next.2
  - @backstage/catalog-model@1.1.4-next.1
  - @backstage/config@1.0.5-next.1

## 1.2.4-next.1

### Patch Changes

- Updated dependencies
  - @backstage/backend-common@0.17.0-next.1
  - @backstage/plugin-techdocs-node@1.4.3-next.1
  - @backstage/config@1.0.5-next.1
  - @backstage/catalog-model@1.1.4-next.1
  - @backstage/cli-common@0.1.10

## 1.2.4-next.0

### Patch Changes

- Updated dependencies
  - @backstage/backend-common@0.16.1-next.0
  - @backstage/catalog-model@1.1.4-next.0
  - @backstage/cli-common@0.1.10
  - @backstage/config@1.0.5-next.0
  - @backstage/plugin-techdocs-node@1.4.3-next.0

## 1.2.3

### Patch Changes

- Updated dependencies
  - @backstage/backend-common@0.16.0
  - @backstage/plugin-techdocs-node@1.4.2
  - @backstage/catalog-model@1.1.3
  - @backstage/cli-common@0.1.10
  - @backstage/config@1.0.4

## 1.2.3-next.1

### Patch Changes

- Updated dependencies
  - @backstage/backend-common@0.16.0-next.1
  - @backstage/plugin-techdocs-node@1.4.2-next.1
  - @backstage/catalog-model@1.1.3-next.0
  - @backstage/cli-common@0.1.10
  - @backstage/config@1.0.4-next.0

## 1.2.3-next.0

### Patch Changes

- Updated dependencies
  - @backstage/backend-common@0.16.0-next.0
  - @backstage/plugin-techdocs-node@1.4.2-next.0
  - @backstage/catalog-model@1.1.3-next.0
  - @backstage/cli-common@0.1.10
  - @backstage/config@1.0.4-next.0

## 1.2.2

### Patch Changes

- 0b2a30dead: fixing techdocs-cli Docker client creation

  Docker client does not need to be created when --no-docker
  option is provided.

  If you had DOCKER_CERT_PATH environment variable defined
  the Docker client was looking for certificates
  and breaking techdocs-cli generate command even with --no-docker
  option.

- Updated dependencies
  - @backstage/catalog-model@1.1.2
  - @backstage/backend-common@0.15.2
  - @backstage/plugin-techdocs-node@1.4.1
  - @backstage/cli-common@0.1.10
  - @backstage/config@1.0.3

## 1.2.2-next.2

### Patch Changes

- Updated dependencies
  - @backstage/backend-common@0.15.2-next.2
  - @backstage/plugin-techdocs-node@1.4.1-next.2
  - @backstage/catalog-model@1.1.2-next.2
  - @backstage/cli-common@0.1.10
  - @backstage/config@1.0.3-next.2

## 1.2.2-next.1

### Patch Changes

- Updated dependencies
  - @backstage/backend-common@0.15.2-next.1
  - @backstage/catalog-model@1.1.2-next.1
  - @backstage/cli-common@0.1.10
  - @backstage/config@1.0.3-next.1
  - @backstage/plugin-techdocs-node@1.4.1-next.1

## 1.2.2-next.0

### Patch Changes

- 0b2a30dead: fixing techdocs-cli Docker client creation

  Docker client does not need to be created when --no-docker
  option is provided.

  If you had DOCKER_CERT_PATH environment variable defined
  the Docker client was looking for certificates
  and breaking techdocs-cli generate command even with --no-docker
  option.

- Updated dependencies
  - @backstage/catalog-model@1.1.2-next.0
  - @backstage/plugin-techdocs-node@1.4.1-next.0
  - @backstage/backend-common@0.15.2-next.0
  - @backstage/cli-common@0.1.10
  - @backstage/config@1.0.3-next.0

## 1.2.1

### Patch Changes

- 7d47def9c4: Removed dependency on `@types/jest`.
- Updated dependencies
  - @backstage/backend-common@0.15.1
  - @backstage/plugin-techdocs-node@1.4.0
  - @backstage/catalog-model@1.1.1
  - @backstage/cli-common@0.1.10
  - @backstage/config@1.0.2

## 1.2.1-next.2

### Patch Changes

- 7d47def9c4: Removed dependency on `@types/jest`.
- Updated dependencies
  - @backstage/catalog-model@1.1.1-next.0
  - @backstage/cli-common@0.1.10-next.0
  - @backstage/config@1.0.2-next.0
  - @backstage/backend-common@0.15.1-next.3
  - @backstage/plugin-techdocs-node@1.4.0-next.2

## 1.2.1-next.1

### Patch Changes

- Updated dependencies
  - @backstage/plugin-techdocs-node@1.4.0-next.1
  - @backstage/backend-common@0.15.1-next.2

## 1.2.1-next.0

### Patch Changes

- Updated dependencies
  - @backstage/backend-common@0.15.1-next.0
  - @backstage/plugin-techdocs-node@1.3.1-next.0

## 1.2.0

### Minor Changes

- 855952db53: Added CLI option `--docker-option` to allow passing additional options to the `docker run` command executed my `serve` and `serve:mkdocs`.

### Patch Changes

- Updated dependencies
  - @backstage/backend-common@0.15.0
  - @backstage/plugin-techdocs-node@1.3.0

## 1.2.0-next.2

### Minor Changes

- 855952db53: Added CLI option `--docker-option` to allow passing additional options to the `docker run` command executed my `serve` and `serve:mkdocs`.

## 1.1.4-next.1

### Patch Changes

- Updated dependencies
  - @backstage/backend-common@0.15.0-next.1
  - @backstage/plugin-techdocs-node@1.3.0-next.1

## 1.1.4-next.0

### Patch Changes

- Updated dependencies
  - @backstage/backend-common@0.15.0-next.0
  - @backstage/plugin-techdocs-node@1.2.1-next.0

## 1.1.3

### Patch Changes

- a5d73da942: Fix the flag parsing for `legacyCopyReadmeMdToIndexMd` in `techdocs-cli generate` command, and decouple it's logic from the `techdocs-ref` flag.
- 14ce0d9347: Fixed a bug that prevented docker images from being pulled by default when generating TechDocs.
- Updated dependencies
  - @backstage/plugin-techdocs-node@1.2.0
  - @backstage/backend-common@0.14.1
  - @backstage/catalog-model@1.1.0

## 1.1.3-next.1

### Patch Changes

- a5d73da942: Fix the flag parsing for `legacyCopyReadmeMdToIndexMd` in `techdocs-cli generate` command, and decouple it's logic from the `techdocs-ref` flag.
- Updated dependencies
  - @backstage/plugin-techdocs-node@1.2.0-next.1
  - @backstage/catalog-model@1.1.0-next.1
  - @backstage/backend-common@0.14.1-next.1

## 1.1.3-next.0

### Patch Changes

- 14ce0d9347: Fixed a bug that prevented docker images from being pulled by default when generating TechDocs.
- Updated dependencies
  - @backstage/backend-common@0.14.1-next.0
  - @backstage/catalog-model@1.1.0-next.0
  - @backstage/plugin-techdocs-node@1.1.3-next.0

## 1.1.2

### Patch Changes

- f96e98f4cd: Updated dependency `cypress` to `^10.0.0`.
- bff65e6958: Updated sidebar-related logic to use `<SidebarPinStateProvider>` + `useSidebarPinState()` and/or `<SidebarOpenStateProvider>` + `useSidebarOpenState()` from `@backstage/core-components`.
- Updated dependencies
  - @backstage/backend-common@0.14.0
  - @backstage/plugin-techdocs-node@1.1.2
  - @backstage/catalog-model@1.0.3

## 1.1.2-next.2

### Patch Changes

- f96e98f4cd: Updated dependency `cypress` to `^10.0.0`.
- Updated dependencies
  - @backstage/backend-common@0.14.0-next.2
  - @backstage/plugin-techdocs-node@1.1.2-next.2

## 1.1.2-next.1

### Patch Changes

- bff65e6958: Updated sidebar-related logic to use `<SidebarPinStateProvider>` + `useSidebarPinState()` and/or `<SidebarOpenStateProvider>` + `useSidebarOpenState()` from `@backstage/core-components`.
- Updated dependencies
  - @backstage/backend-common@0.13.6-next.1
  - @backstage/catalog-model@1.0.3-next.0
  - @backstage/plugin-techdocs-node@1.1.2-next.1

## 1.1.2-next.0

### Patch Changes

- Updated dependencies
  - @backstage/backend-common@0.13.6-next.0
  - @backstage/plugin-techdocs-node@1.1.2-next.0

## 1.1.1

### Patch Changes

- 344ea56acc: Bump `commander` to version 9.1.0
- 52fddad92d: The TechDocs CLI's embedded app now imports all API refs from the `@backstage/plugin-techdocs-react` package.
- c14e78a367: Update `techdocs-cli serve`'s `proxyEndpoint` to match the base URL of the embedded techdocs app.
- Updated dependencies
  - @backstage/backend-common@0.13.3
  - @backstage/cli-common@0.1.9
  - @backstage/config@1.0.1
  - @backstage/plugin-techdocs-node@1.1.1
  - @backstage/catalog-model@1.0.2

## 1.1.1-next.2

### Patch Changes

- Updated dependencies
  - @backstage/backend-common@0.13.3-next.2
  - @backstage/cli-common@0.1.9-next.0
  - @backstage/config@1.0.1-next.0
  - @backstage/catalog-model@1.0.2-next.0
  - @backstage/plugin-techdocs-node@1.1.1-next.1

## 1.1.1-next.1

### Patch Changes

- 52fddad92d: The TechDocs CLI's embedded app now imports all API refs from the `@backstage/plugin-techdocs-react` package.
- Updated dependencies
  - @backstage/backend-common@0.13.3-next.1

## 1.1.1-next.0

### Patch Changes

- 344ea56acc: Bump `commander` to version 9.1.0
- Updated dependencies
  - @backstage/backend-common@0.13.3-next.0
  - @backstage/plugin-techdocs-node@1.1.1-next.0

## 1.1.0

### Minor Changes

- 733187987b: Removed an undocumented, broken behavior where `README.md` files would be copied to `index.md` if it did not exist, leading to broken links in the TechDocs UI.

  **WARNING**: If you notice 404s in TechDocs after updating, check to make sure that all markdown files referenced in your `mkdocs.yml`s' `nav` sections exist. The following flag may be passed to the `generate` command to temporarily revert to the broken behavior.

  ```sh
  techdocs-cli generate --legacyCopyReadmeMdToIndexMd
  ```

### Patch Changes

- 230ad0826f: Bump to using `@types/node` v16
- eb470ea54c: Adds a new flag to override the entrypoint when using a custom docker image. It could be used to reuse existing images with different entrypoints.
- Updated dependencies
  - @backstage/catalog-model@1.0.1
  - @backstage/backend-common@0.13.2
  - @backstage/plugin-techdocs-node@1.1.0

## 1.1.0-next.1

### Minor Changes

- bcf1a2496c: BREAKING: The default Techdocs behavior will no longer attempt to copy `docs/README.md` or `README.md` to `docs/index.md` (if not found). To retain this behavior in your instance, you can set the following config in your `app-config.yaml`:

  ```yaml
  techdocs:
    generator:
      mkdocs:
        legacyCopyReadmeMdToIndexMd: true
  ```

### Patch Changes

- 230ad0826f: Bump to using `@types/node` v16
- eb470ea54c: Adds a new flag to override the entrypoint when using a custom docker image. It could be used to reuse existing images with different entrypoints.
- Updated dependencies
  - @backstage/backend-common@0.13.2-next.2
  - @backstage/plugin-techdocs-node@1.1.0-next.2

## 1.0.1-next.0

### Patch Changes

- Updated dependencies
  - @backstage/catalog-model@1.0.1-next.0
  - @backstage/backend-common@0.13.2-next.0
  - @backstage/plugin-techdocs-node@1.0.1-next.0

## 1.0.0

### Major Changes

- b58c70c223: This package has been promoted to v1.0! To understand how this change affects the package, please check out our [versioning policy](https://backstage.io/docs/overview/versioning-policy).

### Patch Changes

- Updated dependencies
  - @backstage/backend-common@0.13.1
  - @backstage/catalog-model@1.0.0
  - @backstage/config@1.0.0
  - @backstage/plugin-techdocs-node@1.0.0

## 0.8.17

### Patch Changes

- e0a69ba49f: build(deps): bump `fs-extra` from 9.1.0 to 10.0.1
- 91bf1e6c1a: Use `@backstage/plugin-techdocs-node` package instead of `@backstage/techdocs-common`.
- Updated dependencies
  - @backstage/backend-common@0.13.0
  - @backstage/plugin-techdocs-node@0.11.12
  - @backstage/catalog-model@0.13.0

## 0.8.17-next.0

### Patch Changes

- e0a69ba49f: build(deps): bump `fs-extra` from 9.1.0 to 10.0.1
- 91bf1e6c1a: Use `@backstage/plugin-techdocs-node` package instead of `@backstage/techdocs-common`.
- Updated dependencies
  - @backstage/backend-common@0.13.0-next.0
  - @backstage/plugin-techdocs-node@0.11.12-next.0
  - @backstage/catalog-model@0.13.0-next.0

## 0.8.16

### Patch Changes

- 853efd42bd: Bump `@backstage/techdocs-common` to `0.11.10` to use `spotify/techdocs:v0.3.7` which upgrades `mkdocs-theme` as a dependency of `mkdocs-techdocs-core`.
- Updated dependencies
  - @backstage/catalog-model@0.12.0
  - @backstage/backend-common@0.12.0
  - @backstage/techdocs-common@0.11.11

## 0.8.15

### Patch Changes

- ed78516480: chore(deps-dev): bump `cypress` from 7.3.0 to 9.5.0
- 209fd128e6: Updated usage of `github:` location types in docs to use `url:` instead.
- 61ff215e08: - Adds `cypress` and `cypress-plugin-snapshots` as dependencies for integration and visual regression tests.
  - Updates README documentation with instructions for how to run tests.
  - Clarifies output text for prepack script.
- Updated dependencies
  - @backstage/backend-common@0.11.0
  - @backstage/catalog-model@0.11.0
  - @backstage/techdocs-common@0.11.10

## 0.8.14

### Patch Changes

- c77c5c7eb6: Added `backstage.role` to `package.json`
- Updated dependencies
  - @backstage/backend-common@0.10.8
  - @backstage/catalog-model@0.10.0
  - @backstage/cli-common@0.1.7
  - @backstage/config@0.1.14
  - @backstage/techdocs-common@0.11.8

## 0.8.13

### Patch Changes

- b70c186194: Updated the HTTP server to allow for simplification of the development of the CLI itself.
- Updated dependencies
  - @backstage/backend-common@0.10.7
  - @backstage/techdocs-common@0.11.7

## 0.8.13-next.0

### Patch Changes

- b70c186194: Updated the HTTP server to allow for simplification of the development of the CLI itself.
- Updated dependencies
  - @backstage/backend-common@0.10.7-next.0
  - @backstage/techdocs-common@0.11.7-next.0

## 0.8.12

### Patch Changes

- 14472509a3: Use a local file dependency for techdocs-cli-embedded-app, to ensure that it's always pulled out of the workspace
- Updated dependencies
  - @backstage/backend-common@0.10.6
  - @backstage/techdocs-common@0.11.6

## 0.8.12-next.1

### Patch Changes

- Updated dependencies
  - @backstage/backend-common@0.10.6-next.0
  - @backstage/techdocs-common@0.11.6-next.0

## 0.8.12-next.0

### Patch Changes

- 14472509a3: Use a local file dependency for techdocs-cli-embedded-app, to ensure that it's always pulled out of the workspace

## 0.8.11

### Patch Changes

- 10086f5873: Bumped `react-dev-utils` from `^12.0.0-next.47` to `^12.0.0-next.60`.
- Updated dependencies
  - @backstage/techdocs-common@0.11.5
  - @backstage/backend-common@0.10.5

## 0.8.11-next.0

### Patch Changes

- Updated dependencies
  - @backstage/backend-common@0.10.4-next.0
  - @backstage/config@0.1.13-next.0
  - @backstage/techdocs-common@0.11.4-next.0
  - @backstage/catalog-model@0.9.10-next.0

## 0.8.10

### Patch Changes

- 8fbc988bfc: remove internal and inline CSS from index.html
- Updated dependencies
  - @backstage/techdocs-common@0.11.2
  - @backstage/backend-common@0.10.1

## 0.8.9

### Patch Changes

- 5fdc8df0e8: The `index.html` template was updated to use the new `config` global.
- Updated dependencies
  - @backstage/backend-common@0.10.0
  - @backstage/techdocs-common@0.11.1

## 0.8.8

### Patch Changes

- Updated dependencies
  - @backstage/backend-common@0.9.13
  - @backstage/techdocs-common@0.11.0

## 0.8.7

### Patch Changes

- e7230ef814: Bump react-dev-utils to v12
- Updated dependencies
  - @backstage/backend-common@0.9.12

## 0.8.6

### Patch Changes

- e21e3c6102: Bumping minimum requirements for `dockerode` and `testcontainers`
- 1578ad341b: Add support for specifying bucketRootPath for AWS and GCS publishers
- f2694e3750: Adds ability to use encrypted S3 buckets by utilizing the SSE option in the AWS SDK
- Updated dependencies
  - @backstage/catalog-model@0.9.7
  - @backstage/backend-common@0.9.10
  - @backstage/techdocs-common@0.10.7

## 0.8.5

### Patch Changes

- Reunified the [techdocs-cli](https://github.com/backstage/techdocs-cli) monorepo code back into the main [backstage](https://github.com/backstage/backstage) repo

  See [7288](https://github.com/backstage/backstage/issues/7288)). The changes include some internal refactoring that do not affect functionality beyond the local development setup.

## 0.8.4

### Patch Changes

- 8333394: The [change](https://github.com/backstage/techdocs-cli/commit/b25014cec313d46ce1c9b4f324cc09047a00fc1f) updated the `@backstage/techdocs-common` from version `0.9.0` to `0.10.2` and one of the intermediate versions, the [0.10.0](https://github.com/backstage/backstage/blob/cac4afb95fdbd130a66e53a1b0430a1e62787a7f/packages/techdocs-common/CHANGELOG.md#patch-changes-2), introduced the use of search in context that requires an implementation for the Search API.

  Created a custom techdocs page to disable search in the Reader component, preventing it from using the Search API, as we don't want to provide search in preview mode.

## 0.8.3

### Patch Changes

- edbb988: Upgrades the techdocs common page to the latest version 0.10.2.

  See [@backstage/techdocs-common changelog](https://github.com/backstage/backstage/blob/cac4afb95fdbd130a66e53a1b0430a1e62787a7f/packages/techdocs-common/CHANGELOG.md#L3).

- db4ebfc: Add an `etag` flag to the `generate` command that is stored in the `techdocs_metadata.json` file.

## 0.8.2

### Patch Changes

- 8fc7384: Allow to execute techdocs-cli serve using docker techdocs-container on Windows

## 0.8.1

### Patch Changes

- 0187424: Separate build and publish release steps

## 0.8.0

### Minor Changes

- c6f437a: OpenStack Swift configuration changed due to OSS SDK Client change in @backstage/techdocs-common, it was a breaking change.
  PR Reference: https://github.com/backstage/backstage/pull/6839

### Patch Changes

- 05f0409: Merge Jobs for Release Pull Requests and Package Publishes

## 0.7.0

### Minor Changes

- 9d1f8d8: The `techdocs-cli publish` command will now publish TechDocs content to remote
  storage using the lowercase'd entity triplet as the storage path. This is in
  line with the beta release of the TechDocs plugin (`v0.11.0`).

  If you have been running `techdocs-cli` prior to this version, you will need to
  follow this [migration guide](https://backstage.io/docs/features/techdocs/how-to-guides#how-to-migrate-from-techdocs-alpha-to-beta).

## 0.6.2

### Patch Changes

- f1bcf1a: Changelog (from v0.6.1 to v0.6.2)

  #### :bug: Bug Fix

  - `techdocs-cli`
    - [#105](https://github.com/backstage/techdocs-cli/pull/105) Add azureAccountKey parameter back to the publish command ([@emmaindal](https://github.com/emmaindal))

  #### :house: Internal

  - `techdocs-cli-embedded-app`
    - [#122](https://github.com/backstage/techdocs-cli/pull/122) chore(deps-dev): bump @types/node from 12.20.20 to 16.7.1 in /packages/techdocs-cli-embedded-app ([@dependabot[bot]](https://github.com/apps/dependabot))
    - [#120](https://github.com/backstage/techdocs-cli/pull/120) chore(deps-dev): bump @types/react-dom from 16.9.14 to 17.0.9 in /packages/techdocs-cli-embedded-app ([@dependabot[bot]](https://github.com/apps/dependabot))
    - [#119](https://github.com/backstage/techdocs-cli/pull/119) chore(deps-dev): bump @testing-library/user-event from 12.8.3 to 13.2.1 in /packages/techdocs-cli-embedded-app ([@dependabot[bot]](https://github.com/apps/dependabot))
    - [#118](https://github.com/backstage/techdocs-cli/pull/118) chore(deps-dev): bump @testing-library/react from 10.4.9 to 12.0.0 ([@dependabot[bot]](https://github.com/apps/dependabot))
  - Other
    - [#117](https://github.com/backstage/techdocs-cli/pull/117) chore(deps): bump @backstage/plugin-catalog from 0.6.11 to 0.6.12 ([@dependabot[bot]](https://github.com/apps/dependabot))
    - [#124](https://github.com/backstage/techdocs-cli/pull/124) Update release process docs ([@emmaindal](https://github.com/emmaindal))
    - [#116](https://github.com/backstage/techdocs-cli/pull/116) ignore dependabot branches for project board workflow ([@emmaindal](https://github.com/emmaindal))
    - [#106](https://github.com/backstage/techdocs-cli/pull/106) Configure dependabot for all packages ([@emmaindal](https://github.com/emmaindal))
    - [#102](https://github.com/backstage/techdocs-cli/pull/102) readme: add information about running techdocs-common locally ([@vcapretz](https://github.com/vcapretz))
    - [#103](https://github.com/backstage/techdocs-cli/pull/103) Introduce changesets and improve the publish workflow ([@minkimcello](https://github.com/minkimcello))
    - [#101](https://github.com/backstage/techdocs-cli/pull/101) update yarn lockfile to get rid of old version of node-forge ([@emmaindal](https://github.com/emmaindal))

  #### Committers: 3

  Thank you for contributing ❤️

  - `Emma Indal` ([@emmaindal](https://github.com/emmaindal))
  - `Min Kim` ([@minkimcello](https://github.com/minkimcello))
  - `Vitor Capretz` ([@vcapretz](https://github.com/vcapretz))<|MERGE_RESOLUTION|>--- conflicted
+++ resolved
@@ -1,7 +1,5 @@
 # @techdocs/cli
 
-<<<<<<< HEAD
-=======
 ## 1.5.0-next.3
 
 ### Patch Changes
@@ -50,7 +48,6 @@
   - @backstage/config@1.0.8
   - @backstage/plugin-techdocs-node@1.7.6-next.0
 
->>>>>>> 1e3c6889
 ## 1.4.5
 
 ### Patch Changes
