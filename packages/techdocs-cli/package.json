--- conflicted
+++ resolved
@@ -1,11 +1,7 @@
 {
   "name": "@techdocs/cli",
   "description": "Utility CLI for managing TechDocs sites in Backstage.",
-<<<<<<< HEAD
-  "version": "1.4.5",
-=======
   "version": "1.5.0-next.2",
->>>>>>> f4e1ea3c
   "publishConfig": {
     "access": "public"
   },
