{
  "name": "@backstage/backend-common",
  "description": "Common functionality library for Backstage backends",
<<<<<<< HEAD
  "version": "0.19.2",
=======
  "version": "0.19.4-next.0",
>>>>>>> 413caa19
  "main": "src/index.ts",
  "types": "src/index.ts",
  "publishConfig": {
    "access": "public"
  },
  "exports": {
    ".": "./src/index.ts",
    "./alpha": "./src/alpha.ts",
    "./package.json": "./package.json"
  },
  "typesVersions": {
    "*": {
      "alpha": [
        "src/alpha.ts"
      ],
      "package.json": [
        "package.json"
      ]
    }
  },
  "backstage": {
    "role": "node-library"
  },
  "homepage": "https://backstage.io",
  "repository": {
    "type": "git",
    "url": "https://github.com/backstage/backstage",
    "directory": "packages/backend-common"
  },
  "keywords": [
    "backstage"
  ],
  "license": "Apache-2.0",
  "scripts": {
    "build": "backstage-cli package build",
    "lint": "backstage-cli package lint",
    "test": "backstage-cli package test",
    "prepack": "backstage-cli package prepack",
    "postpack": "backstage-cli package postpack",
    "clean": "backstage-cli package clean",
    "start": "backstage-cli package start",
    "test:kubernetes": "backstage-cli package test -t KubernetesContainerRunner --no-watch"
  },
  "dependencies": {
    "@aws-sdk/abort-controller": "^3.347.0",
    "@aws-sdk/client-s3": "^3.350.0",
    "@aws-sdk/credential-providers": "^3.350.0",
    "@aws-sdk/types": "^3.347.0",
    "@backstage/backend-app-api": "workspace:^",
    "@backstage/backend-dev-utils": "workspace:^",
    "@backstage/backend-plugin-api": "workspace:^",
    "@backstage/cli-common": "workspace:^",
    "@backstage/config": "workspace:^",
    "@backstage/config-loader": "workspace:^",
    "@backstage/errors": "workspace:^",
    "@backstage/integration": "workspace:^",
    "@backstage/integration-aws-node": "workspace:^",
    "@backstage/types": "workspace:^",
    "@google-cloud/storage": "^6.0.0",
    "@keyv/memcache": "^1.3.5",
    "@keyv/redis": "^2.5.3",
    "@kubernetes/client-node": "0.18.1",
    "@manypkg/get-packages": "^1.1.3",
    "@octokit/rest": "^19.0.3",
    "@types/cors": "^2.8.6",
    "@types/dockerode": "^3.3.0",
    "@types/express": "^4.17.6",
    "@types/luxon": "^3.0.0",
    "@types/webpack-env": "^1.15.2",
    "archiver": "^5.0.2",
    "base64-stream": "^1.0.0",
    "compression": "^1.7.4",
    "concat-stream": "^2.0.0",
    "cors": "^2.8.5",
    "dockerode": "^3.3.1",
    "express": "^4.17.1",
    "express-promise-router": "^4.1.0",
    "fs-extra": "10.1.0",
    "git-url-parse": "^13.0.0",
    "helmet": "^6.0.0",
    "isomorphic-git": "^1.23.0",
    "jose": "^4.6.0",
    "keyv": "^4.5.2",
    "knex": "^2.0.0",
    "lodash": "^4.17.21",
    "logform": "^2.3.2",
    "luxon": "^3.0.0",
    "minimatch": "^5.0.0",
    "minimist": "^1.2.5",
    "morgan": "^1.10.0",
    "mysql2": "^2.2.5",
    "node-fetch": "^2.6.7",
    "node-forge": "^1.3.1",
    "pg": "^8.3.0",
    "raw-body": "^2.4.1",
    "selfsigned": "^2.0.0",
    "stoppable": "^1.1.0",
    "tar": "^6.1.12",
    "uuid": "^8.3.2",
    "winston": "^3.2.1",
    "winston-transport": "^4.5.0",
    "yauzl": "^2.10.0",
    "yn": "^4.0.0"
  },
  "peerDependencies": {
    "pg-connection-string": "^2.3.0"
  },
  "peerDependenciesMeta": {
    "pg-connection-string": {
      "optional": true
    }
  },
  "devDependencies": {
    "@aws-sdk/util-stream-node": "^3.350.0",
    "@backstage/backend-test-utils": "workspace:^",
    "@backstage/cli": "workspace:^",
    "@types/archiver": "^5.1.0",
    "@types/base64-stream": "^1.0.2",
    "@types/compression": "^1.7.0",
    "@types/concat-stream": "^2.0.0",
    "@types/fs-extra": "^9.0.3",
    "@types/http-errors": "^2.0.0",
    "@types/minimist": "^1.2.0",
    "@types/mock-fs": "^4.13.0",
    "@types/morgan": "^1.9.0",
    "@types/node-forge": "^1.3.0",
    "@types/pg": "^8.6.6",
    "@types/recursive-readdir": "^2.2.0",
    "@types/stoppable": "^1.1.0",
    "@types/supertest": "^2.0.8",
    "@types/tar": "^6.1.1",
    "@types/webpack-env": "^1.15.2",
    "@types/yauzl": "^2.10.0",
    "aws-sdk-client-mock": "^2.0.0",
    "better-sqlite3": "^8.0.0",
    "http-errors": "^2.0.0",
    "mock-fs": "^5.1.0",
    "msw": "^1.0.0",
    "mysql2": "^2.2.5",
    "recursive-readdir": "^2.2.2",
    "supertest": "^6.1.3"
  },
  "files": [
    "dist",
    "config.d.ts",
    "alpha"
  ],
  "configSchema": "config.d.ts"
}<|MERGE_RESOLUTION|>--- conflicted
+++ resolved
@@ -1,11 +1,7 @@
 {
   "name": "@backstage/backend-common",
   "description": "Common functionality library for Backstage backends",
-<<<<<<< HEAD
-  "version": "0.19.2",
-=======
   "version": "0.19.4-next.0",
->>>>>>> 413caa19
   "main": "src/index.ts",
   "types": "src/index.ts",
   "publishConfig": {
