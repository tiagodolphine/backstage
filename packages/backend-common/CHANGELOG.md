# @backstage/backend-common

<<<<<<< HEAD
=======
## 0.19.5-next.3

### Patch Changes

- Updated dependencies
  - @backstage/backend-app-api@0.5.3-next.3
  - @backstage/config@1.1.0-next.2
  - @backstage/errors@1.2.2-next.0
  - @backstage/integration@1.7.0-next.3
  - @backstage/types@1.1.1-next.0
  - @backstage/backend-plugin-api@0.6.3-next.3
  - @backstage/backend-dev-utils@0.1.1
  - @backstage/cli-common@0.1.12
  - @backstage/config-loader@1.5.0-next.3
  - @backstage/integration-aws-node@0.1.6-next.2

## 0.19.5-next.2

### Patch Changes

- Updated dependencies
  - @backstage/backend-app-api@0.5.3-next.2
  - @backstage/config-loader@1.5.0-next.2
  - @backstage/config@1.1.0-next.1
  - @backstage/integration@1.7.0-next.2
  - @backstage/integration-aws-node@0.1.6-next.1
  - @backstage/backend-plugin-api@0.6.3-next.2
  - @backstage/backend-dev-utils@0.1.1
  - @backstage/cli-common@0.1.12
  - @backstage/errors@1.2.1
  - @backstage/types@1.1.0

## 0.19.5-next.1

### Patch Changes

- Updated dependencies
  - @backstage/config@1.1.0-next.0
  - @backstage/integration@1.7.0-next.1
  - @backstage/backend-app-api@0.5.3-next.1
  - @backstage/backend-plugin-api@0.6.3-next.1
  - @backstage/config-loader@1.5.0-next.1
  - @backstage/integration-aws-node@0.1.6-next.0
  - @backstage/backend-dev-utils@0.1.1
  - @backstage/cli-common@0.1.12
  - @backstage/errors@1.2.1
  - @backstage/types@1.1.0

## 0.19.4-next.0

### Patch Changes

- 5f1a92b9f19f: Use `DefaultAzureDevOpsCredentialsProvider` to retrieve credentials for Azure DevOps.
- cfc3ca6ce060: Changes needed to support MySQL
- Updated dependencies
  - @backstage/integration@1.7.0-next.0
  - @backstage/config-loader@1.5.0-next.0
  - @backstage/backend-app-api@0.5.2-next.0
  - @backstage/backend-dev-utils@0.1.1
  - @backstage/backend-plugin-api@0.6.2-next.0
  - @backstage/cli-common@0.1.12
  - @backstage/config@1.0.8
  - @backstage/errors@1.2.1
  - @backstage/integration-aws-node@0.1.5
  - @backstage/types@1.1.0

>>>>>>> 1e3c6889
## 0.19.2

### Patch Changes

- 629cbd194a87: Use `coreServices.rootConfig` instead of `coreService.config`
- 443afcf7f567: To improve performance, `GerritUrlReader.readTree()` now uses Gitiles to fetch an archive instead of cloning the repository.
  If `gitilesBaseUrl` is not configured, `readTree` still uses Git to clone the repository.

  Added `stripFirstDirectory` option to `ReadTreeResponseFactory.fromTarArchive()`, allowing to disable stripping first directory
  for `tar` archives.

- 4b82382ed8c2: Fixed invalid configuration schema. The configuration schema may be more strict as a result.
- Updated dependencies
  - @backstage/backend-app-api@0.5.0
  - @backstage/config-loader@1.4.0
  - @backstage/backend-plugin-api@0.6.0
  - @backstage/integration@1.6.0
  - @backstage/integration-aws-node@0.1.5
  - @backstage/backend-dev-utils@0.1.1
  - @backstage/cli-common@0.1.12
  - @backstage/config@1.0.8
  - @backstage/errors@1.2.1
  - @backstage/types@1.1.0

## 0.19.2-next.2

### Patch Changes

- Updated dependencies
  - @backstage/backend-app-api@0.5.0-next.2
  - @backstage/backend-plugin-api@0.6.0-next.2
  - @backstage/config-loader@1.4.0-next.1

## 0.19.2-next.1

### Patch Changes

- 629cbd194a87: Use `coreServices.rootConfig` instead of `coreService.config`
- 4b82382ed8c2: Fixed invalid configuration schema. The configuration schema may be more strict as a result.
- Updated dependencies
  - @backstage/config-loader@1.4.0-next.1
  - @backstage/backend-app-api@0.5.0-next.1
  - @backstage/backend-plugin-api@0.6.0-next.1
  - @backstage/integration@1.5.1
  - @backstage/integration-aws-node@0.1.5
  - @backstage/backend-dev-utils@0.1.1
  - @backstage/cli-common@0.1.12
  - @backstage/config@1.0.8
  - @backstage/errors@1.2.1
  - @backstage/types@1.1.0

## 0.19.2-next.0

### Patch Changes

- Updated dependencies
  - @backstage/config-loader@1.4.0-next.0
  - @backstage/backend-app-api@0.4.6-next.0
  - @backstage/backend-dev-utils@0.1.1
  - @backstage/backend-plugin-api@0.5.5-next.0
  - @backstage/cli-common@0.1.12
  - @backstage/config@1.0.8
  - @backstage/errors@1.2.1
  - @backstage/integration@1.5.1
  - @backstage/integration-aws-node@0.1.5
  - @backstage/types@1.1.0

## 0.19.1

### Patch Changes

- 787ddcc5ef99: use `Readable.from` to explicitly convert the `buffer` from `node-fetch` to a `Readable` stream
- Updated dependencies
  - @backstage/errors@1.2.1
  - @backstage/backend-app-api@0.4.5
  - @backstage/backend-dev-utils@0.1.1
  - @backstage/backend-plugin-api@0.5.4
  - @backstage/cli-common@0.1.12
  - @backstage/config@1.0.8
  - @backstage/config-loader@1.3.2
  - @backstage/integration@1.5.1
  - @backstage/integration-aws-node@0.1.5
  - @backstage/types@1.1.0

## 0.19.1-next.0

### Patch Changes

- 787ddcc5ef99: use `Readable.from` to explicitly convert the `buffer` from `node-fetch` to a `Readable` stream
- Updated dependencies
  - @backstage/errors@1.2.1-next.0
  - @backstage/backend-app-api@0.4.5-next.0
  - @backstage/backend-dev-utils@0.1.1
  - @backstage/backend-plugin-api@0.5.4-next.0
  - @backstage/cli-common@0.1.12
  - @backstage/config@1.0.8
  - @backstage/config-loader@1.3.2-next.0
  - @backstage/integration@1.5.1-next.0
  - @backstage/integration-aws-node@0.1.5-next.0
  - @backstage/types@1.1.0

## 0.19.0

### Minor Changes

- c7f848bcea3c: Support authentication with a service principal or managed identity for Azure DevOps

  Azure DevOps recently released support, in public preview, for authenticating with a service principal or managed identity instead of a personal access token (PAT): https://devblogs.microsoft.com/devops/introducing-service-principal-and-managed-identity-support-on-azure-devops/. With this change the Azure integration now supports service principals and managed identities for Azure AD backed Azure DevOps organizations. Service principal and managed identity authentication is not supported on Azure DevOps Server (on-premises) organizations.

### Patch Changes

- 4ef91ab46732: Updated the backend database connection configuration schema to set the password visibility to secret
- 52d599817680: Changed the default backend CacheClient to an in-memory cache when not explicitly configured.

  Explicit configuration of an **in-memory cache** can be removed from `app-config.yaml`, as this is now the default:

  ```diff
  backend:
  -  cache:
  -    store: memory
  ```

- 5f2c38c70f5b: Fix SNYK-JS-FASTXMLPARSER-5668858 (`fast-xml-parser`) by upgrading aws-sdk to at least the current latest version.
- eeb3f801fddf: `HostDiscovery` now strips trailing slashes in the `backend.baseUrl` config.
- 9f47a743632c: Fixed typo in HostDiscovery's JSDoc
- 810c6de51604: Remove unused dev dependency `aws-sdk-mock`.
- Updated dependencies
  - @backstage/types@1.1.0
  - @backstage/integration-aws-node@0.1.4
  - @backstage/config-loader@1.3.1
  - @backstage/integration@1.5.0
  - @backstage/errors@1.2.0
  - @backstage/backend-app-api@0.4.4
  - @backstage/backend-plugin-api@0.5.3
  - @backstage/backend-dev-utils@0.1.1
  - @backstage/cli-common@0.1.12
  - @backstage/config@1.0.8

## 0.19.0-next.2

### Patch Changes

- 5f2c38c70f5b: Fix SNYK-JS-FASTXMLPARSER-5668858 (`fast-xml-parser`) by upgrading aws-sdk to at least the current latest version.
- Updated dependencies
  - @backstage/integration-aws-node@0.1.4-next.1
  - @backstage/backend-app-api@0.4.4-next.2
  - @backstage/backend-dev-utils@0.1.1
  - @backstage/backend-plugin-api@0.5.3-next.2
  - @backstage/cli-common@0.1.12
  - @backstage/config@1.0.7
  - @backstage/config-loader@1.3.1-next.1
  - @backstage/errors@1.2.0-next.0
  - @backstage/integration@1.5.0-next.0
  - @backstage/types@1.0.2

## 0.19.0-next.1

### Minor Changes

- c7f848bcea3c: Support authentication with a service principal or managed identity for Azure DevOps

  Azure DevOps recently released support, in public preview, for authenticating with a service principal or managed identity instead of a personal access token (PAT): https://devblogs.microsoft.com/devops/introducing-service-principal-and-managed-identity-support-on-azure-devops/. With this change the Azure integration now supports service principals and managed identities for Azure AD backed Azure DevOps organizations. Service principal and managed identity authentication is not supported on Azure DevOps Server (on-premises) organizations.

### Patch Changes

- 4ef91ab46732: Updated the backend database connection configuration schema to set the password visibility to secret
- 9f47a743632c: Fixed typo in HostDiscovery's JSDoc
- Updated dependencies
  - @backstage/integration@1.5.0-next.0
  - @backstage/errors@1.2.0-next.0
  - @backstage/backend-app-api@0.4.4-next.1
  - @backstage/backend-plugin-api@0.5.3-next.1
  - @backstage/config-loader@1.3.1-next.1
  - @backstage/integration-aws-node@0.1.4-next.0
  - @backstage/backend-dev-utils@0.1.1
  - @backstage/cli-common@0.1.12
  - @backstage/config@1.0.7
  - @backstage/types@1.0.2

## 0.18.6-next.0

### Patch Changes

- Updated dependencies
  - @backstage/config-loader@1.3.1-next.0
  - @backstage/backend-app-api@0.4.4-next.0
  - @backstage/integration@1.4.5
  - @backstage/integration-aws-node@0.1.3
  - @backstage/config@1.0.7
  - @backstage/backend-dev-utils@0.1.1
  - @backstage/backend-plugin-api@0.5.3-next.0
  - @backstage/cli-common@0.1.12
  - @backstage/errors@1.1.5
  - @backstage/types@1.0.2

## 0.18.5

### Patch Changes

- 0297f7a54af: Remove the direct dependency on deprecated "request" library
- 284db225083: Updated the `DatabaseManager` to include the plugin id in the Postgres application name of the database connections created for each plugin.
- 3659c71c5d9: Standardize `@aws-sdk` v3 versions
- 42d817e76ab: Added `HostDiscovery` to supersede deprecated `SingleHostDiscovery` (deprecated due to name)
- Updated dependencies
  - @backstage/config-loader@1.3.0
  - @backstage/integration@1.4.5
  - @backstage/integration-aws-node@0.1.3
  - @backstage/backend-app-api@0.4.3
  - @backstage/backend-dev-utils@0.1.1
  - @backstage/backend-plugin-api@0.5.2
  - @backstage/cli-common@0.1.12
  - @backstage/config@1.0.7
  - @backstage/errors@1.1.5
  - @backstage/types@1.0.2

## 0.18.5-next.1

### Patch Changes

- 0297f7a54af: Remove the direct dependency on deprecated "request" library
- Updated dependencies
  - @backstage/backend-app-api@0.4.3-next.1
  - @backstage/backend-plugin-api@0.5.2-next.1
  - @backstage/config-loader@1.3.0-next.0
  - @backstage/config@1.0.7
  - @backstage/integration-aws-node@0.1.2

## 0.18.5-next.0

### Patch Changes

- 284db225083: Updated the `DatabaseManager` to include the plugin id in the Postgres application name of the database connections created for each plugin.
- 42d817e76ab: Added `HostDiscovery` to supersede deprecated `SingleHostDiscovery` (deprecated due to name)
- Updated dependencies
  - @backstage/integration@1.4.5-next.0
  - @backstage/backend-app-api@0.4.3-next.0
  - @backstage/config-loader@1.3.0-next.0
  - @backstage/integration-aws-node@0.1.2
  - @backstage/backend-plugin-api@0.5.2-next.0
  - @backstage/backend-dev-utils@0.1.1
  - @backstage/cli-common@0.1.12
  - @backstage/config@1.0.7
  - @backstage/errors@1.1.5
  - @backstage/types@1.0.2

## 0.18.4

### Patch Changes

- a1002df2dc2: Support commit hashes at `GithubUrlReader.readTree/search` additionally to branch names.

  Additionally, this will reduce the number of API calls from 2 to 1 for retrieving the "repo details"
  for all cases besides when the default branch has to be resolved and used
  (e.g., repo URL without any branch or commit hash).

- 5c7ce585824: Allow an additionalConfig to be provided to loadBackendConfig that fetches config values during runtime.
- 2b15cb4aa0a: The dependency isomorphic-git is now on version 1.23.0
- 34167270b31: Renamed the `loadBackendConfig` option `additionalConfig` to `additionalConfigs` as an array, and ensured that they get passed on properly.

  This is technically breaking, but the [original addition](https://github.com/backstage/backstage/pull/16643) hasn't been released in mainline yet so we are taking this step now as a `patch` change.

- 420164593cf: Improve GitlabUrlReader to only load requested sub-path
- Updated dependencies
  - @backstage/config-loader@1.2.0
  - @backstage/backend-app-api@0.4.2
  - @backstage/integration@1.4.4
  - @backstage/backend-dev-utils@0.1.1
  - @backstage/backend-plugin-api@0.5.1
  - @backstage/cli-common@0.1.12
  - @backstage/config@1.0.7
  - @backstage/errors@1.1.5
  - @backstage/integration-aws-node@0.1.2
  - @backstage/types@1.0.2

## 0.18.4-next.2

### Patch Changes

- 5c7ce585824: Allow an additionalConfig to be provided to loadBackendConfig that fetches config values during runtime.
- Updated dependencies
  - @backstage/backend-app-api@0.4.2-next.2
  - @backstage/backend-dev-utils@0.1.1
  - @backstage/backend-plugin-api@0.5.1-next.2
  - @backstage/cli-common@0.1.12
  - @backstage/config@1.0.7
  - @backstage/config-loader@1.1.9
  - @backstage/errors@1.1.5
  - @backstage/integration@1.4.4-next.0
  - @backstage/integration-aws-node@0.1.2
  - @backstage/types@1.0.2

## 0.18.4-next.1

### Patch Changes

- Updated dependencies
  - @backstage/integration@1.4.4-next.0
  - @backstage/backend-app-api@0.4.2-next.1
  - @backstage/backend-dev-utils@0.1.1
  - @backstage/backend-plugin-api@0.5.1-next.1
  - @backstage/cli-common@0.1.12
  - @backstage/config@1.0.7
  - @backstage/config-loader@1.1.9
  - @backstage/errors@1.1.5
  - @backstage/integration-aws-node@0.1.2
  - @backstage/types@1.0.2

## 0.18.4-next.0

### Patch Changes

- 420164593cf: Improve GitlabUrlReader to only load requested sub-path
- Updated dependencies
  - @backstage/backend-app-api@0.4.2-next.0
  - @backstage/config@1.0.7
  - @backstage/integration@1.4.3
  - @backstage/integration-aws-node@0.1.2
  - @backstage/backend-dev-utils@0.1.1
  - @backstage/backend-plugin-api@0.5.1-next.0
  - @backstage/cli-common@0.1.12
  - @backstage/config-loader@1.1.9
  - @backstage/errors@1.1.5
  - @backstage/types@1.0.2

## 0.18.3

### Patch Changes

- f75097868a7: Adds config option `backend.database.role` to set ownership for newly created schemas and tables in Postgres

  The example config below connects to the database as user `v-backstage-123` but sets the ownership of
  the create schemas and tables to `backstage`

  ```yaml
  backend:
    database:
      client: pg
      pluginDivisionMode: schema
      role: backstage
      connection:
        user: v-backstage-123
        ...
  ```

- 928a12a9b3e: Internal refactor of `/alpha` exports.
- 52b0022dab7: Updated dependency `msw` to `^1.0.0`.
- 87f0bbec175: AwsS3UrlReader upgraded to use aws-sdk v3
- c1ee073a82b: Added `lastModifiedAt` field on `UrlReaderService` responses and a `lastModifiedAfter` option to `UrlReaderService.readUrl`.
- 482dae5de1c: Updated link to docs.
- Updated dependencies
  - @backstage/errors@1.1.5
  - @backstage/backend-plugin-api@0.5.0
  - @backstage/backend-app-api@0.4.1
  - @backstage/config-loader@1.1.9
  - @backstage/integration@1.4.3
  - @backstage/backend-dev-utils@0.1.1
  - @backstage/cli-common@0.1.12
  - @backstage/config@1.0.7
  - @backstage/integration-aws-node@0.1.2
  - @backstage/types@1.0.2

## 0.18.3-next.2

### Patch Changes

- f75097868a7: Adds config option `backend.database.role` to set ownership for newly created schemas and tables in Postgres

  The example config below connects to the database as user `v-backstage-123` but sets the ownership of
  the create schemas and tables to `backstage`

  ```yaml
  backend:
    database:
      client: pg
      pluginDivisionMode: schema
      role: backstage
      connection:
        user: v-backstage-123
        ...
  ```

- 87f0bbec175: AwsS3UrlReader upgraded to use aws-sdk v3
- Updated dependencies
  - @backstage/backend-app-api@0.4.1-next.2
  - @backstage/backend-plugin-api@0.4.1-next.2
  - @backstage/config@1.0.7-next.0
  - @backstage/integration@1.4.3-next.0
  - @backstage/integration-aws-node@0.1.2-next.0

## 0.18.3-next.1

### Patch Changes

- 52b0022dab7: Updated dependency `msw` to `^1.0.0`.
- 482dae5de1c: Updated link to docs.
- Updated dependencies
  - @backstage/errors@1.1.5-next.0
  - @backstage/config-loader@1.1.9-next.0
  - @backstage/integration@1.4.3-next.0
  - @backstage/backend-plugin-api@0.4.1-next.1
  - @backstage/backend-dev-utils@0.1.1-next.0
  - @backstage/backend-app-api@0.4.1-next.1
  - @backstage/cli-common@0.1.12-next.0
  - @backstage/config@1.0.7-next.0
  - @backstage/types@1.0.2

## 0.18.3-next.0

### Patch Changes

- 928a12a9b3: Internal refactor of `/alpha` exports.
- Updated dependencies
  - @backstage/backend-plugin-api@0.4.1-next.0
  - @backstage/backend-app-api@0.4.1-next.0
  - @backstage/backend-dev-utils@0.1.0
  - @backstage/cli-common@0.1.11
  - @backstage/config@1.0.6
  - @backstage/config-loader@1.1.8
  - @backstage/errors@1.1.4
  - @backstage/integration@1.4.2
  - @backstage/types@1.0.2

## 0.18.2

### Patch Changes

- 5febb216fe: **BREAKING**: The `CacheClient` interface must now also implement the `withOptions` method. The `.get()` method has also received a type parameter that helps ensure that `undefined` in the event of a cache miss is handled.

  Added a `cacheToPluginCacheManager` helper that converts a `CacheService` into a legacy `PluginCacheManager` instance.

- 5febb216fe: Updated to match the new `CacheService` interface.
- e716946103: Updated usage of the lifecycle service.
- d31d8e00b3: Updated to work with the new `type: 'pem'` with `createHttpServer` from `@backstage/backend-app-api`
- 0ff03319be: Updated usage of `createBackendPlugin`.
- f60cca9da1: The `DatabaseManager.forPlugin` method now accepts additional service dependencies. There is no need to update existing code to pass these dependencies.
- 628e2bd89a: Updated dependency `@kubernetes/client-node` to `0.18.1`.
- Updated dependencies
  - @backstage/backend-app-api@0.4.0
  - @backstage/backend-plugin-api@0.4.0
  - @backstage/backend-dev-utils@0.1.0
  - @backstage/cli-common@0.1.11
  - @backstage/config@1.0.6
  - @backstage/config-loader@1.1.8
  - @backstage/errors@1.1.4
  - @backstage/integration@1.4.2
  - @backstage/types@1.0.2

## 0.18.2-next.2

### Patch Changes

- e716946103: Updated usage of the lifecycle service.
- d31d8e00b3: Updated to work with the new `type: 'pem'` with `createHttpServer` from `@backstage/backend-app-api`
- 0ff03319be: Updated usage of `createBackendPlugin`.
- f60cca9da1: The `DatabaseManager.forPlugin` method now accepts additional service dependencies. There is no need to update existing code to pass these dependencies.
- Updated dependencies
  - @backstage/backend-app-api@0.4.0-next.2
  - @backstage/backend-plugin-api@0.4.0-next.2
  - @backstage/backend-dev-utils@0.1.0-next.0
  - @backstage/cli-common@0.1.11
  - @backstage/config@1.0.6
  - @backstage/config-loader@1.1.8
  - @backstage/errors@1.1.4
  - @backstage/integration@1.4.2
  - @backstage/types@1.0.2

## 0.18.2-next.1

### Patch Changes

- 628e2bd89a: Updated dependency `@kubernetes/client-node` to `0.18.1`.
- Updated dependencies
  - @backstage/backend-plugin-api@0.3.2-next.1
  - @backstage/backend-app-api@0.3.2-next.1
  - @backstage/cli-common@0.1.11
  - @backstage/config@1.0.6
  - @backstage/config-loader@1.1.8
  - @backstage/errors@1.1.4
  - @backstage/integration@1.4.2
  - @backstage/types@1.0.2

## 0.18.2-next.0

### Patch Changes

- Updated dependencies
  - @backstage/backend-app-api@0.3.2-next.0
  - @backstage/backend-plugin-api@0.3.2-next.0

## 0.18.0

### Minor Changes

- 5e2cebe9a3: **BREAKING**: Removed deprecated `read` method from the `UrlReader` interface. All implementations should use the `readUrl` method instead.

  Migrated `UrlReader` and related types to `backend/backend-plugin-api`, types remain re-exported from `backend-common` for now.

### Patch Changes

- 0e63aab311: Internal refactor of the logger and configuration loading implementations.
- 31e2309c8c: Added `legacyPlugin` and the lower level `makeLegacyPlugin` wrappers that convert legacy plugins to the new backend system. This will be used to ease the future migration to the new backend system, but we discourage use of it for now.
- 8e06f3cf00: Added `loggerToWinstonLogger`, which was moved from `@backstage/backend-plugin-api`.
- 2b1554cebf: Replaced dependencies on the `Logger` type from `winston` with `LoggerService` from `@backstage/backend-plugin-api`. This is not a breaking change as the `LoggerService` is a subset of the `Logger` interface.
- 5437fe488f: Migrated types related to `TokenManagerService`, `CacheService` and `DatabaseService` into backend-plugin-api.
- 6f02d23b01: Moved `PluginEndpointDiscovery` type from backend-common to backend-plugin-api.
- d592ec4f51: Updated the logger created by `createRootLogger` to make it possible to override the default `service` log label.
- b99c030f1b: Refactor to rely on `@backstage/backend-app-api` for the implementation of `createServiceBuilder`.
- f23eef3aa2: Updated dependency `better-sqlite3` to `^8.0.0`.
- Updated dependencies
  - @backstage/backend-plugin-api@0.3.0
  - @backstage/backend-app-api@0.3.0
  - @backstage/config@1.0.6
  - @backstage/cli-common@0.1.11
  - @backstage/config-loader@1.1.8
  - @backstage/errors@1.1.4
  - @backstage/integration@1.4.2
  - @backstage/types@1.0.2

## 0.18.0-next.1

### Patch Changes

- 8e06f3cf00: Added `loggerToWinstonLogger`, which was moved from `@backstage/backend-plugin-api`.
- 2b1554cebf: Replaced dependencies on the `Logger` type from `winston` with `LoggerService` from `@backstage/backend-plugin-api`. This is not a breaking change as the `LoggerService` is a subset of the `Logger` interface.
- 5437fe488f: Migrated types related to `TokenManagerService`, `CacheService` and `DatabaseService` into backend-plugin-api.
- d592ec4f51: Updated the logger created by `createRootLogger` to make it possible to override the default `service` log label.
- b99c030f1b: Refactor to rely on `@backstage/backend-app-api` for the implementation of `createServiceBuilder`.
- f23eef3aa2: Updated dependency `better-sqlite3` to `^8.0.0`.
- Updated dependencies
  - @backstage/backend-app-api@0.3.0-next.1
  - @backstage/backend-plugin-api@0.3.0-next.1
  - @backstage/cli-common@0.1.11
  - @backstage/config@1.0.6-next.0
  - @backstage/config-loader@1.1.8-next.0
  - @backstage/errors@1.1.4
  - @backstage/integration@1.4.2-next.0
  - @backstage/types@1.0.2

## 0.18.0-next.0

### Minor Changes

- 5e2cebe9a3: **BREAKING**: Removed deprecated `read` method from the `UrlReader` interface. All implementations should use the `readUrl` method instead.

  Migrated `UrlReader` and related types to `backend/backend-plugin-api`, types remain re-exported from `backend-common` for now.

### Patch Changes

- 6f02d23b01: Moved `PluginEndpointDiscovery` type from backend-common to backend-plugin-api.
- Updated dependencies
  - @backstage/backend-plugin-api@0.2.1-next.0
  - @backstage/config@1.0.6-next.0
  - @backstage/cli-common@0.1.11
  - @backstage/config-loader@1.1.8-next.0
  - @backstage/errors@1.1.4
  - @backstage/integration@1.4.2-next.0
  - @backstage/types@1.0.2

## 0.17.0

### Minor Changes

- de8a975911: Changed to use native `AbortController` and `AbortSignal` from Node.js, instead
  of the one from `node-abort-controller`. This is possible now that the minimum
  supported Node.js version of the project is 16.

  Note that their interfaces are very slightly different, but typically not in a
  way that matters to consumers. If you see any typescript errors as a direct
  result from this, they are compatible with each other in the ways that we
  interact with them, and should be possible to type-cast across without ill
  effects.

### Patch Changes

- d3fea4ae0a: Internal fixes to avoid implicit usage of globals
- 98776e638a: Fixed GitlabUrlReader to include api tokens in API calls
- 1f2b2de3fe: exported KubernetesContainerRunner, KubernetesContainerRunnerOptions, KubernetesContainerRunnerMountBase
- 840f2113c6: Fix `GitlabUrlReader.readTree` bug when there were no matching commits
- 20a5161f04: Adds MySQL support for the catalog-backend
- 3280711113: Updated dependency `msw` to `^0.49.0`.
- 9ce7866ecd: Updated dependency `@kubernetes/client-node` to `0.18.0`.
- 3c1302c07d: Updated dependency `@types/http-errors` to `^2.0.0`.
- 6b82598bd8: Added the ability to understand Job Artifact URLs to the GitLab integration
- dfc8edf9c5: Internal refactor to avoid usage of deprecated symbols.
- 8015ff1258: Tweaked wording to use inclusive terminology
- 8646067e07: Fixed `SingleHostDiscovery` so that it properly handles single-string `backend.listen` configurations such as `:80`.
- Updated dependencies
  - @backstage/errors@1.1.4
  - @backstage/config-loader@1.1.7
  - @backstage/integration@1.4.1
  - @backstage/types@1.0.2
  - @backstage/cli-common@0.1.11
  - @backstage/config@1.0.5

## 0.17.0-next.3

### Patch Changes

- 840f2113c6: Fix `GitlabUrlReader.readTree` bug when there were no matching commits
- Updated dependencies
  - @backstage/cli-common@0.1.11-next.0
  - @backstage/config@1.0.5-next.1
  - @backstage/config-loader@1.1.7-next.2
  - @backstage/errors@1.1.4-next.1
  - @backstage/integration@1.4.1-next.1
  - @backstage/types@1.0.2-next.1

## 0.17.0-next.2

### Patch Changes

- 98776e638a: Fixed GitlabUrlReader to include api tokens in API calls
- 20a5161f04: Adds MySQL support for the catalog-backend
- 3c1302c07d: Updated dependency `@types/http-errors` to `^2.0.0`.
- 8015ff1258: Tweaked wording to use inclusive terminology
- Updated dependencies
  - @backstage/cli-common@0.1.11-next.0
  - @backstage/config@1.0.5-next.1
  - @backstage/config-loader@1.1.7-next.2
  - @backstage/errors@1.1.4-next.1
  - @backstage/integration@1.4.1-next.1
  - @backstage/types@1.0.2-next.1

## 0.17.0-next.1

### Minor Changes

- de8a975911: Changed to use native `AbortController` and `AbortSignal` from Node.js, instead
  of the one from `node-abort-controller`. This is possible now that the minimum
  supported Node.js version of the project is 16.

  Note that their interfaces are very slightly different, but typically not in a
  way that matters to consumers. If you see any typescript errors as a direct
  result from this, they are compatible with each other in the ways that we
  interact with them, and should be possible to type-cast across without ill
  effects.

### Patch Changes

- d3fea4ae0a: Internal fixes to avoid implicit usage of globals
- 1f2b2de3fe: exported KubernetesContainerRunner, KubernetesContainerRunnerOptions, KubernetesContainerRunnerMountBase
- 6b82598bd8: Added the ability to understand Job Artifact URLs to the GitLab integration
- 8646067e07: Fixed `SingleHostDiscovery` so that it properly handles single-string `backend.listen` configurations such as `:80`.
- Updated dependencies
  - @backstage/types@1.0.2-next.1
  - @backstage/config-loader@1.1.7-next.1
  - @backstage/config@1.0.5-next.1
  - @backstage/integration@1.4.1-next.1
  - @backstage/cli-common@0.1.10
  - @backstage/errors@1.1.4-next.1

## 0.16.1-next.0

### Patch Changes

- 3280711113: Updated dependency `msw` to `^0.49.0`.
- dfc8edf9c5: Internal refactor to avoid usage of deprecated symbols.
- Updated dependencies
  - @backstage/config-loader@1.1.7-next.0
  - @backstage/integration@1.4.1-next.0
  - @backstage/types@1.0.2-next.0
  - @backstage/cli-common@0.1.10
  - @backstage/config@1.0.5-next.0
  - @backstage/errors@1.1.4-next.0

## 0.16.0

### Minor Changes

- a7607b5413: **BREAKING CHANGE**: The `UrlReader` interface has been updated to require that `readUrl` is implemented. `readUrl` has previously been optional to implement but a warning has been logged when calling its predecessor `read`.
  The `read` method is now deprecated and will be removed in a future release.

### Patch Changes

- 88f99b8b13: Bumped `tar` dependency to `^6.1.12` in order to ensure Node.js v18 compatibility.
- 55227712dd: Generated development HTTPS backend certificate is now checked for expiration date instead of file age.
- d05e1841ce: This patch adds GiteaURLReader to the available classes. It currently only reads single files via gitea's public repos api
- e6ced2446a: Change to using `@keyv/memcache` now that `keyv-memcache` is deprecated
- 210a3b5668: Small update to fix compatibility with newer versions of the `keyv` library
- cfb30b700c: Pin `@kubernetes/client-node` version to `0.17.0`.
- c1784a4980: Replaces in-code uses of `GitHub` with `Github` and deprecates old versions.
- Updated dependencies
  - @backstage/integration@1.4.0
  - @backstage/types@1.0.1
  - @backstage/cli-common@0.1.10
  - @backstage/config@1.0.4
  - @backstage/config-loader@1.1.6
  - @backstage/errors@1.1.3

## 0.16.0-next.1

### Patch Changes

- 88f99b8b13: Bumped `tar` dependency to `^6.1.12` in order to ensure Node.js v18 compatibility.
- cfb30b700c: Pin `@kubernetes/client-node` version to `0.17.0`.
- Updated dependencies
  - @backstage/cli-common@0.1.10
  - @backstage/config@1.0.4-next.0
  - @backstage/config-loader@1.1.6-next.0
  - @backstage/errors@1.1.3-next.0
  - @backstage/integration@1.4.0-next.0
  - @backstage/types@1.0.1-next.0

## 0.16.0-next.0

### Minor Changes

- a7607b5413: **BREAKING CHANGE**: The `UrlReader` interface has been updated to require that `readUrl` is implemented. `readUrl` has previously been optional to implement but a warning has been logged when calling its predecessor `read`.
  The `read` method is now deprecated and will be removed in a future release.

### Patch Changes

- 55227712dd: Generated development HTTPS backend certificate is now checked for expiration date instead of file age.
- d05e1841ce: This patch adds GiteaURLReader to the available classes. It currently only reads single files via gitea's public repos api
- 210a3b5668: Small update to fix compatibility with newer versions of the `keyv` library
- c1784a4980: Replaces in-code uses of `GitHub` with `Github` and deprecates old versions.
- Updated dependencies
  - @backstage/integration@1.4.0-next.0
  - @backstage/types@1.0.1-next.0
  - @backstage/cli-common@0.1.10
  - @backstage/config@1.0.4-next.0
  - @backstage/config-loader@1.1.6-next.0
  - @backstage/errors@1.1.3-next.0

## 0.15.2

### Patch Changes

- e8d7976413: Added back support for when no branch is provided for the Bitbucket Server `UrlReader`
- c44cf412de: Fix BitBucket server integration
- c31f7cdfbc: Fixed an issue where `getClient()` for a `pluginId` would return different clients and not share them
- 2d3a5f09ab: Use `response.json` rather than `response.send` where appropriate, as outlined in `SECURITY.md`
- Updated dependencies
  - @backstage/cli-common@0.1.10
  - @backstage/config@1.0.3
  - @backstage/config-loader@1.1.5
  - @backstage/errors@1.1.2
  - @backstage/integration@1.3.2
  - @backstage/types@1.0.0

## 0.15.2-next.2

### Patch Changes

- c44cf412de: Fix BitBucket server integration
- 2d3a5f09ab: Use `response.json` rather than `response.send` where appropriate, as outlined in `SECURITY.md`
- Updated dependencies
  - @backstage/cli-common@0.1.10
  - @backstage/config@1.0.3-next.2
  - @backstage/config-loader@1.1.5-next.2
  - @backstage/errors@1.1.2-next.2
  - @backstage/integration@1.3.2-next.2
  - @backstage/types@1.0.0

## 0.15.2-next.1

### Patch Changes

- c31f7cdfbc: Fixed an issue where `getClient()` for a `pluginId` would return different clients and not share them
- Updated dependencies
  - @backstage/cli-common@0.1.10
  - @backstage/config@1.0.3-next.1
  - @backstage/config-loader@1.1.5-next.1
  - @backstage/errors@1.1.2-next.1
  - @backstage/integration@1.3.2-next.1
  - @backstage/types@1.0.0

## 0.15.2-next.0

### Patch Changes

- Updated dependencies
  - @backstage/cli-common@0.1.10
  - @backstage/config@1.0.3-next.0
  - @backstage/config-loader@1.1.5-next.0
  - @backstage/errors@1.1.2-next.0
  - @backstage/integration@1.3.2-next.0
  - @backstage/types@1.0.0

## 0.15.1

### Patch Changes

- 399286d7dd: Workaround support for `swc` instead of `sucrase`
- eadf56bbbf: Bump `git-url-parse` version to `^13.0.0`
- c3c90280be: Added a keep-alive refresh loop to the `DatabaseManager`, keeping the connection
  pool up.
- c3c90280be: The options part of `DatabaseManager.fromConfig` now accepts an optional logger
  field.
- 3d4f5daadf: Remove use of deprecated trimLeft/trimRight
- bf3cc134eb: Implemented KubernetesContainerRunner: a ContainerRunner implementation that leverages Jobs on a kubernetes cluster

  ```ts
  const kubeConfig = new KubeConfig();
  kubeConfig.loadFromDefault();

  const options: KubernetesContainerRunnerOptions = {
    kubeConfig,
    // namespace where Jobs will be created
    namespace: 'default',
    // Jobs name will be prefixed with this name
    name: 'my-runner',
    // An existing Kubernetes volume that will be used
    // as base for mounts
    mountBase: {
      volumeName: 'workdir',
      // Every mount must start with the base path
      // see example below
      basePath: '/workdir',
    },
    // Define a Pod template for the Jobs. It has to include
    // a volume definition named as the mountBase volumeName
    podTemplate: {
      spec: {
        containers: [],
        volumes: [
          {
            name: 'workdir',
            persistentVolumeClaim: {
              claimName: 'workdir-claim',
            },
          },
        ],
      },
    },
  };
  const containerRunner = new KubernetesContainerRunner(options);

  const runOptions: RunContainerOptions = {
    imageName: 'golang:1.17',
    args: ['echo', 'hello world'],
    mountDirs: {
      '/workdir/app': '/app',
    },
  };
  containerRunner.runContainer(runOptions);
  ```

- e3b1993788: Added port ranges in allowed hosts:

  ```yaml
  reading:
      allow:
        - host: *.examples.org:900-1000
  ```

- 2f52e74b49: Got rid of usages of the uppercase String type
- 60b85d8ade: Updated dependency `helmet` to `^6.0.0`.

  Please note that these policies are no longer applied by default:

  helmet.contentSecurityPolicy no longer sets block-all-mixed-content directive by default
  helmet.expectCt is no longer set by default. It can, however, be explicitly enabled. It will be removed in Helmet 7.

- 667d917488: Updated dependency `msw` to `^0.47.0`.
- 87ec2ba4d6: Updated dependency `msw` to `^0.46.0`.
- bf5e9030eb: Updated dependency `msw` to `^0.45.0`.
- 709f468330: The `branch` command has been added to the `isomorphic-git` wrapper.
- 0c780278e0: Fix for entries being skipped or incomplete when reading large zip archives.
- 96689fbdcb: Workaround for a rare race condition in tests.
- Updated dependencies
  - @backstage/integration@1.3.1
  - @backstage/config-loader@1.1.4
  - @backstage/cli-common@0.1.10
  - @backstage/config@1.0.2
  - @backstage/errors@1.1.1

## 0.15.1-next.3

### Patch Changes

- 96689fbdcb: Workaround for a rare race condition in tests.
- Updated dependencies
  - @backstage/config-loader@1.1.4-next.2
  - @backstage/cli-common@0.1.10-next.0
  - @backstage/config@1.0.2-next.0
  - @backstage/errors@1.1.1-next.0
  - @backstage/integration@1.3.1-next.2

## 0.15.1-next.2

### Patch Changes

- eadf56bbbf: Bump `git-url-parse` version to `^13.0.0`
- 3d4f5daadf: Remove use of deprecated trimLeft/trimRight
- bf3cc134eb: Implemented KubernetesContainerRunner: a ContainerRunner implementation that leverages Jobs on a kubernetes cluster

  ```ts
  const kubeConfig = new KubeConfig();
  kubeConfig.loadFromDefault();

  const options: KubernetesContainerRunnerOptions = {
    kubeConfig,
    // namespace where Jobs will be created
    namespace: 'default',
    // Jobs name will be prefixed with this name
    name: 'my-runner',
    // An existing Kubernetes volume that will be used
    // as base for mounts
    mountBase: {
      volumeName: 'workdir',
      // Every mount must start with the base path
      // see example below
      basePath: '/workdir',
    },
    // Define a Pod template for the Jobs. It has to include
    // a volume definition named as the mountBase volumeName
    podTemplate: {
      spec: {
        containers: [],
        volumes: [
          {
            name: 'workdir',
            persistentVolumeClaim: {
              claimName: 'workdir-claim',
            },
          },
        ],
      },
    },
  };
  const containerRunner = new KubernetesContainerRunner(options);

  const runOptions: RunContainerOptions = {
    imageName: 'golang:1.17',
    args: ['echo', 'hello world'],
    mountDirs: {
      '/workdir/app': '/app',
    },
  };
  containerRunner.runContainer(runOptions);
  ```

- e3b1993788: Added port ranges in allowed hosts:

  ```yaml
  reading:
      allow:
        - host: *.examples.org:900-1000
  ```

- 2f52e74b49: Got rid of usages of the uppercase String type
- 667d917488: Updated dependency `msw` to `^0.47.0`.
- 87ec2ba4d6: Updated dependency `msw` to `^0.46.0`.
- Updated dependencies
  - @backstage/integration@1.3.1-next.1
  - @backstage/config-loader@1.1.4-next.1

## 0.15.1-next.1

### Patch Changes

- c3c90280be: Added a keep-alive refresh loop to the `DatabaseManager`, keeping the connection
  pool up.
- c3c90280be: The options part of `DatabaseManager.fromConfig` now accepts an optional logger
  field.
- 60b85d8ade: Updated dependency `helmet` to `^6.0.0`.

  Please note that these policies are no longer applied by default:

  helmet.contentSecurityPolicy no longer sets block-all-mixed-content directive by default
  helmet.expectCt is no longer set by default. It can, however, be explicitly enabled. It will be removed in Helmet 7.

## 0.15.1-next.0

### Patch Changes

- 399286d7dd: Workaround support for `swc` instead of `sucrase`
- bf5e9030eb: Updated dependency `msw` to `^0.45.0`.
- Updated dependencies
  - @backstage/config-loader@1.1.4-next.0
  - @backstage/integration@1.3.1-next.0

## 0.15.0

### Minor Changes

- 12e9b54f0e: Added back support for when no branch is provided to the `UrlReader` for Bitbucket Server
- 30012e7d8c: - Added `force` and `remoteRef` option to `push` method in `git` actions
  - Added `addRemote` and `deleteRemote` methods to `git` actions

### Patch Changes

- fc8a5f797b: Improve `scm/git` wrapper around `isomorphic-git` library :

  - Add `checkout` function,
  - Add optional `remoteRef` parameter in the `push` function.

- 5e4dc173f7: Added a second validation to the `dir()` method of ZIP archive responses returned from `readTree()` that ensures that extracted files do not fall outside the target directory.
- 1732a18a7a: Exported `redactLogLine` function to be able to use it in custom loggers and renamed it to `redactWinstonLogLine`.
- 3b7930b3e5: Add support for Bearer Authorization header / token-based auth at Git commands.
- cfa078e255: The `ZipArchiveResponse` now correctly handles corrupt ZIP archives.

  Before this change, certain corrupt ZIP archives either cause the inflater to throw (as expected), or will hang the parser indefinitely.

  By switching out the `zip` parsing library, we now write to a temporary directory, and load from disk which should ensure that the parsing of the `.zip` files are done correctly because `streaming` of `zip` paths is technically impossible without being able to parse the headers at the end of the file.

- 770d3f92c4: The config prop `ensureExists` now applies to schema creation when `pluginDivisionMode` is set to `schema`. This means schemas will no longer accidentally be automatically created when `ensureExists` is set to `false`.
- 29f782eb37: Updated dependency `@types/luxon` to `^3.0.0`.
- Updated dependencies
  - @backstage/integration@1.3.0

## 0.15.0-next.2

### Patch Changes

- 5e4dc173f7: Added a second validation to the `dir()` method of ZIP archive responses returned from `readTree()` that ensures that extracted files do not fall outside the target directory.

## 0.15.0-next.1

### Patch Changes

- 1732a18a7a: Exported `redactLogLine` function to be able to use it in custom loggers and renamed it to `redactWinstonLogLine`.
- Updated dependencies
  - @backstage/integration@1.3.0-next.1

## 0.15.0-next.0

### Minor Changes

- 12e9b54f0e: Added back support for when no branch is provided to the `UrlReader` for Bitbucket Server
- 30012e7d8c: - Added `force` and `remoteRef` option to `push` method in `git` actions
  - Added `addRemote` and `deleteRemote` methods to `git` actions

### Patch Changes

- fc8a5f797b: Improve `scm/git` wrapper around `isomorphic-git` library :

  - Add `checkout` function,
  - Add optional `remoteRef` parameter in the `push` function.

- 3b7930b3e5: Add support for Bearer Authorization header / token-based auth at Git commands.
- cfa078e255: The `ZipArchiveResponse` now correctly handles corrupt ZIP archives.

  Before this change, certain corrupt ZIP archives either cause the inflater to throw (as expected), or will hang the parser indefinitely.

  By switching out the `zip` parsing library, we now write to a temporary directory, and load from disk which should ensure that the parsing of the `.zip` files are done correctly because `streaming` of `zip` paths is technically impossible without being able to parse the headers at the end of the file.

- 770d3f92c4: The config prop `ensureExists` now applies to schema creation when `pluginDivisionMode` is set to `schema`. This means schemas will no longer accidentally be automatically created when `ensureExists` is set to `false`.
- 29f782eb37: Updated dependency `@types/luxon` to `^3.0.0`.
- Updated dependencies
  - @backstage/integration@1.3.0-next.0

## 0.14.1

### Patch Changes

- b1edb5cfd9: Fix parsing of S3 URLs for the default region.
- c3cfc83af2: Updated JSDoc to be MDX compatible.
- e57180e45e: Added some more information to the error messages for `isomorphic-git` errors
- 1f75dfac29: Fix edge case bug when gitlab relativePath is repeated in the target URL.
- 90c87f28e8: Moving from Bitbucket Server endpoint from https://docs.atlassian.com/bitbucket-server/rest/7.9.0/bitbucket-rest.html#idp222 to https://docs.atlassian.com/bitbucket-server/rest/7.9.0/bitbucket-rest.html#idp224, to have the last commit in function of different branch, and not only the list of default branch
- 9de15a41d7: Upgrade @octokit/rest to 19.0.3
- 0fc57887e8: Improve plural handling in logging output for secrets
- a70869e775: Updated dependency `msw` to `^0.43.0`.
- 4e9a90e307: Updated dependency `luxon` to `^3.0.0`.
- 8006d0f9bf: Updated dependency `msw` to `^0.44.0`.
- 679b32172e: Updated dependency `knex` to `^2.0.0`.
- e2d7b76f43: Upgrade git-url-parse to 12.0.0.

  Motivation for upgrade is transitively upgrading parse-url which is vulnerable
  to several CVEs detected by Snyk.

  - SNYK-JS-PARSEURL-2935944
  - SNYK-JS-PARSEURL-2935947
  - SNYK-JS-PARSEURL-2936249

- 954a94f52f: Support self-hosted gitlab installations with relative URL.
- Updated dependencies
  - @backstage/config-loader@1.1.3
  - @backstage/integration@1.2.2
  - @backstage/errors@1.1.0

## 0.14.1-next.3

### Patch Changes

- 90c87f28e8: Moving from Bitbucket Server endpoint from https://docs.atlassian.com/bitbucket-server/rest/7.9.0/bitbucket-rest.html#idp222 to https://docs.atlassian.com/bitbucket-server/rest/7.9.0/bitbucket-rest.html#idp224, to have the last commit in function of different branch, and not only the list of default branch
- a70869e775: Updated dependency `msw` to `^0.43.0`.
- 4e9a90e307: Updated dependency `luxon` to `^3.0.0`.
- Updated dependencies
  - @backstage/config-loader@1.1.3-next.1
  - @backstage/integration@1.2.2-next.3

## 0.14.1-next.2

### Patch Changes

- 679b32172e: Updated dependency `knex` to `^2.0.0`.
- e2d7b76f43: Upgrade git-url-parse to 12.0.0.

  Motivation for upgrade is transitively upgrading parse-url which is vulnerable
  to several CVEs detected by Snyk.

  - SNYK-JS-PARSEURL-2935944
  - SNYK-JS-PARSEURL-2935947
  - SNYK-JS-PARSEURL-2936249

- Updated dependencies
  - @backstage/integration@1.2.2-next.2

## 0.14.1-next.1

### Patch Changes

- 0fc57887e8: Improve plural handling in logging output for secrets
- Updated dependencies
  - @backstage/errors@1.1.0-next.0
  - @backstage/integration@1.2.2-next.1
  - @backstage/config-loader@1.1.3-next.0

## 0.14.1-next.0

### Patch Changes

- b1edb5cfd9: Fix parsing of S3 URLs for the default region.
- c3cfc83af2: Updated JSDoc to be MDX compatible.
- Updated dependencies
  - @backstage/integration@1.2.2-next.0

## 0.14.0

### Minor Changes

- 55647ec7df: **BREAKING**: Server-to-server tokens that are authenticated by the `ServerTokenManager` now must have an `exp` claim that has not expired. Tokens where the `exp` claim is in the past or missing are considered invalid and will throw an error. This is a followup to the deprecation from the `1.2` release of Backstage where perpetual tokens were deprecated. Be sure to update any usage of the `getToken()` method to have it be called every time a token is needed. Do not store tokens for later use.

### Patch Changes

- f72a6b8c62: Applied the `luxon` dependency fix from the `0.13.4` patch release.
- 5b22a8c97f: Applied the AWS S3 reading patch from the `0.13.5` patch release.
- f5283a42e2: Updated dependency `@google-cloud/storage` to `^6.0.0`.
- 8f7b1835df: Updated dependency `msw` to `^0.41.0`.
- Updated dependencies
  - @backstage/integration@1.2.1
  - @backstage/config-loader@1.1.2

## 0.14.0-next.2

### Minor Changes

- 55647ec7df: **BREAKING**: Server-to-server tokens that are authenticated by the `ServerTokenManager` now must have an `exp` claim that has not expired. Tokens where the `exp` claim is in the past or missing are considered invalid and will throw an error. This is a followup to the deprecation from the `1.2` release of Backstage where perpetual tokens were deprecated. Be sure to update any usage of the `getToken()` method to have it be called every time a token is needed. Do not store tokens for later use.

### Patch Changes

- Updated dependencies
  - @backstage/integration@1.2.1-next.2

## 0.13.6-next.1

### Patch Changes

- 8f7b1835df: Updated dependency `msw` to `^0.41.0`.
- Updated dependencies
  - @backstage/config-loader@1.1.2-next.0
  - @backstage/integration@1.2.1-next.1

## 0.13.6-next.0

### Patch Changes

- f72a6b8c62: Applied the `luxon` dependency fix from the `0.13.4` patch release.
- 5b22a8c97f: Applied the AWS S3 reading patch from the `0.13.5` patch release.
- Updated dependencies
  - @backstage/integration@1.2.1-next.0

## 0.13.5

### Patch Changes

- 667d2ed6f8: Fix a bug in the URL Reading towards AWS S3 where it would hang indefinitely.

## 0.13.4

### Patch Changes

- 739be2b079: Fixed potential crash by bumping the `luxon` dependency to `^2.3.1`.

## 0.13.3

### Patch Changes

- e0a6360b80: Added a `stream()` method to complement the `buffer()` method on `ReadUrlResponse`. A `ReadUrlResponseFactory` utility class is now also available, providing a simple, consistent way to provide a valid `ReadUrlResponse`.

  This method, though optional for now, will be required on the responses of `UrlReader.readUrl()` implementations in a future release.

- 4b811aafce: Implemented the `UrlReader.search()` method for Google Cloud Storage. Due to limitations in the underlying storage API, only prefix-based searches are supported right now (for example, `https://storage.cloud.google.com/your-bucket/some-path/*`).
- 6673babab9: Gerrit integration: Added optional `cloneUrl` string to config.
- 75bf9e1da9: Split BitbucketUrlReader into BitbucketCloudUrlReader and BitbucketServerUrlReader. Backwards compatible.
- 28b0e4ddef: Update types to match the new version of `@keyv/redis`
- 5fcbd86960: **DEPRECATION**: Server-to-server authentication tokens issued from a
  `TokenManager` (specifically, `ServerTokenManager`) now has an expiry time set,
  for one hour in the future from when issued. This improves security. The ability
  to pass in and validate tokens that either have a missing `exp` claim, or an
  `exp` claim that expired in the past, is now deprecated. Trying to do so will
  lead to logged warnings, and in a future release will instead lead to errors.

  It was always the case that users of this interface were expected to call its
  `getToken()` method for every outgoing call and never hold on to any given token
  for reuse. But this now has become even more important advice to heed, and you
  should verify that you do not hold on to and reuse tokens such as these in your
  own code.

- cfc0f19699: Updated dependency `fs-extra` to `10.1.0`.
- 9ec4e0613e: Update to `jose` 4.6.0
- Updated dependencies
  - @backstage/integration@1.2.0
  - @backstage/cli-common@0.1.9
  - @backstage/config@1.0.1
  - @backstage/config-loader@1.1.1

## 0.13.3-next.2

### Patch Changes

- e0a6360b80: Added a `stream()` method to complement the `buffer()` method on `ReadUrlResponse`. A `ReadUrlResponseFactory` utility class is now also available, providing a simple, consistent way to provide a valid `ReadUrlResponse`.

  This method, though optional for now, will be required on the responses of `UrlReader.readUrl()` implementations in a future release.

- 4b811aafce: Implemented the `UrlReader.search()` method for Google Cloud Storage. Due to limitations in the underlying storage API, only prefix-based searches are supported right now (for example, `https://storage.cloud.google.com/your-bucket/some-path/*`).
- Updated dependencies
  - @backstage/cli-common@0.1.9-next.0
  - @backstage/config@1.0.1-next.0
  - @backstage/config-loader@1.1.1-next.1
  - @backstage/integration@1.2.0-next.1

## 0.13.3-next.1

### Patch Changes

- 28b0e4ddef: Update types to match the new version of `@keyv/redis`

## 0.13.3-next.0

### Patch Changes

- 6673babab9: Gerrit integration: Added optional `cloneUrl` string to config.
- 75bf9e1da9: Split BitbucketUrlReader into BitbucketCloudUrlReader and BitbucketServerUrlReader. Backwards compatible.
- cfc0f19699: Updated dependency `fs-extra` to `10.1.0`.
- 9ec4e0613e: Update to `jose` 4.6.0
- Updated dependencies
  - @backstage/integration@1.2.0-next.0
  - @backstage/config-loader@1.1.1-next.0

## 0.13.2

### Patch Changes

- 19f6c6c32a: The backend will no longer fail to start up when configured secrets do not match the configuration schema.
- b7436743cb: Added the GerritUrlReader that implements "readUrl".
- 3ef123bbf0: Support external ID when assuming roles in S3 integration

  In order to assume a role created by a 3rd party as external
  ID is needed. This change adds an optional field to the s3
  integration configuration and consumes that in the AwsS3UrlReader.

- bae9359032: The logger returned from `getVoidLogger` is now uses a silenced console transport instead.
- 3ff0e79654: Tweaked the `UrlReader` multiplexer so that it uses the more helpful `NotAllowedError` messaging for all methods.
- 12608f8ba8: Add `@types/webpack-env` to dependencies.
- f9f512559b: Updated the visibility of database connection fields in config to be secret
- Updated dependencies
  - @backstage/integration@1.1.0
  - @backstage/config-loader@1.1.0

## 0.13.2-next.2

### Patch Changes

- 19f6c6c32a: The backend will no longer fail to start up when configured secrets do not match the configuration schema.
- Updated dependencies
  - @backstage/config-loader@1.1.0-next.1
  - @backstage/integration@1.1.0-next.2

## 0.13.2-next.1

### Patch Changes

- b7436743cb: Added the GerritUrlReader that implements "readUrl".
- bae9359032: The logger returned from `getVoidLogger` is now uses a silenced console transport instead.
- Updated dependencies
  - @backstage/integration@1.1.0-next.1

## 0.13.2-next.0

### Patch Changes

- 3ef123bbf0: Support external ID when assuming roles in S3 integration

  In order to assume a role created by a 3rd party as external
  ID is needed. This change adds an optional field to the s3
  integration configuration and consumes that in the AwsS3UrlReader.

- f9f512559b: Updated the visibility of database connection fields in config to be secret
- Updated dependencies
  - @backstage/config-loader@1.0.1-next.0
  - @backstage/integration@1.0.1-next.0

## 0.13.1

### Patch Changes

- efc73db10c: Use `better-sqlite3` instead of `@vscode/sqlite3`
- f24ef7864e: Minor typo fixes
- b66f70180f: Fix handling of bucket names with dots, in `AwsS3UrlReader`
- Updated dependencies
  - @backstage/config-loader@1.0.0
  - @backstage/integration@1.0.0
  - @backstage/config@1.0.0
  - @backstage/errors@1.0.0
  - @backstage/types@1.0.0

## 0.13.0

### Minor Changes

- ae9d6fb3df: **BREAKING**:

  - Removed the (since way back) deprecated `createDatabase` export, please use `createDatabaseClient` instead.
  - Removed the (since way back) deprecated `SingleConnectionDatabaseManager` export, please use `DatabaseManager` instead.

### Patch Changes

- ab7cd7d70e: Do some groundwork for supporting the `better-sqlite3` driver, to maybe eventually replace `@vscode/sqlite3` (#9912)
- e0a69ba49f: build(deps): bump `fs-extra` from 9.1.0 to 10.0.1
- aefca2a7e9: add support for ETag at `BitbucketUrlReader.readUrl`
- 3c2bc73901: Use `setupRequestMockHandlers` from `@backstage/backend-test-utils`
- b1aacbf96a: Applied the fix for the `/alpha` entry point resolution that was part of the `v0.70.1` release of Backstage.
- Updated dependencies
  - @backstage/config-loader@0.9.7

## 0.13.0-next.0

### Minor Changes

- ae9d6fb3df: **BREAKING**:

  - Removed the (since way back) deprecated `createDatabase` export, please use `createDatabaseClient` instead.
  - Removed the (since way back) deprecated `SingleConnectionDatabaseManager` export, please use `DatabaseManager` instead.

### Patch Changes

- ab7cd7d70e: Do some groundwork for supporting the `better-sqlite3` driver, to maybe eventually replace `@vscode/sqlite3` (#9912)
- e0a69ba49f: build(deps): bump `fs-extra` from 9.1.0 to 10.0.1
- aefca2a7e9: add support for ETag at `BitbucketUrlReader.readUrl`
- 3c2bc73901: Use `setupRequestMockHandlers` from `@backstage/backend-test-utils`
- b1aacbf96a: Applied the fix for the `/alpha` entry point resolution that was part of the `v0.70.1` release of Backstage.
- Updated dependencies
  - @backstage/config-loader@0.9.7-next.0

## 0.12.1

### Patch Changes

- Fixed runtime resolution of the `/alpha` entry point.

## 0.12.0

### Minor Changes

- 9a0510144f: **BREAKING**: The connection string for `redis` cache store now requires a protocol prefix.

  ```diff
  backend:
    cache:
      store: redis
  -   connection: user:pass@cache.example.com:6379
  +   connection: redis://user:pass@cache.example.com:6379
  ```

### Patch Changes

- 0df6077ab5: DockerContainerRunner.runContainer now automatically removes the container when its execution terminates
- 34af86517c: ensure `apiBaseUrl` being set for Bitbucket integrations, replace hardcoded defaults
- b838717e92: Export FetchUrlReader to facilitate more flexible configuration of the backend.
- Updated dependencies
  - @backstage/integration@0.8.0

## 0.11.0

### Minor Changes

- 7d12e4cf32: feat(backend-common): add Redis backed cache store

### Patch Changes

- b2f8bb99d3: Make backend.auth.keys optional in config schema. Previously backend.auth was optional but keys was not, which meant that if another plugin introduced additional properties under backend.auth, it would implicitly make backend.auth.keys mandatory.
- d64b8d3678: chore(deps): bump `minimatch` from 3.0.4 to 5.0.0
- Updated dependencies
  - @backstage/config-loader@0.9.6
  - @backstage/integration@0.7.5

## 0.10.9

### Patch Changes

- Fix for the previous release with missing type declarations.
- Updated dependencies
  - @backstage/cli-common@0.1.8
  - @backstage/config@0.1.15
  - @backstage/config-loader@0.9.5
  - @backstage/errors@0.2.2
  - @backstage/integration@0.7.4
  - @backstage/types@0.1.3

## 0.10.8

### Patch Changes

- 1ed305728b: Bump `node-fetch` to version 2.6.7 and `cross-fetch` to version 3.1.5
- c77c5c7eb6: Added `backstage.role` to `package.json`
- 0107c9aa08: chore(deps): bump `helmet` from 4.4.1 to 5.0.2
- b590e9b58d: Updated `isDatabaseConflictError` to handle modern sqlite conflict errors
- Updated dependencies
  - @backstage/config-loader@0.9.4
  - @backstage/errors@0.2.1
  - @backstage/integration@0.7.3
  - @backstage/cli-common@0.1.7
  - @backstage/config@0.1.14
  - @backstage/types@0.1.2

## 0.10.7

### Patch Changes

- 2441d1cf59: chore(deps): bump `knex` from 0.95.6 to 1.0.2

  This also replaces `sqlite3` with `@vscode/sqlite3` 5.0.7

- 599f3dfa83: chore(deps-dev): bump `@types/concat-stream` from 1.6.1 to 2.0.0
- c3868458d8: Removed unnecessary `get-port` dependency
- 04398e946e: Bump `selfsigned` to 2.0.0

## 0.10.7-next.0

### Patch Changes

- 2441d1cf59: chore(deps): bump `knex` from 0.95.6 to 1.0.2

  This also replaces `sqlite3` with `@vscode/sqlite3` 5.0.7

- 599f3dfa83: chore(deps-dev): bump `@types/concat-stream` from 1.6.1 to 2.0.0
- c3868458d8: Removed unnecessary `get-port` dependency

## 0.10.6

### Patch Changes

- 50d039577a: Added a `Context` type for the backend, that can propagate an abort signal, a
  deadline, and contextual values through the call stack. The main entrypoint is
  the `Contexts` utility class that provides a root context creator and commonly
  used decorators.

  These are marked as `@alpha` for now, and are therefore only accessible via
  `@backstage/backend-common/alpha`.

## 0.10.6-next.0

### Patch Changes

- 50d039577a: Added a `Context` type for the backend, that can propagate an abort signal, a
  deadline, and contextual values through the call stack. The main entrypoint is
  the `Contexts` utility class that provides a root context creator and commonly
  used decorators.

  These are marked as `@alpha` for now, and are therefore only accessible via
  `@backstage/backend-common/alpha`.

## 0.10.5

### Patch Changes

- de9d7eba63: Fixed configuration schema incorrectly declaring `backend.listen.address` to exist, rather than `backend.listen.host`, which is the correct key.

## 0.10.4

### Patch Changes

- f685e1398f: Loading of app configurations now reference the `@deprecated` construct from
  JSDoc to determine if a property in-use has been deprecated. Users are notified
  of deprecated keys in the format:

  ```txt
  The configuration key 'catalog.processors.githubOrg' of app-config.yaml is deprecated and may be removed soon. Configure a GitHub integration instead.
  ```

  When the `withDeprecatedKeys` option is set to `true` in the `process` method
  of `loadConfigSchema`, the user will be notified that deprecated keys have been
  identified in their app configuration.

  The `backend-common` and `plugin-app-backend` packages have been updated to set
  `withDeprecatedKeys` to true so that users are notified of deprecated settings
  by default.

- Updated dependencies
  - @backstage/integration@0.7.2
  - @backstage/config@0.1.13
  - @backstage/config-loader@0.9.3

## 0.10.4-next.0

### Patch Changes

- f685e1398f: Loading of app configurations now reference the `@deprecated` construct from
  JSDoc to determine if a property in-use has been deprecated. Users are notified
  of deprecated keys in the format:

  ```txt
  The configuration key 'catalog.processors.githubOrg' of app-config.yaml is deprecated and may be removed soon. Configure a GitHub integration instead.
  ```

  When the `withDeprecatedKeys` option is set to `true` in the `process` method
  of `loadConfigSchema`, the user will be notified that deprecated keys have been
  identified in their app configuration.

  The `backend-common` and `plugin-app-backend` packages have been updated to set
  `withDeprecatedKeys` to true so that users are notified of deprecated settings
  by default.

- Updated dependencies
  - @backstage/config@0.1.13-next.0
  - @backstage/config-loader@0.9.3-next.0
  - @backstage/integration@0.7.2-next.0

## 0.10.3

### Patch Changes

- 5b406daabe: build(deps-dev): bump `http-errors` from 1.8.0 to 2.0.0
- 5333451def: Cleaned up API exports
- db5310e25e: bump `logform` to use fixed version of `color` dependency
- 7946418729: Switched to using `@manypkg/get-packages` to list monorepo packages, which provides better support for different kind of monorepo setups.
- 3b4d8caff6: The GithubUrlReader is switched to use the DefaultGithubCredentialsProvider
- f77bd5c8ff: Clean up API reports
- Updated dependencies
  - @backstage/config@0.1.12
  - @backstage/integration@0.7.1
  - @backstage/errors@0.2.0
  - @backstage/config-loader@0.9.2

## 0.10.2

### Patch Changes

- 21ae56168e: Updated the Git class with the following:

  - Added `depth` and `noCheckout` options to Git clone, using these you can create a bare clone that includes just the git history
  - New `log` function which you can use to view the commit history of a git repo

- eacc582473: Reverted the default CSP configuration to include `'unsafe-eval'` again, which was mistakenly removed in the previous version.

## 0.10.1

### Patch Changes

- 94cdf5d1bd: In-memory cache clients instantiated from the same cache manager now share the same memory space.
- 916b2f1f3e: Use the default CSP policy provided by `helmet` directly rather than a copy.
- 7d4b4e937c: Uptake changes to the GitHub Credentials Provider interface.
- 995e4c7d9d: Added support for non-"amazonaws.com" hosts (for example when testing with LocalStack) in AwsS3UrlReader.
- Updated dependencies
  - @backstage/integration@0.7.0
  - @backstage/config-loader@0.9.1

## 0.10.0

### Minor Changes

- 2f8a9b665f: Auto-generate secrets for backend-to-backend auth in local development environments.

  When NODE_ENV is 'development', the ServerTokenManager will now generate a secret for backend-to-backend auth to make it simpler to work locally on Backstage instances that use backend-to-backend auth. For production deployments, a secret must still be manually configured as described in [the backend-to-backend auth tutorial](https://backstage.io/docs/tutorials/backend-to-backend-auth).

  After the change, the static `fromConfig` method on the `ServerTokenManager` requires a logger.

  ```diff
  -  const tokenManager = ServerTokenManager.fromConfig(config);
  +  const tokenManager = ServerTokenManager.fromConfig(config, { logger: root });
  ```

### Patch Changes

- 776180b740: Fixed bug in backend-common to allow passing of remote option in order to enable passing remote url in --config option. The remote option should be passed along with reloadIntervalSeconds from packages/backend/src/index.ts (Updated the file as well)

  These changes are needed in `packages/backend/src/index.ts` if remote URLs are desired to be passed in --config option and read and watch remote files for config.

  ```diff
  @@ -86,7 +86,11 @@ async function main() {
     const config = await loadBackendConfig({
       argv: process.argv,
       logger,
  +    remote: {
  +      reloadIntervalSeconds: 60 * 10 // Check remote config changes every 10 minutes. Change to your desired interval in seconds
  +    }
     });
  +
     const createEnv = makeCreateEnv(config);

     const healthcheckEnv = useHotMemoize(module, () => createEnv('healthcheck'));
  ```

- 2462b9e275: Ensure temporary directories are cleaned up if an error is thrown in the `filter` callback of the `UrlReader.readTree` options.
- 2f6d8ec3b6: Updated the `ReadTreeResponse` documentation to clarify that the caller of `dir()` is responsible for removing the directory after use.
- Updated dependencies
  - @backstage/config-loader@0.9.0

## 0.9.14

### Patch Changes

- fe24bc9a32: Each plugin now saves to a separate sqlite database file when `connection.filename` is provided in the sqlite config.
  Any existing sqlite database files will be ignored.

## 0.9.13

### Patch Changes

- dcd1a0c3f4: Minor improvement to the API reports, by not unpacking arguments directly
- 5a008576c4: Add possibility to use custom error handler
- 98a9c35f0c: Add options argument to support additional database migrations configuration
- 6298de32dd: Add knexConfig config section

## 0.9.12

### Patch Changes

- 905dd952ac: Create a `TokenManager` interface and `ServerTokenManager` implementation to generate and validate server tokens for authenticated backend-to-backend API requests.
- 6b500622d5: Move to using node-fetch internally instead of cross-fetch
- 54989b671d: Fixed a potential crash in the log redaction code
- Updated dependencies
  - @backstage/integration@0.6.10
  - @backstage/config-loader@0.8.1

## 0.9.11

### Patch Changes

- bab752e2b3: Change default port of backend from 7000 to 7007.

  This is due to the AirPlay Receiver process occupying port 7000 and preventing local Backstage instances on MacOS to start.

  You can change the port back to 7000 or any other value by providing an `app-config.yaml` with the following values:

  ```
  backend:
    listen: 0.0.0.0:7123
    baseUrl: http://localhost:7123
  ```

  More information can be found here: https://backstage.io/docs/conf/writing

- Updated dependencies
  - @backstage/errors@0.1.5

## 0.9.10

### Patch Changes

- d7c1e0e34a: Added the `isDatabaseConflictError` function.
- e21e3c6102: Bumping minimum requirements for `dockerode` and `testcontainers`
- 1e99c73c75: Update internal usage of `configLoader.loadConfig` that now returns an object instead of an array of configs.
- 1daada3a06: Paths can be specified in backend.reading.allow to further restrict allowed targets
- 7ad9a07b27: Adding config prop `pluginDivisionMode` to allow plugins using the `pg` client to create their own management schemas in the db. This allows `pg` client plugins to work in separate schemas in the same db.
- 01f74aa878: Add `AbortSignal` support to `UrlReader`
- a8732a1200: Make sure that server builder `start()` propagates errors (such as failing to bind to the required port) properly and doesn't resolve the promise prematurely.

  After this change, the backend logger will be able to actually capture the error as it happens:

  ```
  2021-11-11T10:54:21.334Z backstage info Initializing http server
  2021-11-11T10:54:21.335Z backstage error listen EADDRINUSE: address already in use :::7000 code=EADDRINUSE errno=-48 syscall=listen address=:: port=7000
  ```

- 26b5da1c1a: Do not redact empty or one-character strings. These imply that it's just a test or local dev, and unnecessarily ruin the log output.
- Updated dependencies
  - @backstage/config-loader@0.8.0
  - @backstage/cli-common@0.1.6

## 0.9.9

### Patch Changes

- 8c4cad0bf2: AWSS3UrlReader now throws a `NotModifiedError` (exported from @backstage/backend-common) when s3 returns a 304 response.
- 0611f3b3e2: Reading app config from a remote server
- Updated dependencies
  - @backstage/config-loader@0.7.2

## 0.9.8

### Patch Changes

- 96cfa561eb: Adjusted some API exports
- 10615525f3: Switch to use the json and observable types from `@backstage/types`
- 1be8d2abdb: Any set configurations which have been tagged with a visibility 'secret', are now redacted from log lines.
- Updated dependencies
  - @backstage/config@0.1.11
  - @backstage/cli-common@0.1.5
  - @backstage/errors@0.1.4
  - @backstage/integration@0.6.9
  - @backstage/config-loader@0.7.1

## 0.9.7

### Patch Changes

- be59619212: Add "rate limit exceeded" to error from GithubUrlReader if that is the cause of a read failure
- 36e67d2f24: Internal updates to apply more strict checks to throw errors.
- Updated dependencies
  - @backstage/config-loader@0.7.0
  - @backstage/errors@0.1.3

## 0.9.6

### Patch Changes

- 8f969d5a56: Correct error message typo
- a31afc5b62: Replace slash stripping regexp with trimEnd to remove CodeQL warning
- d7055285de: Add glob patterns support to config CORS options. It's possible to send patterns like:

  ```yaml
  backend:
    cors:
      origin:
        - https://*.my-domain.com
        - http://localhost:700[0-9]
        - https://sub-domain-+([0-9]).my-domain.com
  ```

- Updated dependencies
  - @backstage/config-loader@0.6.10
  - @backstage/integration@0.6.7
  - @backstage/cli-common@0.1.4

## 0.9.5

### Patch Changes

- 8bb3c0a578: The `subscribe` method on the `Config` returned by `loadBackendConfig` is now forwarded through `getConfig` and `getOptionalConfig`.
- 0c8a59e293: Fix an issue where filtering in search doesn't work correctly for Bitbucket.
- Updated dependencies
  - @backstage/integration@0.6.6
  - @backstage/config-loader@0.6.9

## 0.9.4

### Patch Changes

- febddedcb2: Bump `lodash` to remediate `SNYK-JS-LODASH-590103` security vulnerability
- Updated dependencies
  - @backstage/integration@0.6.5
  - @backstage/config@0.1.10

## 0.9.3

### Patch Changes

- fab79adde1: Add AWS S3 Discovery Processor. Add readTree() to AwsS3UrlReader. Add ReadableArrayResponse type that implements ReadTreeResponse to use in AwsS3UrlReader's readTree()
- f7ad3a8925: Fix Azure `readTree` and `search` handling to properly support paths.
- 96fef17a18: Upgrade git-parse-url to v11.6.0
- Updated dependencies
  - @backstage/integration@0.6.4

## 0.9.2

### Patch Changes

- 9e5ed27ec: Properly export all used types.
- Updated dependencies
  - @backstage/cli-common@0.1.3
  - @backstage/config-loader@0.6.8
  - @backstage/errors@0.1.2
  - @backstage/config@0.1.9

## 0.9.1

### Patch Changes

- 714a2a918: Export type that are needed to implement a new `UrlReader`
- Updated dependencies
  - @backstage/integration@0.6.3

## 0.9.0

### Minor Changes

- a365f1faf: The `ZipArchiveResponse` class now accepts an optional `stripFirstDirectory` parameter. Note that its default value is `false`, which leads to a breaking change in behaviour to previous versions of the class. If you use this class explicitly and want to retain the old behaviour, add a `true` parameter value to its constructor.

### Patch Changes

- Updated dependencies
  - @backstage/integration@0.6.2
  - @backstage/config@0.1.8

## 0.8.10

### Patch Changes

- 8543d9890: Add an optional `info` parameter to the `readTree` filter option with a `size` property.
- 4d909268c: Read responses in `UrlReader#read()` as array buffer instead of as text to allow reading non-text locations such as images.
- 9b4604b38: Add support for watching configuration by implementing the `subscribe` method in the configuration returned by `loadBackendConfig`.
- b8cb12009: Add AWS S3 URL Reader
- Updated dependencies
  - @backstage/config@0.1.7
  - @backstage/config-loader@0.6.7
  - @backstage/integration@0.6.1

## 0.8.9

### Patch Changes

- f7ce7c565: Use a more informative error message when URL reading isn't allowed due to no reader matching the target URL.
- ce1958021: Pass on credentials to the integrations package, so that it can properly pick the API route when using GitHub apps based auth
- Updated dependencies
  - @backstage/integration@0.6.0

## 0.8.8

### Patch Changes

- 6aa7c3db7: bump node-tar version to the latest
- Updated dependencies
  - @backstage/config@0.1.6
  - @backstage/integration@0.5.9
  - @backstage/config-loader@0.6.6

## 0.8.7

### Patch Changes

- f25357273: Implement the etag functionality in the `readUrl` method of `FetchUrlReader`.
- bdd6ab5f1: It's possible to customize the request logging handler when building the service. For example in your `backend`

  ```
    const service = createServiceBuilder(module)
      .loadConfig(config)
      .setRequestLoggingHandler((logger?: Logger): RequestHandler => {
        const actualLogger = (logger || getRootLogger()).child({
          type: 'incomingRequest',
        });
        return expressWinston.logger({ ...
  ```

## 0.8.6

### Patch Changes

- 5f6f2fd96: Support a `ensureExists` config option to skip ensuring a configured database exists. This allows deployment scenarios where
  limited permissions are given for provisioned databases without privileges to create new databases. If set to `false`, the
  database connection will not be validated prior to use which means the backend will not attempt to create the database if it
  doesn't exist. You can configure this in your app-config.yaml:

  ```yaml
  backend:
    database:
      ensureExists: false
  ```

  This defaults to `true` if unspecified. You can also configure this per plugin connection and will override the base option.

- ad93bb035: Document the default behavior of `statusCheck` option in `createStatusCheckRouter`.
- ae84b20cf: Revert the upgrade to `fs-extra@10.0.0` as that seemed to have broken all installs inexplicably.
- Updated dependencies
  - @backstage/config-loader@0.6.5

## 0.8.5

### Patch Changes

- 09d3eb684: Added a `readUrl` method to the `UrlReader` interface that allows for complex response objects and is intended to replace the `read` method. This new method is currently optional to implement which allows for a soft migration to `readUrl` instead of `read` in the future.

  The main use case for `readUrl` returning an object instead of solely a read buffer is to allow for additional metadata such as ETag, which is a requirement for more efficient catalog processing.

  The `GithubUrlReader` and `GitlabUrlReader` readers fully implement `readUrl`. The other existing readers implement the new method but do not propagate or return ETags.

  While the `readUrl` method is not yet required, it will be in the future, and we already log deprecation warnings when custom `UrlReader` implementations that do not implement `readUrl` are used. We therefore recommend that any existing custom implementations are migrated to implement `readUrl`.

  The old `read` and the new `readUrl` methods can easily be implemented using one another, but we recommend moving the chunk of the implementation to the new `readUrl` method as `read` is being removed, for example this:

  ```ts
  class CustomUrlReader implements UrlReader {
    read(url: string): Promise<Buffer> {
      const res = await fetch(url);

      if (!res.ok) {
        // error handling ...
      }

      return Buffer.from(await res.text());
    }
  }
  ```

  Can be migrated to something like this:

  ```ts
  class CustomUrlReader implements UrlReader {
    read(url: string): Promise<Buffer> {
      const res = await this.readUrl(url);
      return res.buffer();
    }

    async readUrl(
      url: string,
      _options?: ReadUrlOptions,
    ): Promise<ReadUrlResponse> {
      const res = await fetch(url);

      if (!res.ok) {
        // error handling ...
      }

      const buffer = Buffer.from(await res.text());
      return { buffer: async () => buffer };
    }
  }
  ```

  While there is no usage of the ETag capability yet in the main Backstage packages, you can already add it to your custom implementations. To do so, refer to the documentation of the `readUrl` method and surrounding types, and the existing implementation in `packages/backend-common/src/reading/GithubUrlReader.ts`.

- 6841e0113: fix minor version of git-url-parse as 11.5.x introduced a bug for Bitbucket Server
- c2db794f5: add defaultBranch property for publish GitHub action
- Updated dependencies
  - @backstage/integration@0.5.8

## 0.8.4

### Patch Changes

- 88d742eb8: Download archives as compressed tar files for GitLab to fix the `readTree` bug in TODO Plugin.
- ab5cc376f: Add new `isChildPath` and `resolveSafeChildPath` exports
- Updated dependencies
  - @backstage/cli-common@0.1.2
  - @backstage/integration@0.5.7

## 0.8.3

### Patch Changes

- e5cdf0560: Provide a more clear error message when database connection fails.
- 772dbdb51: Deprecates `SingleConnectionDatabaseManager` and provides an API compatible database
  connection manager, `DatabaseManager`, which allows developers to configure database
  connections on a per plugin basis.

  The `backend.database` config path allows you to set `prefix` to use an
  alternate prefix for automatically generated database names, the default is
  `backstage_plugin_`. Use `backend.database.plugin.<pluginId>` to set plugin
  specific database connection configuration, e.g.

  ```yaml
  backend:
    database:
      client: 'pg',
      prefix: 'custom_prefix_'
      connection:
        host: 'localhost'
        user: 'foo'
        password: 'bar'
      plugin:
        catalog:
          connection:
            database: 'database_name_overriden'
        scaffolder:
          client: 'sqlite3'
          connection: ':memory:'
  ```

  Migrate existing backstage installations by swapping out the database manager in the
  `packages/backend/src/index.ts` file as shown below:

  ```diff
  import {
  -  SingleConnectionDatabaseManager,
  +  DatabaseManager,
  } from '@backstage/backend-common';

  // ...

  function makeCreateEnv(config: Config) {
    // ...
  -  const databaseManager = SingleConnectionDatabaseManager.fromConfig(config);
  +  const databaseManager = DatabaseManager.fromConfig(config);
    // ...
  }
  ```

- Updated dependencies
  - @backstage/config-loader@0.6.4

## 0.8.2

### Patch Changes

- 92963779b: Omits the `upgrade-insecure-requests` Content-Security-Policy directive by default, to prevent automatic HTTPS request upgrading for HTTP-deployed Backstage sites.

  If you previously disabled this using `false` in your `app-config.yaml`, this line is no longer necessary:

  ```diff
  backend:
    csp:
  -    upgrade-insecure-requests: false
  ```

  To keep the existing behavior of `upgrade-insecure-requests` Content-Security-Policy being _enabled_, add the key with an empty array as the value in your `app-config.yaml`:

  ```diff
  backend:
  +  csp:
  +    upgrade-insecure-requests: []
  ```

  Read more on [upgrade-insecure-requests here](https://developer.mozilla.org/en-US/docs/Web/HTTP/Headers/Content-Security-Policy/upgrade-insecure-requests).

- eda9dbd5f: Download archives as compressed tar files for Bitbucket to keep executable permissions.
- Updated dependencies [eda9dbd5f]
  - @backstage/integration@0.5.6

## 0.8.1

### Patch Changes

- c7dad9218: All cache-related connection errors are now handled and logged by the cache manager. App Integrators may provide an optional error handler when instantiating the cache manager if custom error handling is needed.

  ```typescript
  // Providing an error handler
  const cacheManager = CacheManager.fromConfig(config, {
    onError: e => {
      if (isSomehowUnrecoverable(e)) {
        gracefullyShutThingsDown();
        process.exit(1);
      }
    },
  });
  ```

- 65e6c4541: Remove circular dependencies
- 5001de908: Change GitlabUrlReader to SHA timestamp compare using only commits that modify given file path, if file path given
- Updated dependencies [65e6c4541]
- Updated dependencies [290405276]
  - @backstage/integration@0.5.3
  - @backstage/config-loader@0.6.2

## 0.8.0

### Minor Changes

- 22fd8ce2a: Introducing: a standard API for App Integrators to configure cache stores and Plugin Developers to interact with them.

  Two cache stores are currently supported.

  - `memory`, which is a very simple in-memory key/value store, intended for local development.
  - `memcache`, which can be used to connect to a memcache host.

  Configuring and working with cache stores is very similar to the process for database connections.

  ```yaml
  backend:
    cache:
      store: memcache
      connection: user:pass@cache.example.com:11211
  ```

  ```typescript
  import { CacheManager } from '@backstage/backend-common';

  // Instantiating a cache client for a plugin.
  const cacheManager = CacheManager.fromConfig(config);
  const somePluginCache = cacheManager.forPlugin('somePlugin');
  const cacheClient = somePluginCache.getClient();

  // Using the cache client:
  const cachedValue = await cacheClient.get('someKey');
  if (cachedValue) {
    return cachedValue;
  } else {
    const someValue = await someExpensiveProcess();
    await cacheClient.set('someKey', someValue);
  }
  await cacheClient.delete('someKey');
  ```

  Cache clients deal with TTLs in milliseconds. A TTL can be provided as a defaultTtl when getting a client, or may be passed when setting specific objects. If no TTL is provided, data will be persisted indefinitely.

  ```typescript
  // Getting a client with a default TTL
  const cacheClient = somePluginCache.getClient({
    defaultTtl: 3600000,
  });

  // Setting a TTL on a per-object basis.
  cacheClient.set('someKey', data, { ttl: 3600000 });
  ```

  Configuring a cache store is optional. Even when no cache store is configured, the cache manager will dutifully pass plugins a manager that resolves a cache client that does not actually write or read any data.

### Patch Changes

- f9fb4a205: Prep work for mysql support in backend-common

## 0.7.0

### Minor Changes

- e0bfd3d44: Refactor the `runDockerContainer(…)` function to an interface-based api.
  This gives the option to replace the docker runtime in the future.

  Packages and plugins that previously used the `dockerode` as argument should be migrated to use the new `ContainerRunner` interface instead.

  ```diff
    import {
  -   runDockerContainer,
  +   ContainerRunner,
      PluginEndpointDiscovery,
    } from '@backstage/backend-common';
  - import Docker from 'dockerode';

    type RouterOptions = {
      // ...
  -   dockerClient: Docker,
  +   containerRunner: ContainerRunner;
    };

    export async function createRouter({
      // ...
  -   dockerClient,
  +   containerRunner,
    }: RouterOptions): Promise<express.Router> {
      // ...

  +   await containerRunner.runContainer({
  -   await runDockerContainer({
        image: 'docker',
        // ...
  -     dockerClient,
      });

      // ...
    }
  ```

  To keep the `dockerode` based runtime, use the `DockerContainerRunner` implementation:

  ```diff
  + import {
  +   ContainerRunner,
  +   DockerContainerRunner
  + } from '@backstage/backend-common';
  - import { runDockerContainer } from '@backstage/backend-common';

  + const containerRunner: ContainerRunner = new DockerContainerRunner({dockerClient});
  + await containerRunner.runContainer({
  - await runDockerContainer({
      image: 'docker',
      // ...
  -   dockerClient,
    });
  ```

### Patch Changes

- 38ca05168: The default `@octokit/rest` dependency was bumped to `"^18.5.3"`.
- Updated dependencies [38ca05168]
- Updated dependencies [d8b81fd28]
  - @backstage/integration@0.5.2
  - @backstage/config-loader@0.6.1
  - @backstage/config@0.1.5

## 0.6.3

### Patch Changes

- d367f63b5: remove use of deprecated type HelmetOptions
- b42531cfe: Support configuration of file storage for SQLite databases. Every plugin has its
  own database file at the specified path.

## 0.6.2

### Patch Changes

- b779b5fee: Add UrlReader for Google Cloud Storage
- Updated dependencies [82c66b8cd]
  - @backstage/config-loader@0.6.0

## 0.6.1

### Patch Changes

- 37e3a69f5: Export `ReadTreeResponseFile` and `SearchResponseFile`.

## 0.6.0

### Minor Changes

- 8686eb38c: Encode thrown errors in the backend as a JSON payload. This is technically a breaking change, since the response format even of errors are part of the contract. If you relied on the response being text, you will now have some extra JSON "noise" in it. It should still be readable by end users though.

  Before:

  ```
  NotFoundError: No entity named 'tara.macgovern2' found, with kind 'user' in namespace 'default'
      at eval (webpack-internal:///../../plugins/catalog-backend/src/service/router.ts:117:17)
  ```

  After:

  ```json
  {
    "error": {
      "name": "NotFoundError",
      "message": "No entity named 'tara.macgovern2' found, with kind 'user' in namespace 'default'",
      "stack": "NotFoundError: No entity named 'tara.macgovern2' found, with kind 'user' in namespace 'default'\n    at eval (webpack-internal:///../../plugins/catalog-backend/src/service/router.ts:117:17)"
    },
    "request": {
      "method": "GET",
      "url": "/entities/by-name/user/default/tara.macgovern2"
    },
    "response": {
      "statusCode": 404
    }
  }
  ```

- 8686eb38c: Removed the custom error types (e.g. `NotFoundError`). Those are now instead in the new `@backstage/errors` package. This is a breaking change, and you will have to update your imports if you were using these types.

  ```diff
  -import { NotFoundError } from '@backstage/backend-common';
  +import { NotFoundError } from '@backstage/errors';
  ```

### Patch Changes

- Updated dependencies [0434853a5]
  - @backstage/config@0.1.4

## 0.5.6

### Patch Changes

- d7245b733: Add a utility function runDockerContainer used to run a docker container (currently used by Scaffolder and TechDocs for their 'generate' processes)
- 761698831: Bump to the latest version of the Knex library.

  You will most likely want to bump your own `packages/backend/package.json` as well:

  ```diff
  -    "knex": "^0.21.18",
  +    "knex": "^0.95.1",
  ```

  Note that the recent versions of the Knex library have some changes that may affect your internal plugins' database migration files. Importantly, they now support `ALTER TABLE` on SQLite, and no longer accidentally remove indices when making some modifications. It now also exports the `Knex` typescript type as a named export.

  ```ts
  import { Knex } from 'knex';
  ```

- Updated dependencies [277644e09]
- Updated dependencies [52f613030]
- Updated dependencies [905cbfc96]
- Updated dependencies [d4e77ec5f]
  - @backstage/integration@0.5.1

## 0.5.5

### Patch Changes

- 497859088: Add optional `logClientErrors` to errorHandler to log 4XX errors
- 8adb48df4: Change debug log format to print as color grey

## 0.5.4

### Patch Changes

- 16fb1d03a: pass registered logger to requestLoggingHandler
- 491f3a0ec: Implement `UrlReader.search` for the other providers (Azure, Bitbucket, GitLab) as well.

  The `UrlReader` subclasses now are implemented in terms of the respective `Integration` class.

- 434b4e81a: Support globs in `FileReaderProcessor`.
- fb28da212: Switched to using `'x-access-token'` for authenticating Git over HTTPS towards GitHub.
- Updated dependencies [491f3a0ec]
  - @backstage/integration@0.5.0

## 0.5.3

### Patch Changes

- ffffea8e6: Minor updates to reflect the changes in `@backstage/integration` that made the fields `apiBaseUrl` and `apiUrl` mandatory.
- 82b2c11b6: Set explicit content-type in error handler responses.
- 965e200c6: Slight refactoring in support of a future search implementation in `UrlReader`. Mostly moving code around.
- 5a5163519: Implement `UrlReader.search` which implements glob matching.
- Updated dependencies [ffffea8e6]
  - @backstage/integration@0.4.0

## 0.5.2

### Patch Changes

- 2430ee7c2: Updated the `rootLogger` in `@backstage/backend-common` to support custom logging options. This is useful when you want to make some changes without re-implementing the entire logger and calling `setRootLogger` or `logger.configure`. For example you can add additional `defaultMeta` tags to each log entry. The following changes are included:

  - Added `createRootLogger` which accepts winston `LoggerOptions`. These options allow overriding the default keys.

  Example Usage:

  ```ts
  // Create the logger
  const logger = createRootLogger({
    defaultMeta: { appName: 'backstage', appEnv: 'prod' },
  });

  // Add a custom logger transport
  logger.add(new MyCustomTransport());

  const config = await loadBackendConfig({
    argv: process.argv,
    logger: getRootLogger(), // already set to new logger instance
  });
  ```

- Updated dependencies [c4abcdb60]
- Updated dependencies [062df71db]
- Updated dependencies [064c513e1]
- Updated dependencies [e9aab60c7]
- Updated dependencies [3149bfe63]
- Updated dependencies [2e62aea6f]
  - @backstage/integration@0.3.2
  - @backstage/config-loader@0.5.1

## 0.5.1

### Patch Changes

- 26a3a6cf0: Honor the branch ref in the url when cloning.

  This fixes a bug in the scaffolder prepare stage where a non-default branch
  was specified in the scaffolder URL but the default branch was cloned.
  For example, even though the `other` branch is specified in this example, the
  `master` branch was actually cloned:

  ```yaml
  catalog:
    locations:
      - type: url
        target: https://github.com/backstage/backstage/blob/other/plugins/scaffolder-backend/sample-templates/docs-template/template.yaml
  ```

  This also fixes a 404 in the prepare stage for GitLab URLs.

- 664dd08c9: URL Reader's readTree: Fix bug with github.com URLs.
- 9dd057662: Upgrade [git-url-parse](https://www.npmjs.com/package/git-url-parse) to [v11.4.4](https://github.com/IonicaBizau/git-url-parse/pull/125) which fixes parsing an Azure DevOps branch ref.
- Updated dependencies [6800da78d]
- Updated dependencies [9dd057662]
- Updated dependencies [ef7957be4]
- Updated dependencies [ef7957be4]
- Updated dependencies [ef7957be4]
  - @backstage/integration@0.3.1
  - @backstage/config-loader@0.5.0

## 0.5.0

### Minor Changes

- 5345a1f98: Remove fallback option from `UrlReaders.create` and `UrlReaders.default`, as well as the default fallback reader.

  To be able to read data from endpoints outside of the configured integrations, you now need to explicitly allow it by
  adding an entry in the `backend.reading.allow` list. For example:

  ```yml
  backend:
    baseUrl: ...
    reading:
      allow:
        - host: example.com
        - host: '*.examples.org'
  ```

  Apart from adding the above configuration, most projects should not need to take any action to migrate existing code. If you do happen to have your own fallback reader configured, this needs to be replaced with a reader factory that selects a specific set of URLs to work with. If you where wrapping the existing fallback reader, the new one that handles the allow list is created using `FetchUrlReader.factory`.

- 09a370426: Remove support for HTTPS certificate generation parameters. Use `backend.https = true` instead.

### Patch Changes

- 0b135e7e0: Add support for GitHub Apps authentication for backend plugins.

  `GithubCredentialsProvider` requests and caches GitHub credentials based on a repository or organization url.

  The `GithubCredentialsProvider` class should be considered stateful since tokens will be cached internally.
  Consecutive calls to get credentials will return the same token, tokens older than 50 minutes will be considered expired and reissued.
  `GithubCredentialsProvider` will default to the configured access token if no GitHub Apps are configured.

  More information on how to create and configure a GitHub App to use with backstage can be found in the documentation.

  Usage:

  ```javascript
  const credentialsProvider = new GithubCredentialsProvider(config);
  const { token, headers } = await credentialsProvider.getCredentials({
    url: 'https://github.com/',
  });
  ```

  Updates `GithubUrlReader` to use the `GithubCredentialsProvider`.

- 294a70cab: 1. URL Reader's `readTree` method now returns an `etag` in the response along with the blob. The etag is an identifier of the blob and will only change if the blob is modified on the target. Usually it is set to the latest commit SHA on the target.

  `readTree` also takes an optional `etag` in its options and throws a `NotModifiedError` if the etag matches with the etag of the resource.

  So, the `etag` can be used in building a cache when working with URL Reader.

  An example -

  ```ts
  const response = await reader.readTree(
    'https://github.com/backstage/backstage',
  );

  const etag = response.etag;

  // Will throw a new NotModifiedError (exported from @backstage/backstage-common)
  await reader.readTree('https://github.com/backstage/backstage', {
    etag,
  });
  ```

  2. URL Reader's readTree method can now detect the default branch. So, `url:https://github.com/org/repo/tree/master` can be replaced with `url:https://github.com/org/repo` in places like `backstage.io/techdocs-ref`.

- 0ea032763: URL Reader: Use API response headers for archive filename in readTree. Fixes bug for users with hosted Bitbucket.
- Updated dependencies [0b135e7e0]
- Updated dependencies [fa8ba330a]
- Updated dependencies [ed6baab66]
  - @backstage/integration@0.3.0

## 0.4.3

### Patch Changes

- Updated dependencies [466354aaa]
  - @backstage/integration@0.2.0

## 0.4.2

### Patch Changes

- 5ecd50f8a: Fix HTTPS certificate generation and add new config switch, enabling it simply by setting `backend.https = true`. Also introduces caching of generated certificates in order to avoid having to add a browser override every time the backend is restarted.
- 00042e73c: Moving the Git actions to isomorphic-git instead of the node binding version of nodegit
- 0829ff126: Tweaked development log formatter to include extra fields at the end of each log line
- 036a84373: Provide support for on-prem azure devops
- Updated dependencies [ad5c56fd9]
- Updated dependencies [036a84373]
  - @backstage/config-loader@0.4.1
  - @backstage/integration@0.1.5

## 0.4.1

### Patch Changes

- 1d1c2860f: Implement readTree on BitBucketUrlReader and getBitbucketDownloadUrl
- 4eafdec4a: Introduce readTree method for GitLab URL Reader
- Updated dependencies [1d1c2860f]
- Updated dependencies [4eafdec4a]
- Updated dependencies [178e09323]
  - @backstage/integration@0.1.4

## 0.4.0

### Minor Changes

- 12bbd748c: Removes the Prometheus integration from `backend-common`.

  Rational behind this change is to keep the metrics integration of Backstage
  generic. Instead of directly relying on Prometheus, Backstage will expose
  metrics in a generic way. Integrators can then export the metrics in their
  desired format. For example using Prometheus.

  To keep the existing behavior, you need to integrate Prometheus in your
  backend:

  First, add a dependency on `express-prom-bundle` and `prom-client` to your backend.

  ```diff
  // packages/backend/package.json
    "dependencies": {
  +   "express-prom-bundle": "^6.1.0",
  +   "prom-client": "^12.0.0",
  ```

  Then, add a handler for metrics and a simple instrumentation for the endpoints.

  ```typescript
  // packages/backend/src/metrics.ts
  import { useHotCleanup } from '@backstage/backend-common';
  import { RequestHandler } from 'express';
  import promBundle from 'express-prom-bundle';
  import prom from 'prom-client';
  import * as url from 'url';

  const rootRegEx = new RegExp('^/([^/]*)/.*');
  const apiRegEx = new RegExp('^/api/([^/]*)/.*');

  export function normalizePath(req: any): string {
    const path = url.parse(req.originalUrl || req.url).pathname || '/';

    // Capture /api/ and the plugin name
    if (apiRegEx.test(path)) {
      return path.replace(apiRegEx, '/api/$1');
    }

    // Only the first path segment at root level
    return path.replace(rootRegEx, '/$1');
  }

  /**
   * Adds a /metrics endpoint, register default runtime metrics and instrument the router.
   */
  export function metricsHandler(): RequestHandler {
    // We can only initialize the metrics once and have to clean them up between hot reloads
    useHotCleanup(module, () => prom.register.clear());

    return promBundle({
      includeMethod: true,
      includePath: true,
      // Using includePath alone is problematic, as it will include path labels with high
      // cardinality (e.g. path params). Instead we would have to template them. However, this
      // is difficult, as every backend plugin might use different routes. Instead we only take
      // the first directory of the path, to have at least an idea how each plugin performs:
      normalizePath,
      promClient: { collectDefaultMetrics: {} },
    });
  }
  ```

  Last, extend your router configuration with the `metricsHandler`:

  ```diff
  +import { metricsHandler } from './metrics';

  ...

    const service = createServiceBuilder(module)
      .loadConfig(config)
      .addRouter('', await healthcheck(healthcheckEnv))
  +   .addRouter('', metricsHandler())
      .addRouter('/api', apiRouter);
  ```

  Your Prometheus metrics will be available at the `/metrics` endpoint.

### Patch Changes

- 38e24db00: Move the core url and auth logic to integration for the four major providers
- Updated dependencies [38e24db00]
- Updated dependencies [b8ecf6f48]
- Updated dependencies [e3bd9fc2f]
- Updated dependencies [e3bd9fc2f]
  - @backstage/integration@0.1.3
  - @backstage/config@0.1.2

## 0.3.3

### Patch Changes

- 612368274: Allow the `backend.listen.port` config to be both a number or a string.
- Updated dependencies [4e7091759]
- Updated dependencies [b4488ddb0]
  - @backstage/config-loader@0.4.0

## 0.3.2

### Patch Changes

- 3aa7efb3f: Added support for passing false as a CSP field value, to drop it from the defaults in the backend
- b3d4e4e57: Move the frontend visibility declarations of integrations config from @backstage/backend-common to @backstage/integration
- Updated dependencies [b3d4e4e57]
  - @backstage/integration@0.1.2

## 0.3.1

### Patch Changes

- bff3305aa: Added readTree support to AzureUrlReader
- b47dce06f: Make integration host and url configurations visible in the frontend

## 0.3.0

### Minor Changes

- 1722cb53c: Added support for loading and validating configuration schemas, as well as declaring config visibility through schemas.

  The new `loadConfigSchema` function exported by `@backstage/config-loader` allows for the collection and merging of configuration schemas from all nearby dependencies of the project.

  A configuration schema is declared using the `https://backstage.io/schema/config-v1` JSON Schema meta schema, which is based on draft07. The only difference to the draft07 schema is the custom `visibility` keyword, which is used to indicate whether the given config value should be visible in the frontend or not. The possible values are `frontend`, `backend`, and `secret`, where `backend` is the default. A visibility of `secret` has the same scope at runtime, but it will be treated with more care in certain contexts, and defining both `frontend` and `secret` for the same value in two different schemas will result in an error during schema merging.

  Packages that wish to contribute configuration schema should declare it in a root `"configSchema"` field in `package.json`. The field can either contain an inlined JSON schema, or a relative path to a schema file. Schema files can be in either `.json` or `.d.ts` format.

  TypeScript configuration schema files should export a single `Config` type, for example:

  ```ts
  export interface Config {
    app: {
      /**
       * Frontend root URL
       * @visibility frontend
       */
      baseUrl: string;
    };
  }
  ```

- 8e2effb53: Refactored UrlReader.readTree to be required and accept (url, options)

### Patch Changes

- 1722cb53c: Added configuration schema
- 7b37e6834: Added the integration package
- Updated dependencies [1722cb53c]
- Updated dependencies [7b37e6834]
  - @backstage/config-loader@0.3.0
  - @backstage/integration@0.1.1
  - @backstage/test-utils@0.1.3

## 0.2.1

### Patch Changes

- 33b7300eb: Capture plugin name under the /api/ prefix for http metrics

## 0.2.0

### Minor Changes

- 5249594c5: Add service discovery interface and implement for single host deployments

  Fixes #1847, #2596

  Went with an interface similar to the frontend DiscoveryApi, since it's dead simple but still provides a lot of flexibility in the implementation.

  Also ended up with two different methods, one for internal endpoint discovery and one for external. The two use-cases are explained a bit more in the docs, but basically it's service-to-service vs callback URLs.

  This did get me thinking about uniqueness and that we're heading towards a global namespace for backend plugin IDs. That's probably fine, but if we're happy with that we should leverage it a bit more to simplify the backend setup. For example we'd have each plugin provide its own ID and not manually mount on paths in the backend.

  Draft until we're happy with the implementation, then I can add more docs and changelog entry. Also didn't go on a thorough hunt for places where discovery can be used, but I don't think there are many since it's been pretty awkward to do service-to-service communication.

- 56e4eb589: Make CSP configurable to fix app-backend served app not being able to fetch

  See discussion [here on discord](https://discordapp.com/channels/687207715902193673/687235481154617364/758721460163575850)

- e37c0a005: Use localhost to fall back to IPv4 if IPv6 isn't available
- f00ca3cb8: Auto-create plugin databases

  Relates to #1598.

  This creates databases for plugins before handing off control to plugins.

  The list of plugins currently need to be hard-coded depending on the installed plugins. A later PR will properly refactor the code to provide a factory pattern where plugins specify what they need, and Knex instances will be provided based on the input.

- 6579769df: Add the ability to import components from Bitbucket Server to the service catalog
- 8c2b76e45: **BREAKING CHANGE**

  The existing loading of additional config files like `app-config.development.yaml` using APP_ENV or NODE_ENV has been removed.
  Instead, the CLI and backend process now accept one or more `--config` flags to load config files.

  Without passing any flags, `app-config.yaml` and, if it exists, `app-config.local.yaml` will be loaded.
  If passing any `--config <path>` flags, only those files will be loaded, **NOT** the default `app-config.yaml` one.

  The old behaviour of for example `APP_ENV=development` can be replicated using the following flags:

  ```bash
  --config ../../app-config.yaml --config ../../app-config.development.yaml
  ```

- 8afce088a: Use APP_ENV before NODE_ENV for determining what config to load
- 7bbeb049f: Change loadBackendConfig to return the config directly

### Patch Changes

- 440a17b39: Added new UrlReader interface for reading opaque data from URLs with different providers.

  This new URL reading system is intended as a replacement for the various integrations towards
  external systems in the catalog, scaffolder, and techdocs. It is configured via a new top-level
  config section called 'integrations'.

  Along with the UrlReader interface is a new UrlReaders class, which exposes static factory
  methods for instantiating readers that can read from many different integrations simultaneously.

- Updated dependencies [8c2b76e45]
- Updated dependencies [ce5512bc0]
  - @backstage/config-loader@0.2.0
  - @backstage/test-utils@0.1.2<|MERGE_RESOLUTION|>--- conflicted
+++ resolved
@@ -1,7 +1,5 @@
 # @backstage/backend-common
 
-<<<<<<< HEAD
-=======
 ## 0.19.5-next.3
 
 ### Patch Changes
@@ -68,7 +66,6 @@
   - @backstage/integration-aws-node@0.1.5
   - @backstage/types@1.1.0
 
->>>>>>> 1e3c6889
 ## 0.19.2
 
 ### Patch Changes
