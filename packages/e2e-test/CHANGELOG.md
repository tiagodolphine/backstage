--- conflicted
+++ resolved
@@ -1,7 +1,5 @@
 # e2e-test
 
-<<<<<<< HEAD
-=======
 ## 0.2.7-next.3
 
 ### Patch Changes
@@ -38,7 +36,6 @@
   - @backstage/cli-common@0.1.12
   - @backstage/errors@1.2.1
 
->>>>>>> 1e3c6889
 ## 0.2.6
 
 ### Patch Changes
