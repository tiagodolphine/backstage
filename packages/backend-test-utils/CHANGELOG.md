--- conflicted
+++ resolved
@@ -1,7 +1,5 @@
 # @backstage/backend-test-utils
 
-<<<<<<< HEAD
-=======
 ## 0.2.3-next.2
 
 ### Patch Changes
@@ -40,7 +38,6 @@
   - @backstage/config@1.0.8
   - @backstage/types@1.1.0
 
->>>>>>> f4e1ea3c
 ## 0.2.0
 
 ### Minor Changes
