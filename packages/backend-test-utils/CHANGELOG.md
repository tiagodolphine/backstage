--- conflicted
+++ resolved
@@ -1,7 +1,5 @@
 # @backstage/backend-test-utils
 
-<<<<<<< HEAD
-=======
 ## 0.2.3-next.3
 
 ### Patch Changes
@@ -53,7 +51,6 @@
   - @backstage/config@1.0.8
   - @backstage/types@1.1.0
 
->>>>>>> 1e3c6889
 ## 0.2.0
 
 ### Minor Changes
