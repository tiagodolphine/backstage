# @backstage/create-app

<<<<<<< HEAD
=======
## 0.5.5-next.3

### Patch Changes

- 4606e005df5d: Added a `fix` scripts that calls the new `backstage-cli repo fix` command.

  To apply this change to an existing app, make the following change to your root `package.json`:

  ```diff
       "test": "backstage-cli repo test",
       "test:all": "backstage-cli repo test --coverage",
  +    "fix": "backstage-cli repo fix",
       "lint": "backstage-cli repo lint --since origin/master",
  ```

- 612594022245: Add a notification when `yarn install` is taking a long time.
- Updated dependencies
  - @backstage/cli-common@0.1.12

## 0.5.5-next.2

### Patch Changes

- 8db70ecbb325: Updated Dockerfile to include `apt-get update` when installing the SQLite dependency
- 8cec7664e146: Removed `@types/node` dependency
- Updated dependencies
  - @backstage/cli-common@0.1.12

## 0.5.5-next.1

### Patch Changes

- Bumped create-app version.
- Updated dependencies
  - @backstage/cli-common@0.1.12

## 0.5.5-next.0

### Patch Changes

- Bumped create-app version.
- Updated dependencies
  - @backstage/cli-common@0.1.12

>>>>>>> 1e3c6889
## 0.5.4

### Patch Changes

- b441642fbe0d: Bumped create-app version.
- 572abc7edf55: Bumped create-app version.
- 74f77f151a96: Bumped create-app version.
- 5cc0ac5ef3d1: Bump to a newer version of the `concurrently` library
- 46c9a798e41d: Updated the `app-config.yaml` template to use `proxy.endpoints`.
- 971bdd6a4732: Bumped internal `nodemon` dependency.
- Updated dependencies
  - @backstage/cli-common@0.1.12

## 0.5.4-next.2

### Patch Changes

- Bumped create-app version.

## 0.5.4-next.1

### Patch Changes

- Bumped create-app version.
- Updated dependencies
  - @backstage/cli-common@0.1.12

## 0.5.4-next.0

### Patch Changes

- Bumped create-app version.
- Updated dependencies
  - @backstage/cli-common@0.1.12

## 0.5.3

### Patch Changes

- 76b83a4422bb: Post-create message - added instruction to run `yarn install` when app was created with `--skip-install`
- d72e2eeba6f1: Bumped create-app version.
- e3ce5dd3f89a: add cy.\*\*.should to cypress eslintrc
- f920a61031c5: Enable specifying an external application template when using the `create-app` CLI command.
- 294b1629de28: Display a warning alert if relations are defined, which don't exist in the catalog.
- 4f7292c74dff: Updated included Dockerfile to include `g++`. Also updated the comments to note that some of the dependencies are also needed by isolated-vm
- Updated dependencies
  - @backstage/cli-common@0.1.12

## 0.5.3-next.2

### Patch Changes

- 4f7292c74dff: Updated included Dockerfile to include `g++`. Also updated the comments to note that some of the dependencies are also needed by isolated-vm
- Updated dependencies
  - @backstage/cli-common@0.1.12

## 0.5.3-next.1

### Patch Changes

- 76b83a4422bb: Post-create message - added instruction to run `yarn install` when app was created with `--skip-install`
- e3ce5dd3f89a: add cy.\*\*.should to cypress eslintrc
- 294b1629de28: Display a warning alert if relations are defined, which don't exist in the catalog.

## 0.5.3-next.0

### Patch Changes

- Bumped create-app version.
- Updated dependencies
  - @backstage/cli-common@0.1.12

## 0.5.2

### Patch Changes

- 08f177b91084: Add link from Template entity to the scaffolder launch page for the template in the AboutCard.
- 75a1c93784fe: Bumped create-app version.
- e37573d60e79: Bumped create-app version.
- 320ed502747a: Bumped create-app version.
- 52d599817680: Changed the default backend CacheClient to an in-memory cache when not explicitly configured.

  Explicit configuration of an **in-memory cache** can be removed from `app-config.yaml`, as this is now the default:

  ```diff
  backend:
  -  cache:
  -    store: memory
  ```

- 68a21956ef52: Remove reference to deprecated import
- Updated dependencies
  - @backstage/cli-common@0.1.12

## 0.5.2-next.3

### Patch Changes

- Bumped create-app version.
- Updated dependencies
  - @backstage/cli-common@0.1.12

## 0.5.2-next.2

### Patch Changes

- Bumped create-app version.

## 0.5.2-next.1

### Patch Changes

- 08f177b91084: Add link from Template entity to the scaffolder launch page for the template in the AboutCard.
- Updated dependencies
  - @backstage/cli-common@0.1.12

## 0.5.2-next.0

### Patch Changes

- Bumped create-app version.
- Updated dependencies
  - @backstage/cli-common@0.1.12

## 0.5.1

### Patch Changes

- 1d5e42655cd: Correct command to create new plugins
- e04bb20bdc4: Bumped create-app version.
- Updated dependencies
  - @backstage/cli-common@0.1.12

## 0.5.1-next.2

### Patch Changes

- 1d5e42655cd: Correct command to create new plugins

## 0.5.1-next.1

### Patch Changes

- 4027aa9e753: Pin some octokit dependencies to avoid failing typescript build under `tsc:full`

## 0.5.1-next.0

### Patch Changes

- Bumped create-app version.
- Updated dependencies
  - @backstage/cli-common@0.1.12

## 0.5.0

### Minor Changes

- 10744537bf5: Renamed `permissionApi` to `permissions` when passed as dependency of the scaffolder-backend plugin

### Patch Changes

- 5af2c4f412f: Bumped create-app version.
- ab75a16da7a: Bumped create-app version.
- 71fd0966d10: Add `permissionApi` as dependency of the scaffolder-backend plugin
- 2945923b133: Upgraded the TypeScript version to 5.0

  To apply this change in your own project, switch the TypeScript version in your root `package.json`:

  ```diff
  -    "typescript": "~4.6.4",
  +    "typescript": "~5.0.0",
  ```

- e0c6e8b9c3c: Update peer dependencies
- Updated dependencies
  - @backstage/cli-common@0.1.12

## 0.4.39-next.3

### Patch Changes

- Bumped create-app version.
- Updated dependencies
  - @backstage/cli-common@0.1.12

## 0.4.39-next.2

### Patch Changes

- 2945923b133: Upgraded the TypeScript version to 5.0

  To apply this change in your own project, switch the TypeScript version in your root `package.json`:

  ```diff
  -    "typescript": "~4.6.4",
  +    "typescript": "~5.0.0",
  ```

- Updated dependencies
  - @backstage/cli-common@0.1.12

## 0.4.39-next.1

### Patch Changes

- 71fd0966d10: Add `permissionApi` as dependency of the scaffolder-backend plugin
- e0c6e8b9c3c: Update peer dependencies
- Updated dependencies
  - @backstage/cli-common@0.1.12

## 0.4.39-next.0

### Patch Changes

- Bumped create-app version.
- Updated dependencies
  - @backstage/cli-common@0.1.12

## 0.4.38

### Patch Changes

- b4627f23b28: Bumped create-app version.
- 0eceadb9502: Bumped create-app version.
- 482dae5de1c: Updated link to docs.
- 6ace2dd2c58: Added to the template `packages/app/.eslintignore` file to packages to ignore the contents of `packages/app/public`.
- Updated dependencies
  - @backstage/cli-common@0.1.12

## 0.4.38-next.2

### Patch Changes

- Bumped create-app version.

## 0.4.38-next.1

### Patch Changes

- 482dae5de1c: Updated link to docs.
- Updated dependencies
  - @backstage/cli-common@0.1.12-next.0

## 0.4.38-next.0

### Patch Changes

- Bumped create-app version.
- Updated dependencies
  - @backstage/cli-common@0.1.11

## 0.4.37

### Patch Changes

- 12a7b316ee: Bumped create-app version.
- 86a8dfd7b0: Added a check to ensure that Yarn v1 is used when creating new projects.
- 0eaa579f89: Update `SearchPage` template to use `SearchResult` extensions.
- 02f1316e57: Updated `packages/app/cypress/.eslintrc.json` to remove the unnecessary `import/no-extraneous-dependencies` rule.
- Updated dependencies
  - @backstage/cli-common@0.1.11

## 0.4.37-next.2

### Patch Changes

- 02f1316e57: Updated `packages/app/cypress/.eslintrc.json` to remove the unnecessary `import/no-extraneous-dependencies` rule.
- Updated dependencies
  - @backstage/cli-common@0.1.11

## 0.4.37-next.1

### Patch Changes

- 86a8dfd7b0: Added a check to ensure that Yarn v1 is used when creating new projects.
- 0eaa579f89: Update `SearchPage` template to use `SearchResult` extensions.
- Updated dependencies
  - @backstage/cli-common@0.1.11

## 0.4.37-next.0

### Patch Changes

- Bumped create-app version.

## 0.4.36

### Patch Changes

- f834622f56: Bumped create-app version.
- 724b55689b: Avoid potential temporary directory conflict.
- a2a70504e3: Remove deprecated `create-plugin` script from the `default-app` template's `package.json.hbs`.
  Also, update the documentation to not mention the `create-plugin` script and instead mention
  the `new` script.
- 016a52c28f: Bumped the minimum version of `better-sqlite3`. You can make the following change to your `packages/backend/package.json` to keep your instance of Backstage updated.

  ```diff
  - "better-sqlite3": "^7.5.0",
  + "better-sqlite3": "^8.0.0",
  ```

- Updated dependencies
  - @backstage/cli-common@0.1.11

## 0.4.36-next.2

### Patch Changes

- 016a52c28f: Bumped the minimum version of `better-sqlite3`. You can make the following change to your `packages/backend/package.json` to keep your instance of Backstage updated.

  ```diff
  - "better-sqlite3": "^7.5.0",
  + "better-sqlite3": "^8.0.0",
  ```

- Updated dependencies
  - @backstage/cli-common@0.1.11

## 0.4.36-next.1

### Patch Changes

- 724b55689b: Avoid potential temporary directory conflict.
- a2a70504e3: Remove deprecated `create-plugin` script from the `default-app` template's `package.json.hbs`.
  Also, update the documentation to not mention the `create-plugin` script and instead mention
  the `new` script.
- Updated dependencies
  - @backstage/cli-common@0.1.11

## 0.4.36-next.0

### Patch Changes

- Bumped create-app version.
- Updated dependencies
  - @backstage/cli-common@0.1.11

## 0.4.35

### Patch Changes

- c4788dbb58: Fix dependency ordering in templated packages.
- 83d3167594: Bumped create-app version.
- 2cb6963f9b: Bumped create-app version.
- 6465ab3686: Bumped create-app version.
- af1358bb07: added default project name for CI job compatibility
- 935b66a646: Change step output template examples to use square bracket syntax.
- dfb269fab2: Updated the template to have the `'/test'` proxy endpoint in `app-config.yaml` be commented out by default.
- d9b3753f87: Updated the app template to use the new `AppRouter` component instead of `app.getRouter()`, as well as `app.createRoot()` instead of `app.getProvider()`.

  To apply this change to an existing app, make the following change to `packages/app/src/App.tsx`:

  ```diff
  -import { FlatRoutes } from '@backstage/core-app-api';
  +import { AppRouter, FlatRoutes } from '@backstage/core-app-api';

   ...

  -const AppProvider = app.getProvider();
  -const AppRouter = app.getRouter();

   ...

  -const App = () => (
  +export default app.createRoot(
  -  <AppProvider>
  +  <>
       <AlertDisplay />
       <OAuthRequestDialog />
       <AppRouter>
         <Root>{routes}</Root>
       </AppRouter>
  -  </AppProvider>
  +  </>,
   );
  ```

  The final export step should end up looking something like this:

  ```tsx
  export default app.createRoot(
    <>
      <AlertDisplay />
      <OAuthRequestDialog />
      <AppRouter>
        <Root>{routes}</Root>
      </AppRouter>
    </>,
  );
  ```

  Note that `app.createRoot()` accepts a React element, rather than a component.

- 71e75c0b70: Removed the `react-router` dependency from the app package, using only `react-router-dom` instead.

  This change is just a bit of cleanup and is optional. If you want to apply it to your app, remove the `react-router` dependency from `packages/app/package.json`, and replace any imports from `react-router` with `react-router-dom` instead.

- Updated dependencies
  - @backstage/cli-common@0.1.11

## 0.4.35-next.4

### Patch Changes

- 935b66a646: Change step output template examples to use square bracket syntax.
- dfb269fab2: Updated the template to have the `'/test'` proxy endpoint in `app-config.yaml` be commented out by default.
- d9b3753f87: Updated the app template to use the new `AppRouter` component instead of `app.getRouter()`, as well as `app.createRoot()` instead of `app.getProvider()`.

  To apply this change to an existing app, make the following change to `packages/app/src/App.tsx`:

  ```diff
  -import { FlatRoutes } from '@backstage/core-app-api';
  +import { AppRouter, FlatRoutes } from '@backstage/core-app-api';

   ...

  -const AppProvider = app.getProvider();
  -const AppRouter = app.getRouter();

   ...

  -const App = () => (
  +export default app.createRoot(
  -  <AppProvider>
  +  <>
       <AlertDisplay />
       <OAuthRequestDialog />
       <AppRouter>
         <Root>{routes}</Root>
       </AppRouter>
  -  </AppProvider>
  +  </>,
   );
  ```

  The final export step should end up looking something like this:

  ```tsx
  export default app.createRoot(
    <>
      <AlertDisplay />
      <OAuthRequestDialog />
      <AppRouter>
        <Root>{routes}</Root>
      </AppRouter>
    </>,
  );
  ```

  Note that `app.createRoot()` accepts a React element, rather than a component.

- 71e75c0b70: Removed the `react-router` dependency from the app package, using only `react-router-dom` instead.

  This change is just a bit of cleanup and is optional. If you want to apply it to your app, remove the `react-router` dependency from `packages/app/package.json`, and replace any imports from `react-router` with `react-router-dom` instead.

- Updated dependencies
  - @backstage/cli-common@0.1.11-next.0

## 0.4.35-next.3

### Patch Changes

- c4788dbb58: Fix dependency ordering in templated packages.
- af1358bb07: added default project name for CI job compatibility
- Updated dependencies
  - @backstage/cli-common@0.1.11-next.0

## 0.4.35-next.2

### Patch Changes

- Bumped create-app version.
- Updated dependencies
  - @backstage/cli-common@0.1.11-next.0

## 0.4.35-next.1

### Patch Changes

- Bumped create-app version.
- Updated dependencies
  - @backstage/cli-common@0.1.10

## 0.4.35-next.0

### Patch Changes

- Bumped create-app version.
- Updated dependencies
  - @backstage/cli-common@0.1.10

## 0.4.34

### Patch Changes

- f1c3cdfb2d: Bumped create-app version.
- df21bbd4ad: The [Analytics API](https://backstage.io/docs/plugins/analytics) is the recommended way to track usage in Backstage; an optionally installable [Google Analytics module](https://github.com/backstage/backstage/tree/master/plugins/analytics-module-ga#installation) has superseded the old app.googleAnalyticsTrackingId config and its corresponding script tags in packages/app/public/index.html.

  For an existing installation where you want to remove the redundant app.googleAnalyticsTrackingId, you should make the following adjustment to `packages/app/public/index.html`:

  ```diff
      <title><%= config.getString('app.title') %></title>
  -   <% if (config.has('app.googleAnalyticsTrackingId')) { %>
  -   <script
  -       async
  -       src="https://www.googletagmanager.com/gtag/js?id=<%= config.getString('app.googleAnalyticsTrackingId') %>"
  -   ></script>
  -   <script>
  -       window.dataLayer = window.dataLayer || [];
  -       function gtag() {
  -       dataLayer.push(arguments);
  -       }
  -       gtag('js', new Date());
  -       gtag(
  -       'config',
  -       '<%= config.getString("app.googleAnalyticsTrackingId") %>',
  -       );
  -   </script>
  -   <% } %>
  </head>
  ```

  Additionally, you should make the following adjustment to `app-config.yaml`:

  ```diff
  app:
    title: Backstage Example App
    baseUrl: http://localhost:3000
  - googleAnalyticsTrackingId: # UA-000000-0
  ```

- 4091c73e68: Updated `@swc/core` to `v1.3.9` which fixes a `.tsx` parser bug. You may want to run `yarn backstage-cli versions:bump` to get on latest version including the CLI itself.
- 80bfac5266: Updated the create-app command to no longer require Git to be installed and configured. A git repository will only be initialized if possible and if not already in an git repository.
- 286d474675: The `build` script in the root `package.json` has been split into two separate scripts, `build:backend` and `build:all`. This is to more accurately reflect what is being built, to avoid confusion.

  If you want to build the project for a production deployment, you will want to use `build:backend`, as this builds both the frontend and backend package. If you are not using the `app-backend` plugin you will want to add your own `build:frontend` script, to which you can pass additional configuration parameters if needed.

  The `build:all` script is useful if you simply want to check that it is possible to build all packages in the project. This might be useful as a CI check, but is generally unnecessary.

  If you want to publish the packages in your repository you can add a `build:packages` script that calls `backstage-cli repo build`. This will skip the frontend and backend packages builds, as those are quite time consuming.

  To apply these changes to an existing project, make the following change to the root `package.json` file:

  ```diff
  -    "build": "backstage-cli repo build --all",
  +    "build:backend": "yarn workspace backend build",
  +    "build:all": "backstage-cli repo build --all",
  ```

  There are also a couple of places where documentation has been updated, see the [upgrade helper](https://backstage.github.io/upgrade-helper/?to=1.8.0) for a full list of changes.

- 384eaa2307: Switched Node.js version to support version 16 & 18, rather than 14 & 16. To switch the Node.js version in your own project, apply the following change to the root `package.json`:

  ```diff
     "engines": {
  -    "node": "14 || 16"
  +    "node": "16 || 18"
     },
  ```

  As well as the following change to `packages/app/package.json`:

  ```diff
  -    "@types/node": "^14.14.32",
  +    "@types/node": "^16.11.26",
  ```

- f905853ad6: Prefer using `Link` from `@backstage/core-components` rather than material-UI.
- 864c876e57: Fixed incorrect comments in the templated `app-config.yaml` and `app-config.production.yaml`. The `backend.listen` directive is not in fact needed to override the `backend.baseUrl`, the backend listens to all interfaces by default. The configuration has also been updated to listen to all interfaces, rather than just IPv4 ones, as this is required for Node.js v18. The production configuration now also shows the option to specify `backend.listen` as a single string.

  To apply this changes to an existing app, make the following change to `app-config.yaml`:

  ```diff
  -    # Uncomment the following host directive to bind to all IPv4 interfaces and
  -    # not just the baseUrl hostname.
  -    # host: 0.0.0.0
  +    # Uncomment the following host directive to bind to specific interfaces
  +    # host: 127.0.0.1
  ```

  And the following change to `app-config.production.yaml`:

  ```diff
  -  listen:
  -    port: 7007
  -    # The following host directive binds to all IPv4 interfaces when its value
  -    # is "0.0.0.0". This is the most permissive setting. The right value depends
  -    # on your specific deployment. If you remove the host line entirely, the
  -    # backend will bind on the interface that corresponds to the backend.baseUrl
  -    # hostname.
  -    host: 0.0.0.0
  +  # The listener can also be expressed as a single <host>:<port> string. In this case we bind to
  +  # all interfaces, the most permissive setting. The right value depends on your specific deployment.
  +  listen: ':7007'
  ```

- Updated dependencies
  - @backstage/cli-common@0.1.10

## 0.4.34-next.2

### Patch Changes

- 384eaa2307: Switched Node.js version to support version 16 & 18, rather than 14 & 16. To switch the Node.js version in your own project, apply the following change to the root `package.json`:

  ```diff
     "engines": {
  -    "node": "14 || 16"
  +    "node": "16 || 18"
     },
  ```

  As well as the following change to `packages/app/package.json`:

  ```diff
  -    "@types/node": "^14.14.32",
  +    "@types/node": "^16.11.26",
  ```

- 864c876e57: Fixed incorrect comments in the templated `app-config.yaml` and `app-config.production.yaml`. The `backend.listen` directive is not in fact needed to override the `backend.baseUrl`, the backend listens to all interfaces by default. The configuration has also been updated to listen to all interfaces, rather than just IPv4 ones, as this is required for Node.js v18. The production configuration now also shows the option to specify `backend.listen` as a single string.

  To apply this changes to an existing app, make the following change to `app-config.yaml`:

  ```diff
  -    # Uncomment the following host directive to bind to all IPv4 interfaces and
  -    # not just the baseUrl hostname.
  -    # host: 0.0.0.0
  +    # Uncomment the following host directive to bind to specific interfaces
  +    # host: 127.0.0.1
  ```

  And the following change to `app-config.production.yaml`:

  ```diff
  -  listen:
  -    port: 7007
  -    # The following host directive binds to all IPv4 interfaces when its value
  -    # is "0.0.0.0". This is the most permissive setting. The right value depends
  -    # on your specific deployment. If you remove the host line entirely, the
  -    # backend will bind on the interface that corresponds to the backend.baseUrl
  -    # hostname.
  -    host: 0.0.0.0
  +  # The listener can also be expressed as a single <host>:<port> string. In this case we bind to
  +  # all interfaces, the most permissive setting. The right value depends on your specific deployment.
  +  listen: ':7007'
  ```

- Updated dependencies
  - @backstage/cli-common@0.1.10

## 0.4.33-next.1

### Patch Changes

- Bumped create-app version.

## 0.4.33-next.0

### Patch Changes

- 4091c73e68: Updated `@swc/core` to `v1.3.9` which fixes a `.tsx` parser bug. You may want to run `yarn backstage-cli versions:bump` to get on latest version including the CLI itself.
- 80bfac5266: Updated the create-app command to no longer require Git to be installed and configured. A git repository will only be initialized if possible and if not already in an git repository.
- f905853ad6: Prefer using `Link` from `@backstage/core-components` rather than material-UI.
- Updated dependencies
  - @backstage/cli-common@0.1.10

## 0.4.32

### Patch Changes

- 58c2264325: Newly created Backstage repositories now use the stable version 6 of
  `react-router`, just like the main repo does. Please let us know if you find any
  issues with this.

  Migrating to the stable version of `react-router` is optional for the time
  being. But if you want to do the same for your existing repository, please
  follow [this
  guide](https://backstage.io/docs/tutorials/react-router-stable-migration).

- e05e0f021b: Update versions of packages used in the create-app template, to match those in the main repo
- 01dff06be4: Leverage cache mounts in Dockerfile during `yarn install ...` and `apt-get ...` commands to speed up repeated builds.
- 90616bcaa6: Add the new search pagination component to the search page template.
- 7c6306fc8a: Initializes a git repository when creating an app using @packages/create-app
- 52f25858a8: Added `*.session.sql` Visual Studio Code database functionality files to `.gitignore` in the default template. This is optional but potentially helpful if your developers use Visual Studio Code; you can add a line with that exact value to your own root `.gitignore` if you want the same.
- 6d00e80146: Updated the root `test` scripts to use `backstage-cli repo test`.

  To apply this change to an existing app, make the following change to the root `package.json`:

  ```diff
  -    "test": "backstage-cli test",
  -    "test:all": "lerna run test -- --coverage",
  +    "test": "backstage-cli repo test",
  +    "test:all": "backstage-cli repo test --coverage",
  ```

- Updated dependencies
  - @backstage/cli-common@0.1.10

## 0.4.32-next.2

### Patch Changes

- 01dff06be4: Leverage cache mounts in Dockerfile during `yarn install ...` and `apt-get ...` commands to speed up repeated builds.
- Updated dependencies
  - @backstage/cli-common@0.1.10

## 0.4.32-next.1

### Patch Changes

- 7c6306fc8a: Initializes a git repository when creating an app using @packages/create-app
- Updated dependencies
  - @backstage/cli-common@0.1.10

## 0.4.32-next.0

### Patch Changes

- 58c2264325: Newly created Backstage repositories now use the stable version 6 of
  `react-router`, just like the main repo does. Please let us know if you find any
  issues with this.

  Migrating to the stable version of `react-router` is optional for the time
  being. But if you want to do the same for your existing repository, please
  follow [this
  guide](https://backstage.io/docs/tutorials/react-router-stable-migration).

- e05e0f021b: Update versions of packages used in the create-app template, to match those in the main repo
- 52f25858a8: Added `*.session.sql` Visual Studio Code database functionality files to `.gitignore` in the default template. This is optional but potentially helpful if your developers use Visual Studio Code; you can add a line with that exact value to your own root `.gitignore` if you want the same.
- 6d00e80146: Updated the root `test` scripts to use `backstage-cli repo test`.

  To apply this change to an existing app, make the following change to the root `package.json`:

  ```diff
  -    "test": "backstage-cli test",
  -    "test:all": "lerna run test -- --coverage",
  +    "test": "backstage-cli repo test",
  +    "test:all": "backstage-cli repo test --coverage",
  ```

- Updated dependencies
  - @backstage/cli-common@0.1.10

## 0.4.31

### Patch Changes

- 6ff94d60d5: Removed usage of the deprecated `diff` command in the root `package.json`.

  To make this change in an existing app, make the following change in the root `package.json`:

  ```diff
  -    "diff": "lerna run diff --",
  ```

- c1f1a4c760: The Backstage packages and plugins have all been updated to support React Router v6 stable. The `create-app` template has not been migrated yet, but if you want to migrate your own app or plugins, check out the [migration guide](https://backstage.io/docs/tutorials/react-router-stable-migration).
- e83de28e36: Fix typo in the documentation
- 7d47def9c4: Removed dependency on `@types/jest`.
- 208d6780c9: The `packages/backend/Dockerfile` received a couple of updates, it now looks as follows:

  ```Dockerfile
  FROM node:16-bullseye-slim

  # Install sqlite3 dependencies. You can skip this if you don't use sqlite3 in the image,
  # in which case you should also move better-sqlite3 to "devDependencies" in package.json.
  RUN apt-get update && \
      apt-get install -y --no-install-recommends libsqlite3-dev python3 build-essential && \
      rm -rf /var/lib/apt/lists/* && \
      yarn config set python /usr/bin/python3

  # From here on we use the least-privileged `node` user to run the backend.
  USER node
  WORKDIR /app

  # This switches many Node.js dependencies to production mode.
  ENV NODE_ENV production

  # Copy repo skeleton first, to avoid unnecessary docker cache invalidation.
  # The skeleton contains the package.json of each package in the monorepo,
  # and along with yarn.lock and the root package.json, that's enough to run yarn install.
  COPY --chown=node:node yarn.lock package.json packages/backend/dist/skeleton.tar.gz ./
  RUN tar xzf skeleton.tar.gz && rm skeleton.tar.gz

  RUN yarn install --frozen-lockfile --production --network-timeout 300000 && rm -rf "$(yarn cache dir)"

  # Then copy the rest of the backend bundle, along with any other files we might want.
  COPY --chown=node:node packages/backend/dist/bundle.tar.gz app-config*.yaml ./
  RUN tar xzf bundle.tar.gz && rm bundle.tar.gz

  CMD ["node", "packages/backend", "--config", "app-config.yaml", "--config", "app-config.production.yaml"]
  ```

  The two notable changes are that a `USER node` instruction has been added and the ordering of instructions has been changed accordingly. This means that the app will now be running using the least-privileged `node` user. In order for this to work we now need to make sure that all app files are owned by the `node` user, which we do by adding the `--chown=node:node` option to the `COPY` instructions.

  The second change is the addition of `ENV NODE_ENV production`, which ensured that all Node.js modules run in production mode. If you apply this change to an existing app, note that one of the more significant changes is that this switches the log formatting to use the default production format, JSON. Rather than your log lines looking like this:

  ```log
  2022-08-10T11:36:05.478Z catalog info Performing database migration type=plugin
  ```

  They will now look like this:

  ```log
  {"level":"info","message":"Performing database migration","plugin":"catalog","service":"backstage","type":"plugin"}
  ```

  If you wish to keep the existing format, you can override this change by applying the following change to `packages/backend/src/index.ts`:

  ```diff
     getRootLogger,
  +  setRootLogger,
  +  createRootLogger,
  +  coloredFormat,
     useHotMemoize,
   ...
     ServerTokenManager,
   } from '@backstage/backend-common';

   ...

   async function main() {
  +  setRootLogger(createRootLogger({ format: coloredFormat }));
  +
     const config = await loadBackendConfig({
  ```

- 49416194e8: Adds `IdentityApi` configuration to `create-app` scaffolding templates.

  To migrate to the new `IdentityApi`, edit the `packages/backend/src/index.ts` adding the following import:

  ```typescript
  import { DefaultIdentityClient } from '@backstage/plugin-auth-node';
  ```

  Use the factory function to create an `IdentityApi` in the `makeCreateEnv` function and return it from the
  function as follows:

  ```typescript
  function makeCreateEnv(config: Config) {
  ...
    const identity = DefaultIdentityClient.create({
      discovery,
    });
  ...

    return {
      ...,
      identity
    }
  }
  ```

  Backend plugins can be upgraded to work with this new `IdentityApi`.

  Add `identity` to the `RouterOptions` type.

  ```typescript
  export interface RouterOptions {
    ...
    identity: IdentityApi;
  }
  ```

  Then you can use the `IdentityApi` from the plugin.

  ```typescript
  export async function createRouter(
    options: RouterOptions,
  ): Promise<express.Router> {
    const { identity } = options;

    router.get('/user', async (req, res) => {
      const user = await identity.getIdentity({ request: req });
      ...
  ```

- 8d886dd33e: Added `yarn new` as one of the scripts installed by default, which calls `backstage-cli new`. This script replaces `create-plugin`, which you can now remove if you want to. It is kept in the `create-app` template for backwards compatibility.

  The `remove-plugin` command has been removed, as it has been removed from the Backstage CLI.

  To apply these changes to an existing app, make the following change to the root `package.json`:

  ```diff
  -    "remove-plugin": "backstage-cli remove-plugin"
  +    "new": "backstage-cli new --scope internal"
  ```

- c3c90280be: The options part of `DatabaseManager.fromConfig` now accepts an optional logger
  field. You may want to supply that logger in your backend initialization code to
  ensure that you can get relevant logging data when things happen related to the
  connection pool.

  In `packages/backend/src/index.ts`:

  ```diff
   function makeCreateEnv(config: Config) {
     const root = getRootLogger();
     ...
  -  const databaseManager = DatabaseManager.fromConfig(config);
  +  const databaseManager = DatabaseManager.fromConfig(config, { logger: root });
  ```

- a578558180: Updated the root `package.json` to use the new `backstage-cli repo clean` command.

  To apply this change to an existing project, make the following change to the root `package.json`:

  ```diff
  -    "clean": "backstage-cli clean && lerna run clean",
  +    "clean": "backstage-cli repo clean",
  ```

- c0a08fd08c: Added `EntityLinksCard` to the system `EntityPage`.

  For an existing installation where you want to display the links card for entity pages of kind `system` you should make the following adjustment to `packages/app/src/components/catalog/EntityPage.tsx`

  ```diff
  const systemPage = (
    ...
          <Grid item md={6} xs={12}>
            <EntityCatalogGraphCard variant="gridItem" height={400} />
          </Grid>
  +       <Grid item md={4} xs={12}>
  +         <EntityLinksCard />
  +       </Grid>
  -      <Grid item md={6}>
  +      <Grid item md={8}>
            <EntityHasComponentsCard variant="gridItem" />
          </Grid>
    ...
  );
  ```

- Updated dependencies
  - @backstage/cli-common@0.1.10

## 0.4.31-next.3

### Patch Changes

- 7d47def9c4: Removed dependency on `@types/jest`.
- Updated dependencies
  - @backstage/cli-common@0.1.10-next.0

## 0.4.31-next.2

### Patch Changes

- 6ff94d60d5: Removed usage of the deprecated `diff` command in the root `package.json`.

  To make this change in an existing app, make the following change in the root `package.json`:

  ```diff
  -    "diff": "lerna run diff --",
  ```

- 49416194e8: Adds `IdentityApi` configuration to `create-app` scaffolding templates.

  To migrate to the new `IdentityApi`, edit the `packages/backend/src/index.ts` adding the following import:

  ```typescript
  import { DefaultIdentityClient } from '@backstage/plugin-auth-node';
  ```

  Use the factory function to create an `IdentityApi` in the `makeCreateEnv` function and return it from the
  function as follows:

  ```typescript
  function makeCreateEnv(config: Config) {
  ...
    const identity = DefaultIdentityClient.create({
      discovery,
    });
  ...

    return {
      ...,
      identity
    }
  }
  ```

  Backend plugins can be upgraded to work with this new `IdentityApi`.

  Add `identity` to the `RouterOptions` type.

  ```typescript
  export interface RouterOptions {
    ...
    identity: IdentityApi;
  }
  ```

  Then you can use the `IdentityApi` from the plugin.

  ```typescript
  export async function createRouter(
    options: RouterOptions,
  ): Promise<express.Router> {
    const { identity } = options;

    router.get('/user', async (req, res) => {
      const user = await identity.getIdentity({ request: req });
      ...
  ```

- 8d886dd33e: Added `yarn new` as one of the scripts installed by default, which calls `backstage-cli new`. This script replaces `create-plugin`, which you can now remove if you want to. It is kept in the `create-app` template for backwards compatibility.

  The `remove-plugin` command has been removed, as it has been removed from the Backstage CLI.

  To apply these changes to an existing app, make the following change to the root `package.json`:

  ```diff
  -    "remove-plugin": "backstage-cli remove-plugin"
  +    "new": "backstage-cli new --scope internal"
  ```

- a578558180: Updated the root `package.json` to use the new `backstage-cli repo clean` command.

  To apply this change to an existing project, make the following change to the root `package.json`:

  ```diff
  -    "clean": "backstage-cli clean && lerna run clean",
  +    "clean": "backstage-cli repo clean",
  ```

## 0.4.31-next.1

### Patch Changes

- c1f1a4c760: The Backstage packages and plugins have all been updated to support React Router v6 stable. The `create-app` template has not been migrated yet, but if you want to migrate your own app or plugins, check out the [migration guide](https://backstage.io/docs/tutorials/react-router-stable-migration).
- c3c90280be: The options part of `DatabaseManager.fromConfig` now accepts an optional logger
  field. You may want to supply that logger in your backend initialization code to
  ensure that you can get relevant logging data when things happen related to the
  connection pool.

  In `packages/backend/src/index.ts`:

  ```diff
   function makeCreateEnv(config: Config) {
     const root = getRootLogger();
     ...
  -  const databaseManager = DatabaseManager.fromConfig(config);
  +  const databaseManager = DatabaseManager.fromConfig(config, { logger: root });
  ```

## 0.4.31-next.0

### Patch Changes

- e83de28e36: Fix typo in the documentation
- 208d6780c9: The `packages/backend/Dockerfile` received a couple of updates, it now looks as follows:

  ```Dockerfile
  FROM node:16-bullseye-slim

  # Install sqlite3 dependencies. You can skip this if you don't use sqlite3 in the image,
  # in which case you should also move better-sqlite3 to "devDependencies" in package.json.
  RUN apt-get update && \
      apt-get install -y --no-install-recommends libsqlite3-dev python3 build-essential && \
      rm -rf /var/lib/apt/lists/* && \
      yarn config set python /usr/bin/python3

  # From here on we use the least-privileged `node` user to run the backend.
  USER node
  WORKDIR /app

  # This switches many Node.js dependencies to production mode.
  ENV NODE_ENV production

  # Copy repo skeleton first, to avoid unnecessary docker cache invalidation.
  # The skeleton contains the package.json of each package in the monorepo,
  # and along with yarn.lock and the root package.json, that's enough to run yarn install.
  COPY --chown=node:node yarn.lock package.json packages/backend/dist/skeleton.tar.gz ./
  RUN tar xzf skeleton.tar.gz && rm skeleton.tar.gz

  RUN yarn install --frozen-lockfile --production --network-timeout 300000 && rm -rf "$(yarn cache dir)"

  # Then copy the rest of the backend bundle, along with any other files we might want.
  COPY --chown=node:node packages/backend/dist/bundle.tar.gz app-config*.yaml ./
  RUN tar xzf bundle.tar.gz && rm bundle.tar.gz

  CMD ["node", "packages/backend", "--config", "app-config.yaml", "--config", "app-config.production.yaml"]
  ```

  The two notable changes are that a `USER node` instruction has been added and the ordering of instructions has been changed accordingly. This means that the app will now be running using the least-privileged `node` user. In order for this to work we now need to make sure that all app files are owned by the `node` user, which we do by adding the `--chown=node:node` option to the `COPY` instructions.

  The second change is the addition of `ENV NODE_ENV production`, which ensured that all Node.js modules run in production mode. If you apply this change to an existing app, note that one of the more significant changes is that this switches the log formatting to use the default production format, JSON. Rather than your log lines looking like this:

  ```log
  2022-08-10T11:36:05.478Z catalog info Performing database migration type=plugin
  ```

  They will now look like this:

  ```log
  {"level":"info","message":"Performing database migration","plugin":"catalog","service":"backstage","type":"plugin"}
  ```

  If you wish to keep the existing format, you can override this change by applying the following change to `packages/backend/src/index.ts`:

  ```diff
     getRootLogger,
  +  setRootLogger,
  +  createRootLogger,
  +  coloredFormat,
     useHotMemoize,
   ...
     ServerTokenManager,
   } from '@backstage/backend-common';

   ...

   async function main() {
  +  setRootLogger(createRootLogger({ format: coloredFormat }));
  +
     const config = await loadBackendConfig({
  ```

- c0a08fd08c: Added `EntityLinksCard` to the system `EntityPage`.

  For an existing installation where you want to display the links card for entity pages of kind `system` you should make the following adjustment to `packages/app/src/components/catalog/EntityPage.tsx`

  ```diff
  const systemPage = (
    ...
          <Grid item md={6} xs={12}>
            <EntityCatalogGraphCard variant="gridItem" height={400} />
          </Grid>
  +       <Grid item md={4} xs={12}>
  +         <EntityLinksCard />
  +       </Grid>
  -      <Grid item md={6}>
  +      <Grid item md={8}>
            <EntityHasComponentsCard variant="gridItem" />
          </Grid>
    ...
  );
  ```

## 0.4.30

### Patch Changes

- 73cee58fc2: Bumped create-app version.
- f762386d48: Bumped create-app version.
- b162bbf464: Bumped create-app version.
- db76fc6255: The `better-sqlite3` dependency has been moved back to production `"dependencies"` in `packages/backend/package.json`, with instructions in the Dockerfile to move it to `"devDependencies"` if desired. There is no need to apply this change to existing apps, unless you want your production image to have SQLite available as a database option.
- ab9edd8b58: Updated backend to write stack trace when the backend fails to start up.

  To apply this change to your Backstage installation, make the following change to `packages/backend/src/index.ts`

  ```diff
      cors:
      origin: http://localhost:3000
  -    console.error(`Backend failed to start up, ${error}`);
  +    console.error('Backend failed to start up', error);
  ```

- 0174a0a022: Add `PATCH` and `HEAD` to the `Access-Control-Allow-Methods`.

  To apply this change to your Backstage installation make the following change to your `app-config.yaml`

  ```diff
     cors:
       origin: http://localhost:3000
  -    methods: [GET, POST, PUT, DELETE]
  +    methods: [GET, POST, PUT, DELETE, PATCH, HEAD]
  ```

## 0.4.30-next.3

### Patch Changes

- Bumped create-app version.

## 0.4.30-next.2

### Patch Changes

- 0174a0a022: Add `PATCH` and `HEAD` to the `Access-Control-Allow-Methods`.

  To apply this change to your Backstage installation make the following change to your `app-config.yaml`

  ```diff
     cors:
       origin: http://localhost:3000
  -    methods: [GET, POST, PUT, DELETE]
  +    methods: [GET, POST, PUT, DELETE, PATCH, HEAD]
  ```

## 0.4.30-next.1

### Patch Changes

- Bumped create-app version.

## 0.4.30-next.0

### Patch Changes

- Bumped create-app version.

## 0.4.29

### Patch Changes

- f281ad17c0: Adds the ability to define the Backstage app name using a `BACKSTAGE_APP_NAME`
  environment variable when running `create-app`.
- c92deffe39: Bumped create-app version.
- 0e967f188b: Bumped create-app version.
- bc87604c26: Added an explicit `node-gyp` dependency to the root `package.json`. This is to work around a bug in older versions of `node-gyp` that causes Python execution to fail on macOS.

  You can add this workaround to your existing project by adding `node-gyp` as a `devDependency` in your root `package.json` file:

  ```diff
     "devDependencies": {
  +    "node-gyp": "^9.0.0"
     },
  ```

## 0.4.29-next.3

### Patch Changes

- Bumped create-app version.

## 0.4.29-next.2

### Patch Changes

- f281ad17c0: Adds the ability to define the Backstage app name using a `BACKSTAGE_APP_NAME`
  environment variable when running `create-app`.

## 0.4.29-next.1

### Patch Changes

- Bumped create-app version.

## 0.4.29-next.0

### Patch Changes

- bc87604c26: Added an explicit `node-gyp` dependency to the root `package.json`. This is to work around a bug in older versions of `node-gyp` that causes Python execution to fail on macOS.

  You can add this workaround to your existing project by adding `node-gyp` as a `devDependency` in your root `package.json` file:

  ```diff
     "devDependencies": {
  +    "node-gyp": "^9.0.0"
     },
  ```

## 0.4.28

### Patch Changes

- 881fbd7e8d: Register `TechDocs` addons on catalog entity pages, follow the steps below to add them manually:

  ```diff
  // packages/app/src/components/catalog/EntityPage.tsx

  + import { TechDocsAddons } from '@backstage/plugin-techdocs-react';
  + import {
  +   ReportIssue,
  + } from '@backstage/plugin-techdocs-module-addons-contrib';

  + const techdocsContent = (
  +   <EntityTechdocsContent>
  +     <TechDocsAddons>
  +       <ReportIssue />
  +     </TechDocsAddons>
  +   </EntityTechdocsContent>
  + );

  const defaultEntityPage = (
    ...
    <EntityLayout.Route path="/docs" title="Docs">
  +    {techdocsContent}
    </EntityLayout.Route>
    ...
  );

  const serviceEntityPage = (
    ...
    <EntityLayout.Route path="/docs" title="Docs">
  +    {techdocsContent}
    </EntityLayout.Route>
    ...
  );

  const websiteEntityPage = (
    ...
    <EntityLayout.Route path="/docs" title="Docs">
  +    {techdocsContent}
    </EntityLayout.Route>
    ...
  );
  ```

- 0e870fe0ac: Removed peer dependencies, as they are no longer needed.
- bff65e6958: Use of `SidebarContext` has been deprecated and will be removed in a future release. Instead, `useSidebarOpenState()` should be used to consume the context and `<SidebarOpenStateProvider>` should be used to provide it.

  To prepare your app, update `packages/app/src/components/Root/Root.tsx` as follows:

  ```diff
  import {
    Sidebar,
    sidebarConfig,
  - SidebarContext
    SidebarDivider,
    // ...
    SidebarSpace,
  + useSidebarOpenState,
  } from '@backstage/core-components';

  // ...

  const SidebarLogo = () => {
    const classes = useSidebarLogoStyles();
  - const { isOpen } = useContext(SidebarContext);
  + const { isOpen } = useSidebarOpenState();

    // ...
  };
  ```

- 935d8515da: Updated the `--version` flag to output the version of the current backstage release instead of the version of create-app.
- 18d4c3e50a: Updated `app-config.production.yaml` to specify an empty list of catalog locations. This is done to prevent example locations stored in `app-config.yaml` from being loaded as these are examples.
- 1f70704580: Accessibility updates:

  - Added `aria-label` to the sidebar Logo link. To enable this for an existing app, please make the following changes:

  `packages/app/src/components/Root/Root.tsx`

  ```diff
  const SidebarLogo = () => {
    const classes = useSidebarLogoStyles();
    const { isOpen } = useContext(SidebarContext);

    return (
      <div className={classes.root}>
        <Link
          component={NavLink}
          to="/"
          underline="none"
          className={classes.link}
  +       aria-label="Home"
        >
          {isOpen ? <LogoFull /> : <LogoIcon />}
        </Link>
      </div>
    );
  };
  ```

- 30f04d1497: Components `<DefaultResultListItem>`, `<SearchBar>`, `<SearchFilter>`, and `<SearchResult>` are now deprecated in `@backstage/plugin-search` and should be imported from `@backstage/plugin-search-react` instead.

  To upgrade your App, update the following in `packages/app/src/components/search/SearchPage.tsx`:

  ```diff
  import {
    DefaultResultListItem
    SearchBar
    SearchFilter
    SearchResult
  - } from `@backstage/plugin-search`;
  + } from `@backstage/plugin-search-react`;
  ```

- f7f5a6c6a3: It's now possible to pass result item components a `rank`, which is captured by the analytics API when a user clicks on a search result. To apply this change, update your `/packages/app/src/components/search/SearchPage.tsx` in the following way:

  ```diff
  // ...
  <SearchResult>
    {({ results }) => (
      <List>
  -     {results.map(({ type, document, highlight }) => {
  +     {results.map(({ type, document, highlight, rank }) => {
          switch (type) {
            case 'software-catalog':
              return (
                <CatalogSearchResultListItem
                  key={document.location}
                  result={document}
                  highlight={highlight}
  +               rank={rank}
                />
              );
            case 'techdocs':
              return (
                <TechDocsSearchResultListItem
                  key={document.location}
                  result={document}
                  highlight={highlight}
  +               rank={rank}
                />
              );
            default:
              return (
                <DefaultResultListItem
                  key={document.location}
                  result={document}
                  highlight={highlight}
  +               rank={rank}
                />
              );
          }
        })}
      </List>
    )}
  </SearchResult>
  // ...
  ```

  If you have implemented a custom Search Modal or other custom search experience, you will want to make similar changes in those components.

- aaf7652084: Bump version of `cypress` in newly scaffolded Backstage Applications. To apply this change to your own instance, please make the following change to `packages/app/package.json` under `devDependencies`.

  ```diff
  -   "cypress": "^7.3.0",
  +   "cypress": "^9.7.0",
  ```

- 141a1caebe: Updated the auth backend setup in the template to include a guest sign-in resolver in order to make it quicker to get up and running with a basic sign-in setup. There is no need to update existing apps to match this change, but in case you want to use the guest sign-in resolver you can find it at https://backstage.io/docs/auth/identity-resolver#guest-sign-in-resolver

## 0.4.28-next.2

### Patch Changes

- aaf7652084: Bump version of `cypress` in newly scaffolded Backstage Applications. To apply this change to your own instance, please make the following change to `packages/app/package.json` under `devDependencies`.

  ```diff
  -   "cypress": "^7.3.0",
  +   "cypress": "^9.7.0",
  ```

## 0.4.28-next.1

### Patch Changes

- bff65e6958: Use of `SidebarContext` has been deprecated and will be removed in a future release. Instead, `useSidebarOpenState()` should be used to consume the context and `<SidebarOpenStateProvider>` should be used to provide it.

  To prepare your app, update `packages/app/src/components/Root/Root.tsx` as follows:

  ```diff
  import {
    Sidebar,
    sidebarConfig,
  - SidebarContext
    SidebarDivider,
    // ...
    SidebarSpace,
  + useSidebarOpenState,
  } from '@backstage/core-components';

  // ...

  const SidebarLogo = () => {
    const classes = useSidebarLogoStyles();
  - const { isOpen } = useContext(SidebarContext);
  + const { isOpen } = useSidebarOpenState();

    // ...
  };
  ```

## 0.4.28-next.0

### Patch Changes

- 881fbd7e8d: Register `TechDocs` addons on catalog entity pages, follow the steps below to add them manually:

  ```diff
  // packages/app/src/components/catalog/EntityPage.tsx

  + import { TechDocsAddons } from '@backstage/plugin-techdocs-react';
  + import {
  +   ReportIssue,
  + } from '@backstage/plugin-techdocs-module-addons-contrib';

  + const techdocsContent = (
  +   <EntityTechdocsContent>
  +     <TechDocsAddons>
  +       <ReportIssue />
  +     </TechDocsAddons>
  +   </EntityTechdocsContent>
  + );

  const defaultEntityPage = (
    ...
    <EntityLayout.Route path="/docs" title="Docs">
  +    {techdocsContent}
    </EntityLayout.Route>
    ...
  );

  const serviceEntityPage = (
    ...
    <EntityLayout.Route path="/docs" title="Docs">
  +    {techdocsContent}
    </EntityLayout.Route>
    ...
  );

  const websiteEntityPage = (
    ...
    <EntityLayout.Route path="/docs" title="Docs">
  +    {techdocsContent}
    </EntityLayout.Route>
    ...
  );
  ```

- 935d8515da: Updated the `--version` flag to output the version of the current backstage release instead of the version of create-app.
- 1f70704580: Accessibility updates:

  - Added `aria-label` to the sidebar Logo link. To enable this for an existing app, please make the following changes:

  `packages/app/src/components/Root/Root.tsx`

  ```diff
  const SidebarLogo = () => {
    const classes = useSidebarLogoStyles();
    const { isOpen } = useContext(SidebarContext);

    return (
      <div className={classes.root}>
        <Link
          component={NavLink}
          to="/"
          underline="none"
          className={classes.link}
  +       aria-label="Home"
        >
          {isOpen ? <LogoFull /> : <LogoIcon />}
        </Link>
      </div>
    );
  };
  ```

## 0.4.27

### Patch Changes

- 73480846dd: Simplified the search collator scheduling by removing the need for the `luxon` dependency.

  For existing installations the scheduling can be simplified by removing the `luxon` dependency and using the human friendly duration object instead.
  Please note that this only applies if luxon is not used elsewhere in your installation.

  `packages/backend/package.json`

  ```diff
       "express": "^4.17.1",
       "express-promise-router": "^4.1.0",
  -    "luxon": "^2.0.2",
  ```

  `packages/backend/src/plugins/search.ts`

  ```diff
   import { Router } from 'express';
  -import { Duration } from 'luxon';

   // omitted other code

     const schedule = env.scheduler.createScheduledTaskRunner({
  -    frequency: Duration.fromObject({ minutes: 10 }),
  -    timeout: Duration.fromObject({ minutes: 15 }),
  +    frequency: { minutes: 10 },
  +    timeout: { minutes: 15 },
       // A 3 second delay gives the backend server a chance to initialize before
       // any collators are executed, which may attempt requests against the API.
  -    initialDelay: Duration.fromObject({ seconds: 3 }),
  +    initialDelay: { seconds: 3 },
     });
  ```

- 7cda923c16: Tweaked the `.dockerignore` file so that it's easier to add additional backend packages if desired.

  To apply this change to an existing app, make the following change to `.dockerignore`:

  ```diff
   cypress
   microsite
   node_modules
  -packages
  -!packages/backend/dist
  +packages/*/src
  +packages/*/node_modules
   plugins
  ```

- 3983940a21: Optimized the command order in `packages/backend/Dockerfile` as well as added the `--no-install-recommends` to the `apt-get install` and tweaked the installed packages.

  To apply this change to an existing app, update your `packages/backend/Dockerfile` to match the documented `Dockerfile` at https://backstage.io/docs/deployment/docker#host-build.

- 28bbf5aff6: Added some instruction comments to the generated config files, to clarify the
  usage of `backend.baseUrl` and `backend.listen.host`. Importantly, it also per
  default now listens on all IPv4 interfaces, to make it easier to take the step
  over to production. If you want to do the same, update your
  `app-config.production.yaml` as follows:

  ```diff
   backend:
     listen:
       port: 7007
  +    host: 0.0.0.0
  ```

  Also, updated the builtin backend Dockerfile to honor the
  `app-config.production.yaml` file. If you want to do the same, change
  `packages/backend/Dockerfile` as follows:

  ```diff
  -COPY packages/backend/dist/bundle.tar.gz app-config.yaml ./
  +COPY packages/backend/dist/bundle.tar.gz app-config*.yaml ./
   RUN tar xzf bundle.tar.gz && rm bundle.tar.gz

  -CMD ["node", "packages/backend", "--config", "app-config.yaml"]
  +CMD ["node", "packages/backend", "--config", "app-config.yaml", "--config", "app-config.production.yaml"]
  ```

  If you look carefully, this adds a glob match on app-config files. For those
  that try out the build flows locally, you also want to make sure that the docker
  daemon does NOT pick up any local/private config files that might contain
  secrets. You should therefore also update your local `.dockerignore` file at the
  same time:

  ```diff
  +*.local.yaml
  ```

- 7b253072c6: Tweaked template to provide an example and guidance for how to configure sign-in in `packages/backend/src/plugins/auth.ts`. There is no need to add this to existing apps, but for more information about sign-in configuration, see https://backstage.io/docs/auth/identity-resolver.
- cfc0f19699: Updated dependency `fs-extra` to `10.1.0`.
- f55414f895: Added sample catalog data to the template under a top-level `examples` directory. This includes some simple entities, org data, and a template. You can find the sample data at https://github.com/backstage/backstage/tree/master/packages/create-app/templates/default-app/examples.
- 344ea56acc: Bump `commander` to version 9.1.0
- 00fa0dada0: Removed the database choice from the `create-app` command.

  This reduces the step from development to production by always installing the dependencies and templating the production configuration in `app-config.production.yaml`.

  Added `app-config.local.yaml` to allow for local configuration overrides.
  To replicate this behavior in an existing installation simply `touch app-config.local.yaml` in the project root and apply your local configuration.

  `better-sqlite3` has been moved to devDependencies, for existing installations using postgres in production and SQLite in development it's recommended to move SQLite into the devDependencies section to avoid unnecessary dependencies during builds.

  in `packages/backend/package.json`

  ```diff
    "dependencies": {
      ...
      "pg": "^8.3.0",
  -   "better-sqlite3": "^7.5.0",
      "winston": "^3.2.1"
    },
    "devDependencies": {
      ...
      "@types/luxon": "^2.0.4",
  +   "better-sqlite3": "^7.5.0"
    }
  ```

- 10d86dedc0: Integrates TechDocs add-ons with the app package so add-ons are configured when creating an app using the Backstage CLI. To apply these changes to an existing application do the following:

  1. Add the `@backstage/plugin-techdocs-react` and `@backstage/plugin-techdocs-module-addons-contrib` packages to your app's dependencies;
  2. And then register the `<ReportIssue/ >` Addon in your `packages/app/src/App.tsx` file, there where you define a route to `<TechDocsReaderPage />`:

  ```diff
  import {
    DefaultTechDocsHome,
    TechDocsIndexPage,
    TechDocsReaderPage,
  } from '@backstage/plugin-techdocs';
  + import { TechDocsAddons } from '@backstage/plugin-techdocs-react';
  + import { ReportIssue } from '@backstage/plugin-techdocs-module-addons-contrib';

  // ...

  const AppRoutes = () => {
    <FlatRoutes>
      // ... other plugin routes
      <Route path="/docs" element={<TechDocsIndexPage />}>
        <DefaultTechDocsHome />
      </Route>
      <Route
        path="/docs/:namespace/:kind/:name/*"
        element={<TechDocsReaderPage />}
      >
  +     <TechDocsAddons>
  +       <ReportIssue />
  +     </TechDocsAddons>
      </Route>
    </FlatRoutes>;
  };
  ```

- 806427545f: Added a link to the `${GITHUB_TOKEN}` to document how to generate a token
- 3a74e203a8: Implement highlighting matching terms in search results. To enable this for an existing app, make the following changes:

  ```diff
  // packages/app/src/components/search/SearchPage.tsx
  ...
  -  {results.map(({ type, document }) => {
  +  {results.map(({ type, document, highlight }) => {
       switch (type) {
         case 'software-catalog':
           return (
             <CatalogSearchResultListItem
               key={document.location}
               result={document}
  +            highlight={highlight}
             />
           );
         case 'techdocs':
           return (
             <TechDocsSearchResultListItem
               key={document.location}
               result={document}
  +            highlight={highlight}
             />
           );
         default:
           return (
             <DefaultResultListItem
               key={document.location}
               result={document}
  +            highlight={highlight}
             />
           );
       }
     })}
  ...
  ```

- d41f19ca2a: Bumped the `typescript` version in the template to `~4.6.4`.

  To apply this change to an existing app, make the following change to the root `package.json`:

  ```diff
     dependencies: {
       ...
  -    "typescript": "~4.5.4"
  +    "typescript": "~4.6.4"
     },
  ```

- Updated dependencies
  - @backstage/cli-common@0.1.9

## 0.4.27-next.2

### Patch Changes

- 73480846dd: Simplified the search collator scheduling by removing the need for the `luxon` dependency.

  For existing installations the scheduling can be simplified by removing the `luxon` dependency and using the human friendly duration object instead.
  Please note that this only applies if luxon is not used elsewhere in your installation.

  `packages/backend/package.json`

  ```diff
       "express": "^4.17.1",
       "express-promise-router": "^4.1.0",
  -    "luxon": "^2.0.2",
  ```

  `packages/backend/src/plugins/search.ts`

  ```diff
   import { Router } from 'express';
  -import { Duration } from 'luxon';

   // omitted other code

     const schedule = env.scheduler.createScheduledTaskRunner({
  -    frequency: Duration.fromObject({ minutes: 10 }),
  -    timeout: Duration.fromObject({ minutes: 15 }),
  +    frequency: { minutes: 10 },
  +    timeout: { minutes: 15 },
       // A 3 second delay gives the backend server a chance to initialize before
       // any collators are executed, which may attempt requests against the API.
  -    initialDelay: Duration.fromObject({ seconds: 3 }),
  +    initialDelay: { seconds: 3 },
     });
  ```

- 7cda923c16: Tweaked the `.dockerignore` file so that it's easier to add additional backend packages if desired.

  To apply this change to an existing app, make the following change to `.dockerignore`:

  ```diff
   cypress
   microsite
   node_modules
  -packages
  -!packages/backend/dist
  +packages/*/src
  +packages/*/node_modules
   plugins
  ```

- f55414f895: Added sample catalog data to the template under a top-level `examples` directory. This includes some simple entities, org data, and a template. You can find the sample data at https://github.com/backstage/backstage/tree/master/packages/create-app/templates/default-app/examples.
- 3a74e203a8: Implement highlighting matching terms in search results. To enable this for an existing app, make the following changes:

  ```diff
  // packages/app/src/components/search/SearchPage.tsx
  ...
  -  {results.map(({ type, document }) => {
  +  {results.map(({ type, document, highlight }) => {
       switch (type) {
         case 'software-catalog':
           return (
             <CatalogSearchResultListItem
               key={document.location}
               result={document}
  +            highlight={highlight}
             />
           );
         case 'techdocs':
           return (
             <TechDocsSearchResultListItem
               key={document.location}
               result={document}
  +            highlight={highlight}
             />
           );
         default:
           return (
             <DefaultResultListItem
               key={document.location}
               result={document}
  +            highlight={highlight}
             />
           );
       }
     })}
  ...
  ```

- Updated dependencies
  - @backstage/cli-common@0.1.9-next.0

## 0.4.27-next.1

### Patch Changes

- 7b253072c6: Tweaked template to provide an example and guidance for how to configure sign-in in `packages/backend/src/plugins/auth.ts`. There is no need to add this to existing apps, but for more information about sign-in configuration, see https://backstage.io/docs/auth/identity-resolver.
- 00fa0dada0: Removed the database choice from the `create-app` command.

  This reduces the step from development to production by always installing the dependencies and templating the production configuration in `app-config.production.yaml`.

  Added `app-config.local.yaml` to allow for local configuration overrides.
  To replicate this behavior in an existing installation simply `touch app-config.local.yaml` in the project root and apply your local configuration.

  `better-sqlite3` has been moved to devDependencies, for existing installations using postgres in production and SQLite in development it's recommended to move SQLite into the devDependencies section to avoid unnecessary dependencies during builds.

  in `packages/backend/package.json`

  ```diff
    "dependencies": {
      ...
      "pg": "^8.3.0",
  -   "better-sqlite3": "^7.5.0",
      "winston": "^3.2.1"
    },
    "devDependencies": {
      ...
      "@types/luxon": "^2.0.4",
  +   "better-sqlite3": "^7.5.0"
    }
  ```

- d41f19ca2a: Bumped the `typescript` version in the template to `~4.6.4`.

  To apply this change to an existing app, make the following change to the root `package.json`:

  ```diff
     dependencies: {
       ...
  -    "typescript": "~4.5.4"
  +    "typescript": "~4.6.4"
     },
  ```

## 0.4.27-next.0

### Patch Changes

- 3983940a21: Optimized the command order in `packages/backend/Dockerfile` as well as added the `--no-install-recommends` to the `apt-get install` and tweaked the installed packages.

  To apply this change to an existing app, update your `packages/backend/Dockerfile` to match the documented `Dockerfile` at https://backstage.io/docs/deployment/docker#host-build.

- 28bbf5aff6: Added some instruction comments to the generated config files, to clarify the
  usage of `backend.baseUrl` and `backend.listen.host`. Importantly, it also per
  default now listens on all IPv4 interfaces, to make it easier to take the step
  over to production. If you want to do the same, update your
  `app-config.production.yaml` as follows:

  ```diff
   backend:
     listen:
       port: 7007
  +    host: 0.0.0.0
  ```

  Also, updated the builtin backend Dockerfile to honor the
  `app-config.production.yaml` file. If you want to do the same, change
  `packages/backend/Dockerfile` as follows:

  ```diff
  -COPY packages/backend/dist/bundle.tar.gz app-config.yaml ./
  +COPY packages/backend/dist/bundle.tar.gz app-config*.yaml ./
   RUN tar xzf bundle.tar.gz && rm bundle.tar.gz

  -CMD ["node", "packages/backend", "--config", "app-config.yaml"]
  +CMD ["node", "packages/backend", "--config", "app-config.yaml", "--config", "app-config.production.yaml"]
  ```

  If you look carefully, this adds a glob match on app-config files. For those
  that try out the build flows locally, you also want to make sure that the docker
  daemon does NOT pick up any local/private config files that might contain
  secrets. You should therefore also update your local `.dockerignore` file at the
  same time:

  ```diff
  +*.local.yaml
  ```

- cfc0f19699: Updated dependency `fs-extra` to `10.1.0`.
- 344ea56acc: Bump `commander` to version 9.1.0
- 806427545f: Added a link to the `${GITHUB_TOKEN}` to document how to generate a token

## 0.4.26

### Patch Changes

- 1691c6c5c2: Made `User` and `Group` entity kinds not permitted by the default
  `catalog.rules` config.

  The effect of this is that after creating a new Backstage repository, its
  catalog no longer permits regular users to register `User` or `Group` entities
  using the Backstage interface. Additionally, if you have config locations that
  result in `User` or `Group` entities, you need to add those kinds to its own
  specific rules:

  ```yaml
  catalog:
    locations:
      # This applies for example to url type locations
      - type: url
        target: https://example.com/org.yaml
        rules:
          - allow: [User, Group]
      # But also note that this applies to ALL org location types!
      - type: github-org
        target: https://github.com/my-org-name
        rules:
          - allow: [User, Group]
  ```

  This rule change does NOT affect entity providers, only things that are emitted
  by entity processors.

  We recommend that this change is applied to your own Backstage repository, since
  it makes it impossible for regular end users to affect your org data through
  e.g. YAML files. To do so, remove the two kinds from the default rules in your config:

  ```diff
   catalog:
     rules:
  -    - allow: [Component, System, API, Group, User, Resource, Location]
  +    - allow: [Component, System, API, Resource, Location]
  ```

  And for any location that in any way results in org data being ingested, add the corresponding rule to it:

  ```diff
   catalog:
     locations:
       - type: github-org
         target: https://github.com/my-org-name
  +      rules:
  +        - allow: [User, Group]
  ```

- 0e911394d2: Remove the `knex` package that is installed in the `packages/backend` as it's provided by the `@backstage/*` packages for you automatically. You can make the following change in your `packages/backend/package.json` if you wish to apply this change.

  ```diff
      "lint": "backstage-cli package lint",
      "test": "backstage-cli package test",
      "clean": "backstage-cli package clean",
  -   "migrate:create": "knex migrate:make -x ts"
  ```

  ```diff
      "express": "^4.17.1",
      "express-promise-router": "^4.1.0",
  -   "knex": "^0.21.6",
      "pg": "^8.3.0",
  ```

- 520e21aaea: imports `useSearch` hook from new `@backstage/plugin-search-react` package.

  To upgrade existing Apps:

  1. Change the import to the following:

  `packages/app/src/components/search/SearchPage.tsx`

  ```diff
  import {
  ...
  SearchType,
  - useSearch,
  } from '@backstage/plugin-search';
  +import { useSearch } from '@backstage/plugin-search-react';
  ```

  2. Add `@backstage/plugin-search-react` as a dependency to the app.

- 43759dd789: Removed `@octokit/rest` and `@gitbeaker/node` from backend dependencies as these are unused in the default app.

  To apply these changes to your existing app, remove the following lines from the `dependencies` section of `packages/backend/package.json`

  ```diff
       "@backstage/plugin-techdocs-backend": "^1.0.0",
  -    "@gitbeaker/node": "^34.6.0",
  -    "@octokit/rest": "^18.5.3",
  ```

- e838a7060a: Add type resolutions for `@types/react` and `types/react-dom`.

  The reason for this is the usage of `"@types/react": "*"` as a dependency which is very common practice in react packages. This recently resolves to react 18 which introduces several breaking changes in both internal and external packages.

  To apply these changes to your existing installation, add a resolutions block to your `package.json`

  ```json
    "resolutions": {
      "@types/react": "^17",
      "@types/react-dom": "^17"
    },
  ```

  If your existing app depends on react 16, use this resolution block instead.

  ```json
    "resolutions": {
      "@types/react": "^16",
      "@types/react-dom": "^16"
    },
  ```

- 0a63e99a26: **BREAKING**: `IndexBuilder.addCollator()` now requires a `schedule` parameter (replacing `defaultRefreshIntervalSeconds`) which is expected to be a `TaskRunner` that is configured with the desired search indexing schedule for the given collator.

  `Scheduler.addToSchedule()` now takes a new parameter object (`ScheduleTaskParameters`) with two new options `id` and `scheduledRunner` in addition to the migrated `task` argument.

  NOTE: The search backend plugin now creates a dedicated database for coordinating indexing tasks.

  To make this change to an existing app, make the following changes to `packages/backend/src/plugins/search.ts`:

  ```diff
  +import { Duration } from 'luxon';

  /* ... */

  +  const schedule = env.scheduler.createScheduledTaskRunner({
  +    frequency: Duration.fromObject({ minutes: 10 }),
  +    timeout: Duration.fromObject({ minutes: 15 }),
  +    initialDelay: Duration.fromObject({ seconds: 3 }),
  +  });

     indexBuilder.addCollator({
  -    defaultRefreshIntervalSeconds: 600,
  +    schedule,
       factory: DefaultCatalogCollatorFactory.fromConfig(env.config, {
        discovery: env.discovery,
        tokenManager: env.tokenManager,
       }),
     });

     indexBuilder.addCollator({
  -    defaultRefreshIntervalSeconds: 600,
  +    schedule,
       factory: DefaultTechDocsCollatorFactory.fromConfig(env.config, {
        discovery: env.discovery,
        tokenManager: env.tokenManager,
       }),
     });

     const { scheduler } = await indexBuilder.build();
  -  setTimeout(() => scheduler.start(), 3000);
  +  scheduler.start();
  /* ... */
  ```

  NOTE: For scenarios where the `lunr` search engine is used in a multi-node configuration, a non-distributed `TaskRunner` like the following should be implemented to ensure consistency across nodes (alternatively, you can configure
  the search plugin to use a non-distributed DB such as [SQLite](https://backstage.io/docs/tutorials/configuring-plugin-databases#postgresql-and-sqlite-3)):

  ```diff
  +import { TaskInvocationDefinition, TaskRunner } from '@backstage/backend-tasks';

  /* ... */

  +  const schedule: TaskRunner = {
  +    run: async (task: TaskInvocationDefinition) => {
  +      const startRefresh = async () => {
  +        while (!task.signal?.aborted) {
  +          try {
  +            await task.fn(task.signal);
  +          } catch {
  +            // ignore intentionally
  +          }
  +
  +          await new Promise(resolve => setTimeout(resolve, 600 * 1000));
  +        }
  +      };
  +      startRefresh();
  +    },
  +  };

     indexBuilder.addCollator({
  -    defaultRefreshIntervalSeconds: 600,
  +    schedule,
       factory: DefaultCatalogCollatorFactory.fromConfig(env.config, {
        discovery: env.discovery,
        tokenManager: env.tokenManager,
       }),
     });

  /* ... */
  ```

- c07d9f9e1c: Add helpful README.md files in the original `packages` and `plugins` folders
- 230ad0826f: Bump to using `@types/node` v16
- 1882dbda2b: Accept `PermissionEvaluator` instead of the deprecated `PermissionAuthorizer`.

  Apply the following to `packages/backend/src/types.ts`:

  ```diff
  - import { PermissionAuthorizer } from '@backstage/plugin-permission-common';
  + import { PermissionEvaluator } from '@backstage/plugin-permission-common';

    export type PluginEnvironment = {
      ...
      discovery: PluginEndpointDiscovery;
      tokenManager: TokenManager;
      scheduler: PluginTaskScheduler;
  -   permissions: PermissionAuthorizer;
  +   permissions: PermissionEvaluator;
    };
  ```

- e80cca164d: Tweaked `.eslintrc.js` files in the template to avoid having them apply during development. This change does not affect create apps.

## 0.4.26-next.2

### Patch Changes

- 43759dd789: Removed `@octokit/rest` and `@gitbeaker/node` from backend dependencies as these are unused in the default app.

  To apply these changes to your existing app, remove the following lines from the `dependencies` section of `packages/backend/package.json`

  ```diff
       "@backstage/plugin-techdocs-backend": "^1.0.0",
  -    "@gitbeaker/node": "^34.6.0",
  -    "@octokit/rest": "^18.5.3",
  ```

- e838a7060a: Add type resolutions for `@types/react` and `types/react-dom`.

  The reason for this is the usage of `"@types/react": "*"` as a dependency which is very common practice in react packages. This recently resolves to react 18 which introduces several breaking changes in both internal and external packages.

  To apply these changes to your existing installation, add a resolutions block to your `package.json`

  ```json
    "resolutions": {
      "@types/react": "^17",
      "@types/react-dom": "^17"
    },
  ```

  If your existing app depends on react 16, use this resolution block instead.

  ```json
    "resolutions": {
      "@types/react": "^16",
      "@types/react-dom": "^16"
    },
  ```

- 0a63e99a26: **BREAKING**: `IndexBuilder.addCollator()` now requires a `schedule` parameter (replacing `defaultRefreshIntervalSeconds`) which is expected to be a `TaskRunner` that is configured with the desired search indexing schedule for the given collator.

  `Scheduler.addToSchedule()` now takes a new parameter object (`ScheduleTaskParameters`) with two new options `id` and `scheduledRunner` in addition to the migrated `task` argument.

  NOTE: The search backend plugin now creates a dedicated database for coordinating indexing tasks.

  To make this change to an existing app, make the following changes to `packages/backend/src/plugins/search.ts`:

  ```diff
  +import { Duration } from 'luxon';

  /* ... */

  +  const schedule = env.scheduler.createScheduledTaskRunner({
  +    frequency: Duration.fromObject({ minutes: 10 }),
  +    timeout: Duration.fromObject({ minutes: 15 }),
  +    initialDelay: Duration.fromObject({ seconds: 3 }),
  +  });

     indexBuilder.addCollator({
  -    defaultRefreshIntervalSeconds: 600,
  +    schedule,
       factory: DefaultCatalogCollatorFactory.fromConfig(env.config, {
        discovery: env.discovery,
        tokenManager: env.tokenManager,
       }),
     });

     indexBuilder.addCollator({
  -    defaultRefreshIntervalSeconds: 600,
  +    schedule,
       factory: DefaultTechDocsCollatorFactory.fromConfig(env.config, {
        discovery: env.discovery,
        tokenManager: env.tokenManager,
       }),
     });

     const { scheduler } = await indexBuilder.build();
  -  setTimeout(() => scheduler.start(), 3000);
  +  scheduler.start();
  /* ... */
  ```

  NOTE: For scenarios where the `lunr` search engine is used in a multi-node configuration, a non-distributed `TaskRunner` like the following should be implemented to ensure consistency across nodes (alternatively, you can configure
  the search plugin to use a non-distributed DB such as [SQLite](https://backstage.io/docs/tutorials/configuring-plugin-databases#postgresql-and-sqlite-3)):

  ```diff
  +import { TaskInvocationDefinition, TaskRunner } from '@backstage/backend-tasks';

  /* ... */

  +  const schedule: TaskRunner = {
  +    run: async (task: TaskInvocationDefinition) => {
  +      const startRefresh = async () => {
  +        while (!task.signal?.aborted) {
  +          try {
  +            await task.fn(task.signal);
  +          } catch {
  +            // ignore intentionally
  +          }
  +
  +          await new Promise(resolve => setTimeout(resolve, 600 * 1000));
  +        }
  +      };
  +      startRefresh();
  +    },
  +  };

     indexBuilder.addCollator({
  -    defaultRefreshIntervalSeconds: 600,
  +    schedule,
       factory: DefaultCatalogCollatorFactory.fromConfig(env.config, {
        discovery: env.discovery,
        tokenManager: env.tokenManager,
       }),
     });

  /* ... */
  ```

- 230ad0826f: Bump to using `@types/node` v16
- 1882dbda2b: Accept `PermissionEvaluator` instead of the deprecated `PermissionAuthorizer`.

  Apply the following to `packages/backend/src/types.ts`:

  ```diff
  - import { PermissionAuthorizer } from '@backstage/plugin-permission-common';
  + import { PermissionEvaluator } from '@backstage/plugin-permission-common';

    export type PluginEnvironment = {
      ...
      discovery: PluginEndpointDiscovery;
      tokenManager: TokenManager;
      scheduler: PluginTaskScheduler;
  -   permissions: PermissionAuthorizer;
  +   permissions: PermissionEvaluator;
    };
  ```

## 0.4.25-next.1

### Patch Changes

- e80cca164d: Tweaked `.eslintrc.js` files in the template to avoid having them apply during development. This change does not affect create apps.

## 0.4.25-next.0

### Patch Changes

- 1691c6c5c2: Made `User` and `Group` entity kinds not permitted by the default
  `catalog.rules` config.

  The effect of this is that after creating a new Backstage repository, its
  catalog no longer permits regular users to register `User` or `Group` entities
  using the Backstage interface. Additionally, if you have config locations that
  result in `User` or `Group` entities, you need to add those kinds to its own
  specific rules:

  ```yaml
  catalog:
    locations:
      # This applies for example to url type locations
      - type: url
        target: https://example.com/org.yaml
        rules:
          - allow: [User, Group]
      # But also note that this applies to ALL org location types!
      - type: github-org
        target: https://github.com/my-org-name
        rules:
          - allow: [User, Group]
  ```

  This rule change does NOT affect entity providers, only things that are emitted
  by entity processors.

  We recommend that this change is applied to your own Backstage repository, since
  it makes it impossible for regular end users to affect your org data through
  e.g. YAML files. To do so, remove the two kinds from the default rules in your config:

  ```diff
   catalog:
     rules:
  -    - allow: [Component, System, API, Group, User, Resource, Location]
  +    - allow: [Component, System, API, Resource, Location]
  ```

  And for any location that in any way results in org data being ingested, add the corresponding rule to it:

  ```diff
   catalog:
     locations:
       - type: github-org
         target: https://github.com/my-org-name
  +      rules:
  +        - allow: [User, Group]
  ```

- 0e911394d2: Remove the `knex` package that is installed in the `packages/backend` as it's provided by the `@backstage/*` packages for you automatically. You can make the following change in your `packages/backend/package.json` if you wish to apply this change.

  ```diff
      "lint": "backstage-cli package lint",
      "test": "backstage-cli package test",
      "clean": "backstage-cli package clean",
  -   "migrate:create": "knex migrate:make -x ts"
  ```

  ```diff
      "express": "^4.17.1",
      "express-promise-router": "^4.1.0",
  -   "knex": "^0.21.6",
      "pg": "^8.3.0",
  ```

- c07d9f9e1c: Add helpful README.md files in the original `packages` and `plugins` folders

## 0.4.24

### Patch Changes

- 89c7e47967: Minor README update
- a422d7ce5e: chore(deps): bump `@testing-library/react` from 11.2.6 to 12.1.3
- efc73db10c: The main repo has switched from `@vscode/sqlite3` to `better-sqlite3` as its preferred SQLite installation. This decision was triggered by a number of issues with the former that arose because it needs build infrastructure in place and functional in order to be installed. The main drawback of this is that the new package uses the database client ID `better-sqlite3` instead of the plain `sqlite3`.

  If you want to perform the same switch in your own repository,

  - Replace all of your `package.json` dependencies on `@vscode/sqlite3` with the latest version of `better-sqlite3` instead

    ```diff
     "dependencies": {
    -  "@vscode/sqlite3": "^5.0.7",
    +  "better-sqlite3": "^7.5.0",
    ```

  - In your app-config and tests, wherever you supply `client: 'sqlite3'`, instead supply `client: 'better-sqlite3`

    ```diff
      backend:
        database:
    -    client: sqlite3
    +    client: better-sqlite3
    ```

## 0.4.23

### Patch Changes

- f9c7bdd899: Builtin support for cookiecutter based templates has been removed from `@backstage/plugin-scaffolder-backend`. Due to this, the `containerRunner` argument to its `createRouter` has also been removed.

  If you do not use cookiecutter templates and are fine with removing support from it in your own installation, update your `packages/backend/src/plugins/scaffolder.ts` file as follows:

  ```diff
  -import { DockerContainerRunner } from '@backstage/backend-common';
   import { CatalogClient } from '@backstage/catalog-client';
   import { createRouter } from '@backstage/plugin-scaffolder-backend';
  -import Docker from 'dockerode';
   import { Router } from 'express';
   import type { PluginEnvironment } from '../types';

   export default async function createPlugin({
     reader,
     discovery,
   }: PluginEnvironment): Promise<Router> {
  -  const dockerClient = new Docker();
  -  const containerRunner = new DockerContainerRunner({ dockerClient });
  -
     const catalogClient = new CatalogClient({ discoveryApi: discovery });
  -
     return await createRouter({
  -    containerRunner,
       logger,
       config,
    // ...
  ```

  If you want to retain cookiecutter support, please use the `@backstage/plugin-scaffolder-backend-module-cookiecutter` package explicitly (see [its README](https://github.com/backstage/backstage/tree/master/plugins/scaffolder-backend-module-cookiecutter) for installation instructions).

- 8a57b6595b: Removed the `cookiecutter-golang` template from the default `create-app` install as we no longer provide `cookiecutter` action out of the box.

  You can remove the template by removing the following lines from your `app-config.yaml` under `catalog.locations`:

  ```diff
  -    - type: url
  -      target: https://github.com/spotify/cookiecutter-golang/blob/master/template.yaml
  -      rules:
  -        - allow: [Template]
  ```

- e0a69ba49f: build(deps): bump `fs-extra` from 9.1.0 to 10.0.1
- 1201383b60: Updated the template to write the Backstage release version to `backstage.json`, rather than the version of `@backstage/create-app`. This change is applied automatically when running `backstage-cli versions:bump` in the latest version of the Backstage CLI.
- c543fe3ff2: Postgres-based search is now installed when PG is chosen as the desired database for Backstage.

  There is no need to make this change in an existing Backstage backend. See [supported search engines](https://backstage.io/docs/features/search/search-engines) for details about production-ready search engines.

- 55150919ed: - **BREAKING**: Support for `backstage.io/v1beta2` Software Templates has been removed. Please migrate your legacy templates to the new `scaffolder.backstage.io/v1beta3` `apiVersion` by following the [migration guide](https://backstage.io/docs/features/software-templates/migrating-from-v1beta2-to-v1beta3)
- bde30664c4: Updated template to use package roles. To apply this change to an existing app, check out the [migration guide](https://backstage.io/docs/tutorials/package-role-migration).

  Specifically the following scripts in the root `package.json` have also been updated:

  ```diff
  -    "build": "lerna run build",
  +    "build": "backstage-cli repo build --all",

  ...

  -    "lint": "lerna run lint --since origin/master --",
  -    "lint:all": "lerna run lint --",
  +    "lint": "backstage-cli repo lint --since origin/master",
  +    "lint:all": "backstage-cli repo lint",
  ```

## 0.4.23-next.0

### Patch Changes

- f9c7bdd899: Builtin support for cookiecutter based templates has been removed from `@backstage/plugin-scaffolder-backend`. Due to this, the `containerRunner` argument to its `createRouter` has also been removed.

  If you do not use cookiecutter templates and are fine with removing support from it in your own installation, update your `packages/backend/src/plugins/scaffolder.ts` file as follows:

  ```diff
  -import { DockerContainerRunner } from '@backstage/backend-common';
   import { CatalogClient } from '@backstage/catalog-client';
   import { createRouter } from '@backstage/plugin-scaffolder-backend';
  -import Docker from 'dockerode';
   import { Router } from 'express';
   import type { PluginEnvironment } from '../types';

   export default async function createPlugin({
     reader,
     discovery,
   }: PluginEnvironment): Promise<Router> {
  -  const dockerClient = new Docker();
  -  const containerRunner = new DockerContainerRunner({ dockerClient });
  -
     const catalogClient = new CatalogClient({ discoveryApi: discovery });
  -
     return await createRouter({
  -    containerRunner,
       logger,
       config,
    // ...
  ```

  If you want to retain cookiecutter support, please use the `@backstage/plugin-scaffolder-backend-module-cookiecutter` package explicitly (see [its README](https://github.com/backstage/backstage/tree/master/plugins/scaffolder-backend-module-cookiecutter) for installation instructions).

- 8a57b6595b: Removed the `cookiecutter-golang` template from the default `create-app` install as we no longer provide `cookiecutter` action out of the box.

  You can remove the template by removing the following lines from your `app-config.yaml` under `catalog.locations`:

  ```diff
  -    - type: url
  -      target: https://github.com/spotify/cookiecutter-golang/blob/master/template.yaml
  -      rules:
  -        - allow: [Template]
  ```

- e0a69ba49f: build(deps): bump `fs-extra` from 9.1.0 to 10.0.1
- 1201383b60: Updated the template to write the Backstage release version to `backstage.json`, rather than the version of `@backstage/create-app`. This change is applied automatically when running `backstage-cli versions:bump` in the latest version of the Backstage CLI.
- c543fe3ff2: Postgres-based search is now installed when PG is chosen as the desired database for Backstage.

  There is no need to make this change in an existing Backstage backend. See [supported search engines](https://backstage.io/docs/features/search/search-engines) for details about production-ready search engines.

- 55150919ed: - **BREAKING**: Support for `backstage.io/v1beta2` Software Templates has been removed. Please migrate your legacy templates to the new `scaffolder.backstage.io/v1beta3` `apiVersion` by following the [migration guide](https://backstage.io/docs/features/software-templates/migrating-from-v1beta2-to-v1beta3)
- bde30664c4: Updated template to use package roles. To apply this change to an existing app, check out the [migration guide](https://backstage.io/docs/tutorials/package-role-migration).

  Specifically the following scripts in the root `package.json` have also been updated:

  ```diff
  -    "build": "lerna run build",
  +    "build": "backstage-cli repo build --all",

  ...

  -    "lint": "lerna run lint --since origin/master --",
  -    "lint:all": "lerna run lint --",
  +    "lint": "backstage-cli repo lint --since origin/master",
  +    "lint:all": "backstage-cli repo lint",
  ```

## 0.4.22

### Patch Changes

- ee3d6c6f10: Update the template to reflect the renaming of `DocsResultListItem` to `TechDocsSearchResultListItem` from `@backstage/plugin-techdocs`.

  To apply this change to an existing app, make the following change to `packages/app/src/components/search/SearchPage.tsx`:

  ```diff
  -import { DocsResultListItem } from '@backstage/plugin-techdocs';
  +import { TechDocsSearchResultListItem } from '@backstage/plugin-techdocs';
  ```

  ```diff
     case 'techdocs':
       return (
  -      <DocsResultListItem
  +      <TechDocsSearchResultListItem
           key={document.location}
           result={document}
         />
  ```

  The `TechDocsIndexPage` now uses `DefaultTechDocsHome` as fall back if no children is provided as `LegacyTechDocsHome` is marked as deprecated. If you do not use a custom techdocs homepage, you can therefore update your app to the following:

  ```diff
  -  <Route path="/docs" element={<TechDocsIndexPage />}>
  -    <DefaultTechDocsHome />
  -  </Route>
  +  <Route path="/docs" element={<TechDocsIndexPage />} />
  ```

- 617a132871: Update import location of catalogEntityCreatePermission.

  To apply this change to an existing app, make the following change to `packages/app/src/App.tsx`:

  ```diff
  -import { catalogEntityCreatePermission } from '@backstage/plugin-catalog-common';
  +import { catalogEntityCreatePermission } from '@backstage/plugin-catalog-common/alpha';
  ```

- 022507c860: The Backstage Search Platform's indexing process has been rewritten as a stream
  pipeline in order to improve efficiency and performance on large document sets.

  To take advantage of this, upgrade to the latest version of
  `@backstage/plugin-search-backend-node`, as well as any backend plugins whose
  collators you are using. Then, make the following changes to your
  `/packages/backend/src/plugins/search.ts` file:

  ```diff
  -import { DefaultCatalogCollator } from '@backstage/plugin-catalog-backend';
  -import { DefaultTechDocsCollator } from '@backstage/plugin-techdocs-backend';
  +import { DefaultCatalogCollatorFactory } from '@backstage/plugin-catalog-backend';
  +import { DefaultTechDocsCollatorFactory } from '@backstage/plugin-techdocs-backend';

  // ...

    const indexBuilder = new IndexBuilder({ logger, searchEngine });

    indexBuilder.addCollator({
      defaultRefreshIntervalSeconds: 600,
  -    collator: DefaultCatalogCollator.fromConfig(config, { discovery }),
  +    factory: DefaultCatalogCollatorFactory.fromConfig(config, { discovery }),
    });

    indexBuilder.addCollator({
      defaultRefreshIntervalSeconds: 600,
  -    collator: DefaultTechDocsCollator.fromConfig(config, {
  +    factory: DefaultTechDocsCollatorFactory.fromConfig(config, {
        discovery,
        logger,
      }),
    });
  ```

  If you've written custom collators, decorators, or search engines in your
  Backstage backend instance, you will need to re-implement them as readable,
  transform, and writable streams respectively (including factory classes for
  instantiating them). [A how-to guide for refactoring](https://backstage.io/docs/features/search/how-to-guides#rewriting-alpha-style-collators-for-beta)
  existing implementations is available.

## 0.4.21

### Patch Changes

- a686702dbe: Update the template to reflect the renaming of `CatalogResultListItem` to `CatalogSearchResultListItem` from `@backstage/plugin-catalog`.

  To apply this change to an existing app, make the following change to `packages/app/src/components/search/SearchPage.tsx`:

  ```diff
  -import { CatalogResultListItem } from '@backstage/plugin-catalog';
  +import { CatalogSearchResultListItem } from '@backstage/plugin-catalog';
  ```

  ```diff
     case 'software-catalog':
       return (
  -      <CatalogResultListItem
  +      <CatalogSearchResultListItem
           key={document.location}
           result={document}
         />
  ```

- f39c1e6036: To reflect the updated `knex` and `@vscode/sqlite3` dependencies introduced with [v0.4.19](https://github.com/backstage/backstage/blob/master/packages/create-app/CHANGELOG.md#0419), we update our example `Dockerfile`, adding `@vscode/sqlite3` build dependencies to the image. Further on, we updated it to the `node:16-bullseye-slim` base image.

  To apply this update to an existing app, make the following change to `packages/backend/Dockerfile`:

  ```diff
  -FROM node:14-buster-slim
  +FROM node:16-bullseye-slim
  ```

  and, _only if you are using sqlite3 in your app_:

  ```diff
  RUN tar xzf skeleton.tar.gz && rm skeleton.tar.gz
  +
  +# install sqlite3 dependencies
  +RUN apt-get update && \
  +   apt-get install -y libsqlite3-dev python3 cmake g++ && \
  +   rm -rf /var/lib/apt/lists/* && \
  +   yarn config set python /usr/bin/python3

  RUN yarn install --frozen-lockfile --production --network-timeout 300000 && rm -rf "$(yarn cache dir)"
  ```

  If you are using a multi-stage Docker build for your app, please refer to the [updated examples](https://github.com/backstage/backstage/blob/master/docs/deployment/docker.md#multi-stage-build) in the documentation.

## 0.4.20

### Patch Changes

- e725bb812f: Remove SearchContextProvider from `<Root />`

  The `SidebarSearchModal` exported from `plugin-search` internally renders `SearchContextProvider`, so it can be removed from `Root.tsx`:

  ```diff
  -import {
  -  SidebarSearchModal,
  -  SearchContextProvider,
  -} from '@backstage/plugin-search';
  +import { SidebarSearchModal } from '@backstage/plugin-search';

  ... omitted ...

         <SidebarGroup label="Search" icon={<SearchIcon />} to="/search">
  -        <SearchContextProvider>
  -          <SidebarSearchModal />
  -        </SearchContextProvider>
  +        <SidebarSearchModal />
         </SidebarGroup>
  ```

- c77c5c7eb6: Added `backstage.role` to `package.json`
- Updated dependencies
  - @backstage/cli-common@0.1.7

## 0.4.19

### Patch Changes

- 22f4ecb0e6: Switched the `file:` dependency for a `link:` dependency in the `backend` package. This makes sure that the `app` package is linked in rather than copied.

  To apply this update to an existing app, make the following change to `packages/backend/package.json`:

  ```diff
     "dependencies": {
  -    "app": "file:../app",
  +    "app": "link:../app",
       "@backstage/backend-common": "^{{version '@backstage/backend-common'}}",
  ```

- 1dd5a02e91: **BREAKING:** Updated `knex` to major version 1, which also implies changing out
  the underlying `sqlite` implementation.

  The old `sqlite3` NPM library has been abandoned by its maintainers, which has
  led to unhandled security reports and other issues. Therefore, in the `knex` 1.x
  release line they have instead switched over to the [`@vscode/sqlite3`
  library](https://github.com/microsoft/vscode-node-sqlite3) by default, which is
  actively maintained by Microsoft.

  This means that as you update to this version of Backstage, there are two
  breaking changes that you will have to address in your own repository:

  ## Bumping `knex` itself

  All `package.json` files of your repo that used to depend on a 0.x version of
  `knex`, should now be updated to depend on the 1.x release line. This applies in
  particular to `packages/backend`, but may also occur in backend plugins or
  libraries.

  ```diff
  -    "knex": "^0.95.1",
  +    "knex": "^1.0.2",
  ```

  Almost all existing database code will continue to function without modification
  after this bump. The only significant difference that we discovered in the main
  repo, is that the `alter()` function had a slightly different signature in
  migration files. It now accepts an object with `alterType` and `alterNullable`
  fields that clarify a previous grey area such that the intent of the alteration
  is made explicit. This is caught by `tsc` and your editor if you are using the
  `@ts-check` and `@param` syntax in your migration files
  ([example](https://github.com/backstage/backstage/blob/e0506af8fc54074a160fb91c83d6cae8172d3bb3/plugins/catalog-backend/migrations/20220116144621_remove_legacy.js#L17)),
  which we strongly recommend.

  See the [`knex` documentation](https://knexjs.org/#Schema-alter) for more
  information about the `alter` syntax.

  Also see the [`knex` changelog](https://knexjs.org/#changelog) for information
  about breaking changes in the 1.x line; if you are using `RETURNING` you may
  want to make some additional modifications in your code.

  ## Switching out `sqlite3`

  All `package.json` files of your repo that used to depend on `sqlite3`, should
  now be updated to depend on `@vscode/sqlite3`. This applies in particular to
  `packages/backend`, but may also occur in backend plugins or libraries.

  ```diff
  -    "sqlite3": "^5.0.1",
  +    "@vscode/sqlite3": "^5.0.7",
  ```

  These should be functionally equivalent, except that the new library will have
  addressed some long standing problems with old transitive dependencies etc.

## 0.4.19-next.0

### Patch Changes

- 22f4ecb0e6: Switched the `file:` dependency for a `link:` dependency in the `backend` package. This makes sure that the `app` package is linked in rather than copied.

  To apply this update to an existing app, make the following change to `packages/backend/package.json`:

  ```diff
     "dependencies": {
  -    "app": "file:../app",
  +    "app": "link:../app",
       "@backstage/backend-common": "^{{version '@backstage/backend-common'}}",
  ```

- 1dd5a02e91: **BREAKING:** Updated `knex` to major version 1, which also implies changing out
  the underlying `sqlite` implementation.

  The old `sqlite3` NPM library has been abandoned by its maintainers, which has
  led to unhandled security reports and other issues. Therefore, in the `knex` 1.x
  release line they have instead switched over to the [`@vscode/sqlite3`
  library](https://github.com/microsoft/vscode-node-sqlite3) by default, which is
  actively maintained by Microsoft.

  This means that as you update to this version of Backstage, there are two
  breaking changes that you will have to address in your own repository:

  ## Bumping `knex` itself

  All `package.json` files of your repo that used to depend on a 0.x version of
  `knex`, should now be updated to depend on the 1.x release line. This applies in
  particular to `packages/backend`, but may also occur in backend plugins or
  libraries.

  ```diff
  -    "knex": "^0.95.1",
  +    "knex": "^1.0.2",
  ```

  Almost all existing database code will continue to function without modification
  after this bump. The only significant difference that we discovered in the main
  repo, is that the `alter()` function had a slightly different signature in
  migration files. It now accepts an object with `alterType` and `alterNullable`
  fields that clarify a previous grey area such that the intent of the alteration
  is made explicit. This is caught by `tsc` and your editor if you are using the
  `@ts-check` and `@param` syntax in your migration files
  ([example](https://github.com/backstage/backstage/blob/e0506af8fc54074a160fb91c83d6cae8172d3bb3/plugins/catalog-backend/migrations/20220116144621_remove_legacy.js#L17)),
  which we strongly recommend.

  See the [`knex` documentation](https://knexjs.org/#Schema-alter) for more
  information about the `alter` syntax.

  Also see the [`knex` changelog](https://knexjs.org/#changelog) for information
  about breaking changes in the 1.x line; if you are using `RETURNING` you may
  want to make some additional modifications in your code.

  ## Switching out `sqlite3`

  All `package.json` files of your repo that used to depend on `sqlite3`, should
  now be updated to depend on `@vscode/sqlite3`. This applies in particular to
  `packages/backend`, but may also occur in backend plugins or libraries.

  ```diff
  -    "sqlite3": "^5.0.1",
  +    "@vscode/sqlite3": "^5.0.7",
  ```

  These should be functionally equivalent, except that the new library will have
  addressed some long standing problems with old transitive dependencies etc.

## 0.4.18

### Patch Changes

- 5bd0ce9e62: chore(deps): bump `inquirer` from 7.3.3 to 8.2.0
- f27f5197e2: Apply the fix from `0.4.16`, which is part of the `v0.65.1` release of Backstage.
- 2687029a67: Update backend-to-backend auth link in configuration file comment
- 24ef62048c: Adds missing `/catalog-graph` route to `<CatalogGraphPage/>`.

  To fix this problem for a recently created app please update your `app/src/App.tsx`

  ```diff
  + import { CatalogGraphPage } from '@backstage/plugin-catalog-graph';

   ... omitted ...

    </Route>
      <Route path="/settings" element={<UserSettingsPage />} />
  +   <Route path="/catalog-graph" element={<CatalogGraphPage />} />
    </FlatRoutes>
  ```

- ba59832aed: Permission the `catalog-import` route

  The following changes are **required** if you intend to add permissions to your existing app.

  Use the `PermissionedRoute` for `CatalogImportPage` instead of the normal `Route`:

  ```diff
  // packages/app/src/App.tsx
  ...
  + import { PermissionedRoute } from '@backstage/plugin-permission-react';
  + import { catalogEntityCreatePermission } from '@backstage/plugin-catalog-common';

  ...

  - <Route path="/catalog-import" element={<CatalogImportPage />} />
  + <PermissionedRoute
  +   path="/catalog-import"
  +   permission={catalogEntityCreatePermission}
  +   element={<CatalogImportPage />}
  + />
  ```

- cef64b1561: Added `tokenManager` as a required property for the auth-backend `createRouter` function. This dependency is used to issue server tokens that are used by the `CatalogIdentityClient` when looking up users and their group membership during authentication.

  These changes are **required** to `packages/backend/src/plugins/auth.ts`:

  ```diff
  export default async function createPlugin({
    logger,
    database,
    config,
    discovery,
  + tokenManager,
  }: PluginEnvironment): Promise<Router> {
    return await createRouter({
      logger,
      config,
      database,
      discovery,
  +   tokenManager,
    });
  }
  ```

- e39d88bd84: Switched the `app` dependency in the backend to use a file target rather than version.

  To apply this change to an existing app, make the following change to `packages/backend/package.json`:

  ```diff
     "dependencies": {
  -    "app": "0.0.0",
  +    "app": "file:../app",
  ```

## 0.4.18-next.1

### Patch Changes

- 5bd0ce9e62: chore(deps): bump `inquirer` from 7.3.3 to 8.2.0
- ba59832aed: Permission the `catalog-import` route

  The following changes are **required** if you intend to add permissions to your existing app.

  Use the `PermissionedRoute` for `CatalogImportPage` instead of the normal `Route`:

  ```diff
  // packages/app/src/App.tsx
  ...
  + import { PermissionedRoute } from '@backstage/plugin-permission-react';
  + import { catalogEntityCreatePermission } from '@backstage/plugin-catalog-common';

  ...

  - <Route path="/catalog-import" element={<CatalogImportPage />} />
  + <PermissionedRoute
  +   path="/catalog-import"
  +   permission={catalogEntityCreatePermission}
  +   element={<CatalogImportPage />}
  + />
  ```

## 0.4.18-next.0

### Patch Changes

- f27f5197e2: Apply the fix from `0.4.16`, which is part of the `v0.65.1` release of Backstage.
- 2687029a67: Update backend-to-backend auth link in configuration file comment
- 24ef62048c: Adds missing `/catalog-graph` route to `<CatalogGraphPage/>`.

  To fix this problem for a recently created app please update your `app/src/App.tsx`

  ```diff
  + import { CatalogGraphPage } from '@backstage/plugin-catalog-graph';

   ... omitted ...

    </Route>
      <Route path="/settings" element={<UserSettingsPage />} />
  +   <Route path="/catalog-graph" element={<CatalogGraphPage />} />
    </FlatRoutes>
  ```

- cef64b1561: Added `tokenManager` as a required property for the auth-backend `createRouter` function. This dependency is used to issue server tokens that are used by the `CatalogIdentityClient` when looking up users and their group membership during authentication.

  These changes are **required** to `packages/backend/src/plugins/auth.ts`:

  ```diff
  export default async function createPlugin({
    logger,
    database,
    config,
    discovery,
  + tokenManager,
  }: PluginEnvironment): Promise<Router> {
    return await createRouter({
      logger,
      config,
      database,
      discovery,
  +   tokenManager,
    });
  }
  ```

- e39d88bd84: Switched the `app` dependency in the backend to use a file target rather than version.

  To apply this change to an existing app, make the following change to `packages/backend/package.json`:

  ```diff
     "dependencies": {
  -    "app": "0.0.0",
  +    "app": "file:../app",
  ```

## 0.4.16

### Patch Changes

- c945cd9f7e: Adds missing `/catalog-graph` route to `<CatalogGraphPage/>`.

  To fix this problem for a recently created app please update your `app/src/App.tsx`

  ```diff
  + import { CatalogGraphPage } from '@backstage/plugin-catalog-graph';

   ... omitted ...

    </Route>
      <Route path="/settings" element={<UserSettingsPage />} />
  +   <Route path="/catalog-graph" element={<CatalogGraphPage />} />
    </FlatRoutes>
  ```

## 0.4.15

### Patch Changes

- 01b27d547c: Added three additional required properties to the search-backend `createRouter` function to support filtering search results based on permissions. To make this change to an existing app, add the required parameters to the `createRouter` call in `packages/backend/src/plugins/search.ts`:

  ```diff
  export default async function createPlugin({
    logger,
  +  permissions,
    discovery,
    config,
    tokenManager,
  }: PluginEnvironment) {
    /* ... */

    return await createRouter({
      engine: indexBuilder.getSearchEngine(),
  +    types: indexBuilder.getDocumentTypes(),
  +    permissions,
  +    config,
      logger,
    });
  }
  ```

The `.fromConfig` of the `DefaultCatalogCollator` also now takes a `tokenManager` as a parameter.

```diff
-   collator: DefaultCatalogCollator.fromConfig(config, { discovery }),
+   collator: DefaultCatalogCollator.fromConfig(config, { discovery, tokenManager }),
```

- a0d446c8ec: Replaced EntitySystemDiagramCard with EntityCatalogGraphCard

  To make this change to an existing app:

  Add `@backstage/plugin-catalog-graph` as a `dependency` in `packages/app/package.json` or `cd packages/app && yarn add @backstage/plugin-catalog-graph`.

  Apply the following changes to the `packages/app/src/components/catalog/EntityPage.tsx` file:

  ```diff
  + import {
  +  Direction,
  +  EntityCatalogGraphCard,
  + } from '@backstage/plugin-catalog-graph';
  + import {
  +  RELATION_API_CONSUMED_BY,
  +  RELATION_API_PROVIDED_BY,
  +  RELATION_CONSUMES_API,
  +  RELATION_DEPENDENCY_OF,
  +  RELATION_DEPENDS_ON,
  +  RELATION_HAS_PART,
  +  RELATION_PART_OF,
  +  RELATION_PROVIDES_API,
  + } from '@backstage/catalog-model';
  ```

  ```diff
      <EntityLayout.Route path="/diagram" title="Diagram">
  -      <EntitySystemDiagramCard />
  +      <EntityCatalogGraphCard
  +        variant="gridItem"
  +        direction={Direction.TOP_BOTTOM}
  +        title="System Diagram"
  +        height={700}
  +        relations={[
  +          RELATION_PART_OF,
  +          RELATION_HAS_PART,
  +          RELATION_API_CONSUMED_BY,
  +          RELATION_API_PROVIDED_BY,
  +          RELATION_CONSUMES_API,
  +          RELATION_PROVIDES_API,
  +          RELATION_DEPENDENCY_OF,
  +          RELATION_DEPENDS_ON,
  +        ]}
  +        unidirectional={false}
  +      />
      </EntityLayout.Route>
  ```

  ```diff
  const cicdContent = (
      <Grid item md={6}>
        <EntityAboutCard variant="gridItem" />
      </Grid>
  +    <Grid item md={6} xs={12}>
  +      <EntityCatalogGraphCard variant="gridItem" height={400} />
  +    </Grid>
  ```

  Add the above component in `overviewContent`, `apiPage` , `systemPage` and domainPage` as well.

- 4aca2a5307: An example instance of a `<SearchFilter.Select />` with asynchronously loaded values was added to the composed `SearchPage.tsx`, allowing searches bound to the `techdocs` type to be filtered by entity name.

  This is an entirely optional change; if you wish to adopt it, you can make the following (or similar) changes to your search page layout:

  ```diff
  --- a/packages/app/src/components/search/SearchPage.tsx
  +++ b/packages/app/src/components/search/SearchPage.tsx
  @@ -2,6 +2,10 @@ import React from 'react';
   import { makeStyles, Theme, Grid, List, Paper } from '@material-ui/core';

   import { CatalogResultListItem } from '@backstage/plugin-catalog';
  +import {
  +  catalogApiRef,
  +  CATALOG_FILTER_EXISTS,
  +} from '@backstage/plugin-catalog-react';
   import { DocsResultListItem } from '@backstage/plugin-techdocs';

   import {
  @@ -10,6 +14,7 @@ import {
     SearchResult,
     SearchType,
     DefaultResultListItem,
  +  useSearch,
   } from '@backstage/plugin-search';
   import {
     CatalogIcon,
  @@ -18,6 +23,7 @@ import {
     Header,
     Page,
   } from '@backstage/core-components';
  +import { useApi } from '@backstage/core-plugin-api';

   const useStyles = makeStyles((theme: Theme) => ({
     bar: {
  @@ -36,6 +42,8 @@ const useStyles = makeStyles((theme: Theme) => ({

   const SearchPage = () => {
     const classes = useStyles();
  +  const { types } = useSearch();
  +  const catalogApi = useApi(catalogApiRef);

     return (
       <Page themeId="home">
  @@ -65,6 +73,27 @@ const SearchPage = () => {
                 ]}
               />
               <Paper className={classes.filters}>
  +              {types.includes('techdocs') && (
  +                <SearchFilter.Select
  +                  className={classes.filter}
  +                  label="Entity"
  +                  name="name"
  +                  values={async () => {
  +                    // Return a list of entities which are documented.
  +                    const { items } = await catalogApi.getEntities({
  +                      fields: ['metadata.name'],
  +                      filter: {
  +                        'metadata.annotations.backstage.io/techdocs-ref':
  +                          CATALOG_FILTER_EXISTS,
  +                      },
  +                    });
  +
  +                    const names = items.map(entity => entity.metadata.name);
  +                    names.sort();
  +                    return names;
  +                  }}
  +                />
  +              )}
                 <SearchFilter.Select
                   className={classes.filter}
                   name="kind"
  ```

- 1dbe63ec39: A `label` prop was added to `<SearchFilter.* />` components in order to allow
  user-friendly label strings (as well as the option to omit a label). In order
  to maintain labels on your existing filters, add a `label` prop to them in your
  `SearchPage.tsx`.

  ```diff
  --- a/packages/app/src/components/search/SearchPage.tsx
  +++ b/packages/app/src/components/search/SearchPage.tsx
  @@ -96,11 +96,13 @@ const SearchPage = () => {
                 )}
                 <SearchFilter.Select
                   className={classes.filter}
  +                label="Kind"
                   name="kind"
                   values={['Component', 'Template']}
                 />
                 <SearchFilter.Checkbox
                   className={classes.filter}
  +                label="Lifecycle"
                   name="lifecycle"
                   values={['experimental', 'production']}
                 />
  ```

## 0.4.14

### Patch Changes

- d4941024bc: Rebind external route for catalog import plugin from `scaffolderPlugin.routes.root` to `catalogImportPlugin.routes.importPage`.

  To make this change to an existing app, make the following change to `packages/app/src/App.tsx`

  ```diff
  const App = createApp({
    ...
    bindRoutes({ bind }) {
      ...
      bind(apiDocsPlugin.externalRoutes, {
  -     createComponent: scaffolderPlugin.routes.root,
  +     registerApi: catalogImportPlugin.routes.importPage,
      });
      ...
    },
  });
  ```

- b5402d6d72: Migrated the app template to React 17.

  To apply this change to an existing app, make sure you have updated to the latest version of `@backstage/cli`, and make the following change to `packages/app/package.json`:

  ```diff
       "history": "^5.0.0",
  -    "react": "^16.13.1",
  -    "react-dom": "^16.13.1",
  +    "react": "^17.0.2",
  +    "react-dom": "^17.0.2",
       "react-router": "6.0.0-beta.0",
  ```

  Since we have recently moved over all `react` and `react-dom` dependencies to `peerDependencies` of all packages, and included React 17 in the version range, this should be all you need to do. If you end up with duplicate React installations, first make sure that all of your plugins are up-to-date, including ones for example from `@roadiehq`. If that doesn't work, you may need to fall back to adding [Yarn resolutions](https://classic.yarnpkg.com/lang/en/docs/selective-version-resolutions/) in the `package.json` of your project root:

  ```diff
  +  "resolutions": {
  +    "react": "^17.0.2",
  +    "react-dom": "^17.0.2"
  +  },
  ```

- 5e8d278f8e: Added an external route binding from the `org` plugin to the catalog index page.

  This change is needed because `@backstage/plugin-org` now has a required external route that needs to be bound for the app to start.

  To apply this change to an existing app, make the following change to `packages/app/src/App.tsx`:

  ```diff
   import { ScaffolderPage, scaffolderPlugin } from '@backstage/plugin-scaffolder';
  +import { orgPlugin } from '@backstage/plugin-org';
   import { SearchPage } from '@backstage/plugin-search';
  ```

  And further down within the `createApp` call:

  ```diff
       bind(scaffolderPlugin.externalRoutes, {
         registerComponent: catalogImportPlugin.routes.importPage,
       });
  +    bind(orgPlugin.externalRoutes, {
  +      catalogIndex: catalogPlugin.routes.catalogIndex,
  +    });
     },
  ```

- fb08e2f285: Updated the configuration of the `app-backend` plugin to enable the static asset store by passing on `database` from the plugin environment to `createRouter`.

  To apply this change to an existing app, make the following change to `packages/backend/src/plugins/app.ts`:

  ```diff
   export default async function createPlugin({
     logger,
     config,
  +  database,
   }: PluginEnvironment): Promise<Router> {
     return await createRouter({
       logger,
       config,
  +    database,
       appPackageName: 'app',
     });
   }
  ```

- 7ba416be78: You can now add `SidebarGroup`s to the current `Sidebar`. This will not affect how the current sidebar is displayed, but allows a customization on how the `MobileSidebar` on smaller screens will look like. A `SidebarGroup` will be displayed with the given icon in the `MobileSidebar`.

  A `SidebarGroup` can either link to an existing page (e.g. `/search` or `/settings`) or wrap components, which will be displayed in a full-screen overlay menu (e.g. `Menu`).

  ```diff
  <Sidebar>
      <SidebarLogo />
  +   <SidebarGroup label="Search" icon={<SearchIcon />} to="/search">
          <SidebarSearchModal />
  +   </SidebarGroup>
      <SidebarDivider />
  +   <SidebarGroup label="Menu" icon={<MenuIcon />}>
          <SidebarItem icon={HomeIcon} to="catalog" text="Home" />
          <SidebarItem icon={CreateComponentIcon} to="create" text="Create..." />
          <SidebarDivider />
          <SidebarScrollWrapper>
              <SidebarItem icon={MapIcon} to="tech-radar" text="Tech Radar" />
          </SidebarScrollWrapper>
  +   </SidebarGroup>
      <SidebarSpace />
      <SidebarDivider />
  +   <SidebarGroup
  +       label="Settings"
  +       icon={<UserSettingsSignInAvatar />}
  +       to="/settings"
  +   >
          <SidebarSettings />
  +   </SidebarGroup>
  </Sidebar>
  ```

  Additionally, you can order the groups differently in the `MobileSidebar` than in the usual `Sidebar` simply by giving a group a priority. The groups will be displayed in descending order from left to right.

  ```diff
  <SidebarGroup
      label="Settings"
      icon={<UserSettingsSignInAvatar />}
      to="/settings"
  +   priority={1}
  >
      <SidebarSettings />
  </SidebarGroup>
  ```

  If you decide against adding `SidebarGroup`s to your `Sidebar` the `MobileSidebar` will contain one default menu item, which will open a full-screen overlay menu displaying all the content of the current `Sidebar`.

  More information on the `SidebarGroup` & the `MobileSidebar` component can be found in the changeset for the `core-components`.

- 08fa6a604a: The app template has been updated to add an explicit dependency on `typescript` in the root `package.json`. This is because it was removed as a dependency of `@backstage/cli` in order to decouple the TypeScript versioning in Backstage projects.

  To apply this change in an existing app, add a `typescript` dependency to your `package.json` in the project root:

  ```json
    "dependencies": {
      ...
      "typescript": "~4.5.4",
    }
  ```

  We recommend using a `~` version range since TypeScript releases do not adhere to semver.

  It may be the case that you end up with errors if you upgrade the TypeScript version. This is because there was a change to TypeScript not long ago that defaulted the type of errors caught in `catch` blocks to `unknown`. You can work around this by adding `"useUnknownInCatchVariables": false` to the `"compilerOptions"` in your `tsconfig.json`:

  ```json
    "compilerOptions": {
      ...
      "useUnknownInCatchVariables": false
    }
  ```

  Another option is to use the utilities from `@backstage/errors` to assert the type of errors caught in `catch` blocks:

  ```ts
  import { assertError, isError } from '@backstage/errors';

  try {
    ...
  } catch (error) {
    assertError(error);
    ...
    // OR
    if (isError(error)) {
      ...
    }
  }
  ```

  Yet another issue you might run into when upgrading TypeScript is incompatibilities in the types from `react-use`. The error you would run into looks something like this:

  ```plain
  node_modules/react-use/lib/usePermission.d.ts:1:54 - error TS2304: Cannot find name 'DevicePermissionDescriptor'.

  1 declare type PermissionDesc = PermissionDescriptor | DevicePermissionDescriptor | MidiPermissionDescriptor | PushPermissionDescriptor;
  ```

  If you encounter this error, the simplest fix is to replace full imports of `react-use` with more specific ones. For example, the following:

  ```ts
  import { useAsync } from 'react-use';
  ```

  Would be converted into this:

  ```ts
  import useAsync from 'react-use/lib/useAsync';
  ```

## 0.4.13

### Patch Changes

- fb08e2f285: Updated the configuration of the `app-backend` plugin to enable the static asset store by passing on `database` from the plugin environment to `createRouter`.

  To apply this change to an existing app, make the following change to `packages/backend/src/plugins/app.ts`:

  ```diff
   export default async function createPlugin({
     logger,
     config,
  +  database,
   }: PluginEnvironment): Promise<Router> {
     return await createRouter({
       logger,
       config,
  +    database,
       appPackageName: 'app',
     });
   }
  ```

- 7ba416be78: You can now add `SidebarGroup`s to the current `Sidebar`. This will not affect how the current sidebar is displayed, but allows a customization on how the `MobileSidebar` on smaller screens will look like. A `SidebarGroup` will be displayed with the given icon in the `MobileSidebar`.

  A `SidebarGroup` can either link to an existing page (e.g. `/search` or `/settings`) or wrap components, which will be displayed in a full-screen overlay menu (e.g. `Menu`).

  ```diff
  <Sidebar>
      <SidebarLogo />
  +   <SidebarGroup label="Search" icon={<SearchIcon />} to="/search">
          <SidebarSearchModal />
  +   </SidebarGroup>
      <SidebarDivider />
  +   <SidebarGroup label="Menu" icon={<MenuIcon />}>
          <SidebarItem icon={HomeIcon} to="catalog" text="Home" />
          <SidebarItem icon={CreateComponentIcon} to="create" text="Create..." />
          <SidebarDivider />
          <SidebarScrollWrapper>
              <SidebarItem icon={MapIcon} to="tech-radar" text="Tech Radar" />
          </SidebarScrollWrapper>
  +   </SidebarGroup>
      <SidebarSpace />
      <SidebarDivider />
  +   <SidebarGroup
  +       label="Settings"
  +       icon={<UserSettingsSignInAvatar />}
  +       to="/settings"
  +   >
          <SidebarSettings />
  +   </SidebarGroup>
  </Sidebar>
  ```

  Additionally, you can order the groups differently in the `MobileSidebar` than in the usual `Sidebar` simply by giving a group a priority. The groups will be displayed in descending order from left to right.

  ```diff
  <SidebarGroup
      label="Settings"
      icon={<UserSettingsSignInAvatar />}
      to="/settings"
  +   priority={1}
  >
      <SidebarSettings />
  </SidebarGroup>
  ```

  If you decide against adding `SidebarGroup`s to your `Sidebar` the `MobileSidebar` will contain one default menu item, which will open a full-screen overlay menu displaying all the content of the current `Sidebar`.

  More information on the `SidebarGroup` & the `MobileSidebar` component can be found in the changeset for the `core-components`.

- 08fa6a604a: The app template has been updated to add an explicit dependency on `typescript` in the root `package.json`. This is because it was removed as a dependency of `@backstage/cli` in order to decouple the TypeScript versioning in Backstage projects.

  To apply this change in an existing app, add a `typescript` dependency to your `package.json` in the project root:

  ```json
    "dependencies": {
      ...
      "typescript": "~4.5.4",
    }
  ```

  We recommend using a `~` version range since TypeScript releases do not adhere to semver.

  It may be the case that you end up with errors if you upgrade the TypeScript version. This is because there was a change to TypeScript not long ago that defaulted the type of errors caught in `catch` blocks to `unknown`. You can work around this by adding `"useUnknownInCatchVariables": false` to the `"compilerOptions"` in your `tsconfig.json`:

  ```json
    "compilerOptions": {
      ...
      "useUnknownInCatchVariables": false
    }
  ```

  Another option is to use the utilities from `@backstage/errors` to assert the type of errors caught in `catch` blocks:

  ```ts
  import { assertError, isError } from '@backstage/errors';

  try {
    ...
  } catch (error) {
    assertError(error);
    ...
    // OR
    if (isError(error)) {
      ...
    }
  }
  ```

- Updated dependencies
  - @backstage/plugin-tech-radar@0.5.3-next.0
  - @backstage/plugin-auth-backend@0.7.0-next.0
  - @backstage/core-components@0.8.5-next.0
  - @backstage/plugin-api-docs@0.6.23-next.0
  - @backstage/plugin-catalog-backend@0.21.0-next.0
  - @backstage/plugin-permission-common@0.4.0-next.0
  - @backstage/cli@0.12.0-next.0
  - @backstage/core-plugin-api@0.6.0-next.0
  - @backstage/plugin-catalog@0.7.9-next.0
  - @backstage/plugin-user-settings@0.3.17-next.0
  - @backstage/backend-common@0.10.4-next.0
  - @backstage/config@0.1.13-next.0
  - @backstage/plugin-app-backend@0.3.22-next.0
  - @backstage/core-app-api@0.5.0-next.0
  - @backstage/plugin-catalog-import@0.7.10-next.0
  - @backstage/plugin-scaffolder@0.11.19-next.0
  - @backstage/plugin-search@0.5.6-next.0
  - @backstage/plugin-techdocs@0.12.15-next.0
  - @backstage/plugin-permission-node@0.4.0-next.0
  - @backstage/catalog-model@0.9.10-next.0
  - @backstage/integration-react@0.1.19-next.0
  - @backstage/plugin-explore@0.3.26-next.0
  - @backstage/plugin-github-actions@0.4.32-next.0
  - @backstage/plugin-lighthouse@0.2.35-next.0
  - @backstage/plugin-scaffolder-backend@0.15.21-next.0
  - @backstage/backend-tasks@0.1.4-next.0
  - @backstage/catalog-client@0.5.5-next.0
  - @backstage/test-utils@0.2.3-next.0
  - @backstage/plugin-proxy-backend@0.2.16-next.0
  - @backstage/plugin-rollbar-backend@0.1.19-next.0
  - @backstage/plugin-search-backend@0.3.1-next.0
  - @backstage/plugin-techdocs-backend@0.12.4-next.0

## 0.4.12

### Patch Changes

- 5333451def: Cleaned up API exports
- cd529c4094: Add permissions to create-app's PluginEnvironment

  `CatalogEnvironment` now has a `permissions` field, which means that a permission client must now be provided as part of `PluginEnvironment`. To apply these changes to an existing app, add the following to the `makeCreateEnv` function in `packages/backend/src/index.ts`:

  ```diff
    // packages/backend/src/index.ts

  + import { ServerPermissionClient } from '@backstage/plugin-permission-node';

    function makeCreateEnv(config: Config) {
      ...
  +   const permissions = ServerPermissionClient.fromConfig(config, {
  +     discovery,
  +     tokenManager,
  +   });

      root.info(`Created UrlReader ${reader}`);

      return (plugin: string): PluginEnvironment => {
        ...
        return {
          logger,
          cache,
          database,
          config,
          reader,
          discovery,
          tokenManager,
          scheduler,
  +       permissions,
        };
      }
    }
  ```

  And add a permissions field to the `PluginEnvironment` type in `packages/backend/src/types.ts`:

  ```diff
    // packages/backend/src/types.ts

  + import { PermissionAuthorizer } from '@backstage/plugin-permission-common';

    export type PluginEnvironment = {
      ...
  +   permissions: PermissionAuthorizer;
    };
  ```

  [`@backstage/plugin-permission-common`](https://www.npmjs.com/package/@backstage/plugin-permission-common) and [`@backstage/plugin-permission-node`](https://www.npmjs.com/package/@backstage/plugin-permission-node) will need to be installed as dependencies:

  ```diff
    // packages/backend/package.json

  +   "@backstage/plugin-permission-common": "...",
  +   "@backstage/plugin-permission-node": "...",
  ```

## 0.4.11

## 0.4.10

### Patch Changes

- 79b342bd36: removed inline and internal CSS from index.html

  To make this change to an existing app, apply the following changes to the `packages/app/public/index.html` file:

  Remove internal style

  ```diff
  - <style>
  -  #root {
  -    min-height: 100%;
  -  }
  - </style>
  ```

  Remove inline style from the body tag

  ```diff
  - <body style="margin: 0">
  + <body>
  ```

- d33b65dc52: Removed unused templating asset.
- 613ad12960: Add a comment to the default backend about the fallback 404 handler.
- 20af5a701f: The `<SearchType />` filter in the composed `SearchPage.tsx` was replaced with the `<SearchType.Accordion />` variant.

  This is an entirely optional change; if you wish to display a control surface for search `types` as a single-select accordion (as opposed to the current multi-select of checkboxes), you can make the following (or similar) changes to your search page layout:

  ```diff
  --- a/packages/app/src/components/search/SearchPage.tsx
  +++ b/packages/app/src/components/search/SearchPage.tsx
  @@ -11,7 +11,7 @@ import {
     SearchType,
     DefaultResultListItem,
   } from '@backstage/plugin-search';
  -import { Content, Header, Page } from '@backstage/core-components';
  +import { CatalogIcon, Content, DocsIcon, Header, Page } from '@backstage/core-components';

   const useStyles = makeStyles((theme: Theme) => ({
     bar: {
  @@ -19,6 +19,7 @@ const useStyles = makeStyles((theme: Theme) => ({
     },
     filters: {
       padding: theme.spacing(2),
  +    marginTop: theme.spacing(2),
     },
     filter: {
       '& + &': {
  @@ -41,12 +42,23 @@ const SearchPage = () => {
               </Paper>
             </Grid>
             <Grid item xs={3}>
  +            <SearchType.Accordion
  +              name="Result Type"
  +              defaultValue="software-catalog"
  +              types={[
  +                {
  +                  value: 'software-catalog',
  +                  name: 'Software Catalog',
  +                  icon: <CatalogIcon />,
  +                },
  +                {
  +                  value: 'techdocs',
  +                  name: 'Documentation',
  +                  icon: <DocsIcon />,
  +                },
  +              ]}
  +            />
               <Paper className={classes.filters}>
  -              <SearchType
  -                values={['techdocs', 'software-catalog']}
  -                name="type"
  -                defaultValue="software-catalog"
  -              />
                 <SearchFilter.Select
                   className={classes.filter}
                   name="kind"
  ```

- 0dcd1dd64f: Add a `scheduler` to the plugin environment, which can schedule collaborative tasks across backends. To apply the same change in your backend, follow the steps below.

  First install the package:

  ```shell
  # From the Backstage repository root
  cd packages/backend
  yarn add @backstage/backend-tasks
  ```

  Add the scheduler to your plugin environment type:

  ```diff
   // In packages/backend/src/types.ts
  +import { PluginTaskScheduler } from '@backstage/backend-tasks';

   export type PluginEnvironment = {
  +  scheduler: PluginTaskScheduler;
  ```

  And finally make sure to add such an instance to each plugin's environment:

  ```diff
   // In packages/backend/src/index.ts
  +import { TaskScheduler } from '@backstage/backend-tasks';

   function makeCreateEnv(config: Config) {
     // ...
  +  const taskScheduler = TaskScheduler.fromConfig(config);

     return (plugin: string): PluginEnvironment => {
       // ...
  +    const scheduler = taskScheduler.forPlugin(plugin);
       return {
  +      scheduler,
         // ...
  ```

## 0.4.9

### Patch Changes

- 49a696d720: debounceTime prop is removed from the SearchBar component in the SearchPage as the default is set to 200. The prop is safe to remove and makes it easier to stay up to date with any changes in the future.
- 5fdc8df0e8: The `index.html` template of the app has been updated to use the new `config` global provided by the Backstage CLI.

  To apply this change to an existing app, make the following changes to `packages/app/public/index.html`:

  ```diff
  -    <title><%= app.title %></title>
  +    <title><%= config.getString('app.title') %></title>
  ```

  ```diff
  -    <% if (app.googleAnalyticsTrackingId && typeof app.googleAnalyticsTrackingId === 'string') { %>
  +    <% if (config.has('app.googleAnalyticsTrackingId')) { %>
       <script
         async
  -      src="https://www.googletagmanager.com/gtag/js?id=<%= app.googleAnalyticsTrackingId %>"
  +      src="https://www.googletagmanager.com/gtag/js?id=<%= config.getString('app.googleAnalyticsTrackingId') %>"
       ></script>
  ```

  ```diff
  -      gtag('config', '<%= app.googleAnalyticsTrackingId %>');
  +      gtag(
  +        'config',
  +        '<%= config.getString("app.googleAnalyticsTrackingId") %>',
  +      );
  ```

## 0.4.8

### Patch Changes

- 25dfc2d483: Updated the root `package.json` to include files with `.cjs` and `.mjs` extensions in the `"lint-staged"` configuration.

  To make this change to an existing app, apply the following changes to the `package.json` file:

  ```diff
   "lint-staged": {
  -    "*.{js,jsx,ts,tsx}": [
  +    "*.{js,jsx,ts,tsx,mjs,cjs}": [
  ```

## 0.4.7

### Patch Changes

- 9603827bb5: Addressed some peer dependency warnings
- 1bada775a9: TechDocs Backend may now (optionally) leverage a cache store to improve
  performance when reading content from a cloud storage provider.

  To apply this change to an existing app, pass the cache manager from the plugin
  environment to the `createRouter` function in your backend:

  ```diff
  // packages/backend/src/plugins/techdocs.ts

  export default async function createPlugin({
    logger,
    config,
    discovery,
    reader,
  +  cache,
  }: PluginEnvironment): Promise<Router> {

    // ...

    return await createRouter({
      preparers,
      generators,
      publisher,
      logger,
      config,
      discovery,
  +    cache,
    });
  ```

  If your `PluginEnvironment` does not include a cache manager, be sure you've
  applied [the cache management change][cm-change] to your backend as well.

  [Additional configuration][td-rec-arch] is required if you wish to enable
  caching in TechDocs.

  [cm-change]: https://github.com/backstage/backstage/blob/master/packages/create-app/CHANGELOG.md#patch-changes-6
  [td-rec-arch]: https://backstage.io/docs/features/techdocs/architecture#recommended-deployment

- 4862fbc64f: Bump @spotify/prettier-config
- 36bb4fb2e9: Removed the `scaffolder.github.visibility` configuration that is no longer used from the default app template.

## 0.4.6

### Patch Changes

- 24d2ce03f3: Search Modal now relies on the Search Context to access state and state setter. If you use the SidebarSearchModal as described in the [getting started documentation](https://backstage.io/docs/features/search/getting-started#using-the-search-modal), make sure to update your code with the SearchContextProvider.

  ```diff
  export const Root = ({ children }: PropsWithChildren<{}>) => (
    <SidebarPage>
      <Sidebar>
        <SidebarLogo />
  -     <SidebarSearchModal />
  +     <SearchContextProvider>
  +       <SidebarSearchModal />
  +     </SearchContextProvider>
        <SidebarDivider />
      ...
  ```

- 905dd952ac: Incorporate usage of the tokenManager into the backend created using `create-app`.

  In existing backends, update the `PluginEnvironment` to include a `tokenManager`:

  ```diff
  // packages/backend/src/types.ts

  ...
  import {
    ...
  + TokenManager,
  } from '@backstage/backend-common';

  export type PluginEnvironment = {
    ...
  + tokenManager: TokenManager;
  };
  ```

  Then, create a `ServerTokenManager`. This can either be a `noop` that requires no secret and validates all requests by default, or one that uses a secret from your `app-config.yaml` to generate and validate tokens.

  ```diff
  // packages/backend/src/index.ts

  ...
  import {
    ...
  + ServerTokenManager,
  } from '@backstage/backend-common';
  ...

  function makeCreateEnv(config: Config) {
    ...
    // CHOOSE ONE
    // TokenManager not requiring a secret
  + const tokenManager = ServerTokenManager.noop();
    // OR TokenManager requiring a secret
  + const tokenManager = ServerTokenManager.fromConfig(config);

    ...
    return (plugin: string): PluginEnvironment => {
      ...
  -   return { logger, cache, database, config, reader, discovery };
  +   return { logger, cache, database, config, reader, discovery, tokenManager };
    };
  }
  ```

## 0.4.5

### Patch Changes

- dcaeaac174: Cleaned out the `peerDependencies` in the published version of the package, making it much quicker to run `npx @backstage/create-app` as it no longer needs to install a long list of unnecessary.
- a5a5d7e1f1: DefaultTechDocsCollator is now included in the search backend, and the Search Page updated with the SearchType component that includes the techdocs type
- bab752e2b3: Change default port of backend from 7000 to 7007.

  This is due to the AirPlay Receiver process occupying port 7000 and preventing local Backstage instances on MacOS to start.

  You can change the port back to 7000 or any other value by providing an `app-config.yaml` with the following values:

  ```
  backend:
    listen: 0.0.0.0:7123
    baseUrl: http://localhost:7123
  ```

  More information can be found here: https://backstage.io/docs/conf/writing

- 42ebbc18c0: Bump gitbeaker to the latest version

## 0.4.4

### Patch Changes

- 4ebc9fd277: Create backstage.json file

  `@backstage/create-app` will create a new `backstage.json` file. At this point, the file will contain a `version` property, representing the version of `@backstage/create-app` used for creating the application. If the backstage's application has been bootstrapped using an older version of `@backstage/create-app`, the `backstage.json` file can be created and kept in sync, together with all the changes of the latest version of backstage, by running the following script:

  ```bash
  yarn backstage-cli versions:bump
  ```

- e21e3c6102: Bumping minimum requirements for `dockerode` and `testcontainers`
- 014cbf8cb9: Migrated the app template use the new `@backstage/app-defaults` for the `createApp` import, since the `createApp` exported by `@backstage/app-core-api` will be removed in the future.

  To migrate an existing application, add the latest version of `@backstage/app-defaults` as a dependency in `packages/app/package.json`, and make the following change to `packages/app/src/App.tsx`:

  ```diff
  -import { createApp, FlatRoutes } from '@backstage/core-app-api';
  +import { createApp } from '@backstage/app-defaults';
  +import { FlatRoutes } from '@backstage/core-app-api';
  ```

- 2163e83fa2: Refactor and add regression tests for create-app tasks
- Updated dependencies
  - @backstage/cli-common@0.1.6

## 0.4.3

### Patch Changes

- 5dcea2586c: Integrated `SidebarSearchModal` component into default-app to use the `SearchModal`.

  The `SidebarSearchModal` component can also be used in other generated apps:

  ```diff
  import {
  -  SidebarSearch,
  +  SidebarSearchModal
  } from '@backstage/plugin-search';
  ...
   <SidebarPage>
      <Sidebar>
        <SidebarLogo />
  -     <SidebarSearch />
  +     <SidebarSearchModal />
        <SidebarDivider />
  ...
  ```

  If you only want to use the `SearchModal` you can import it from `'@backstage/plugin-search'`:

  ```js
  import { SearchModal } from '@backstage/plugin-search';
  ```

- 5725f87e4c: Updated the app template to no longer include the `--no-private` flag for the `create-plugin` command.

  To apply this change to an existing application, remove the `--no-private` flag from the `create-plugin` command in the root `package.json`:

  ```diff
     "prettier:check": "prettier --check .",
  -  "create-plugin": "backstage-cli create-plugin --scope internal --no-private",
  +  "create-plugin": "backstage-cli create-plugin --scope internal",
     "remove-plugin": "backstage-cli remove-plugin"
  ```

- 1921f70aa7: Removed the version pinning of the packages `graphql-language-service-interface` and `graphql-language-service-parser`. This should no longer be necessary.

  You can apply the same change in your repository by ensuring that the following does _NOT_ appear in your root `package.json`.

  ```json
  "resolutions": {
    "graphql-language-service-interface": "2.8.2",
    "graphql-language-service-parser": "1.9.0"
    },
  ```

## 0.4.2

## 0.4.1

### Patch Changes

- 4f1c30c176: Support optional path argument when generating a project using `create-app`
- Updated dependencies
  - @backstage/cli-common@0.1.5

## 0.4.0

### Minor Changes

- 5914668655: Removed `@backstage/plugin-welcome`, no new updates to the packages will be
  published in the future.

  The welcome plugin was used by early alpha versions of Backstage, but today only
  contained a simple page with welcome instructions. It was superseded by
  `@backstage/plugin-home` which can be used to build a homepage customized to the
  needs of your organization.

  If it's still used in your app, remove the dependency from your `package.json`
  as well as left over code.

### Patch Changes

- b486adb8c6: Removed the included `jest` configuration from the root `package.json` as the `transformModules` option no longer exists.

  To apply this change to an existing app, make the follow change to the root `package.json`:

  ```diff
  -  "jest": {
  -    "transformModules": [
  -      "@asyncapi/react-component"
  -    ]
  -  }
  ```

- 36e67d2f24: Internal updates to apply more strict checks to throw errors.

## 0.3.45

### Patch Changes

- eaca0f53fb: The scaffolder plugin has just released the beta 3 version of software templates, which replaces the handlebars templating syntax. As part of this change, the template entity schema is no longer included in the core catalog-model as with previous versions. The decoupling of the template entities version will allow us to more easily make updates in the future.

  In order to use the new beta 3 templates, the following changes are **required** for any existing installation, inside `packages/backend/src/plugins/catalog.ts`:

  ```diff
  +import { ScaffolderEntitiesProcessor } from '@backstage/plugin-scaffolder-backend';

  ...

     const builder = await CatalogBuilder.create(env);
  +  builder.addProcessor(new ScaffolderEntitiesProcessor());
     const { processingEngine, router } = await builder.build();
  ```

  If you're interested in learning more about creating custom kinds, please check out the [extending the model](https://backstage.io/docs/features/software-catalog/extending-the-model) documentation.

## 0.3.44

### Patch Changes

- e254368371: Switched the default `test` script in the package root to use `backstage-cli test` rather than `lerna run test`. This is thanks to the `@backstage/cli` now supporting running the test command from the project root.

  To apply this change to an existing project, apply the following change to your root `package.json`:

  ```diff
  -    "test": "lerna run test --since origin/master -- --coverage",
  +    "test": "backstage-cli test",
  ```

- Updated dependencies
  - @backstage/cli-common@0.1.4

## 0.3.43

### Patch Changes

- 9325075eea: Added the default `ScmAuth` implementation to the app.

  To apply this change to an existing app, head to `packages/app/apis.ts`, import `ScmAuth` from `@backstage/integration-react`, and add a `ScmAuth.createDefaultApiFactory()` to your list of APIs:

  ```diff
   import {
     ScmIntegrationsApi,
     scmIntegrationsApiRef,
  +   ScmAuth,
   } from '@backstage/integration-react';

   export const apis: AnyApiFactory[] = [
  ...
  +  ScmAuth.createDefaultApiFactory(),
  ...
   ];
  ```

  If you have integrations towards SCM providers other than the default ones (github.com, gitlab.com, etc.), you will want to create a custom `ScmAuth` factory instead, for example like this:

  ```ts
  createApiFactory({
    api: scmAuthApiRef,
    deps: {
      gheAuthApi: gheAuthApiRef,
      githubAuthApi: githubAuthApiRef,
    },
    factory: ({ githubAuthApi, gheAuthApi }) =>
      ScmAuth.merge(
        ScmAuth.forGithub(githubAuthApi),
        ScmAuth.forGithub(gheAuthApi, {
          host: 'ghe.example.com',
        }),
      ),
  });
  ```

## 0.3.42

### Patch Changes

- 89fd81a1ab: This change adds an API endpoint for requesting a catalog refresh at `/refresh`, which is activated if a `RefreshService` is passed to `createRouter`.
  The creation of the router has been abstracted behind the `CatalogBuilder` to simplify usage and future changes. The following **changes are required** to your `catalog.ts` for the refresh endpoint to function.

  ```diff
  -  import {
  -    CatalogBuilder,
  -    createRouter,
  -  } from '@backstage/plugin-catalog-backend';
  +  import { CatalogBuilder } from '@backstage/plugin-catalog-backend';

    export default async function createPlugin(
      env: PluginEnvironment,
    ): Promise<Router> {
      const builder = await CatalogBuilder.create(env);
  -    const {
  -      entitiesCatalog,
  -      locationAnalyzer,
  -      processingEngine,
  -      locationService,
  -    } = await builder.build();
  +   const { processingEngine, router } = await builder.build();
      await processingEngine.start();

  -   return await createRouter({
  -     entitiesCatalog,
  -     locationAnalyzer,
  -     locationService,
  -     logger: env.logger,
  -     config: env.config,
  -   });
  +   return router;
    }
  ```

- d0a47c8605: Switched required engine from Node.js 12 or 14, to 14 or 16.

  To apply these changes to an existing app, switch out the following in the root `package.json`:

  ```diff
     "engines": {
  -    "node": "12 || 14"
  +    "node": "14 || 16"
     },
  ```

  Also get rid of the entire `engines` object in `packages/backend/package.json`, as it is redundant:

  ```diff
  -  "engines": {
  -    "node": "12 || 14"
  -  },
  ```

- df95665e4b: Bumped the default `@spotify/prettier-config` dependency to `^11.0.0`.

  This is an optional upgrade, but you may be interested in doing the same, to get the most modern lint rules out there.

## 0.3.41

## 0.3.40

### Patch Changes

- a5013957e: Updated the search configuration class to use the static `fromConfig`-based constructor for the `DefaultCatalogCollator`.

  To apply this change to an existing app, replace the following line in `search.ts`:

  ```diff
  -collator: new DefaultCatalogCollator({ discovery })
  +collator: DefaultCatalogCollator.fromConfig(config, { discovery })
  ```

  The `config` parameter was not needed before, so make sure you also add that in the signature of `createPlugin`
  in `search.ts`:

  ```diff
  export default async function createPlugin({
    logger,
    discovery,
  +  config,
  }: PluginEnvironment) {
  ```

- Updated dependencies
  - @backstage/cli-common@0.1.3

## 0.3.39

### Patch Changes

- 25924638b: Minor tweaks to the create-app template to match earlier documented changes

## 0.3.38

### Patch Changes

- 787bc0826: Wire up TechDocs, which now relies on the composability API for routing.

  First, ensure you've mounted `<TechDocsReaderPage />`. If you already updated
  to use the composable `<TechDocsIndexPage />` (see below), no action is
  necessary. Otherwise, update your `App.tsx` so that `<TechDocsReaderPage />` is
  mounted:

  ```diff
       <Route path="/docs" element={<TechdocsPage />} />
  +    <Route
  +      path="/docs/:namespace/:kind/:name/*"
  +      element={<TechDocsReaderPage />}
  +    />
  ```

  Next, ensure links from the Catalog Entity Page to its TechDocs site are bound:

  ```diff
    bindRoutes({ bind }) {
      bind(catalogPlugin.externalRoutes, {
        createComponent: scaffolderPlugin.routes.root,
  +     viewTechDoc: techdocsPlugin.routes.docRoot,
      });
  ```

- d02768171: Updated the default create-app `EntityPage` to include orphan and processing error alerts for all entity types. Previously these were only shown for entities with the `Component` kind. This also adds the `EntityLinkCard` for API entities.

  As an example, you might add this to your `packages/app/src/components/catalog/EntityPage.tsx`:

  ```tsx
  const entityWarningContent = (
    <>
      <EntitySwitch>
        <EntitySwitch.Case if={isOrphan}>
          <Grid item xs={12}>
            <EntityOrphanWarning />
          </Grid>
        </EntitySwitch.Case>
      </EntitySwitch>
      <EntitySwitch>
        <EntitySwitch.Case if={hasCatalogProcessingErrors}>
          <Grid item xs={12}>
            <EntityProcessingErrorsPanel />
          </Grid>
        </EntitySwitch.Case>
      </EntitySwitch>
    </>
  );
  ```

  and then add that at the top of your various content pages:

  ```diff
   const overviewContent = (
     <Grid container spacing={3} alignItems="stretch">
  +    {entityWarningContent}
       <Grid item md={6}>
         <EntityAboutCard variant="gridItem" />
       </Grid>
  ```

  or in actual page wrappers:

  ```diff
   const apiPage = (
     <EntityLayout>
       <EntityLayout.Route path="/" title="Overview">
         <Grid container spacing={3}>
  +        {entityWarningContent}
           <Grid item md={6}>
             <EntityAboutCard />
           </Grid>
  ```

  Note that there may be many such `*Page` pages in that file, and you probably want that warning at the top of them all.

  You can also add the links card to your API page if you do not already have it:

  ```diff
  const apiPage = (
    <EntityLayout>
      <EntityLayout.Route path="/" title="Overview">
        <Grid container spacing={3}>
  +       {entityWarningContent}
           <Grid item md={6}>
             <EntityAboutCard />
           </Grid>
  +        <Grid item md={4} xs={12}>
  +          <EntityLinksCard />
  +        </Grid>
  ```

## 0.3.37

## 0.3.36

## 0.3.35

### Patch Changes

- 362ea5a72: Updated the index page redirect to work with apps served on a different base path than `/`.

  To apply this change to an existing app, remove the `/` prefix from the target route in the `Navigate` element in `packages/app/src/App.tsx`:

  ```diff
  -<Navigate key="/" to="/catalog" />
  +<Navigate key="/" to="catalog" />
  ```

- 80582cbec: Use new composable `TechDocsIndexPage` and `DefaultTechDocsHome`

  Make the following changes to your `App.tsx` to migrate existing apps:

  ```diff
  -    <Route path="/docs" element={<TechdocsPage />} />
  +    <Route path="/docs" element={<TechDocsIndexPage />}>
  +      <DefaultTechDocsHome />
  +    </Route>
  +    <Route
  +      path="/docs/:namespace/:kind/:name/*"
  +      element={<TechDocsReaderPage />}
  +    />
  ```

- c4ef9181a: Migrate to using `webpack@5` 🎉
- 56c773909: Add a complete prettier setup to the created project. Prettier used to only be added as a dependency to create apps, but there wasn't a complete setup included that makes it easy to run prettier. That has now changed, and the new `prettier:check` command can be used to check the formatting of the files in your created project.

  To apply this change to an existing app, a couple of changes need to be made.

  Create a `.prettierignore` file at the root of your repository with the following contents:

  ```
  dist
  dist-types
  coverage
  .vscode
  ```

  Next update the root `package.json` by bumping the prettier version and adding the new `prettier:check` command:

  ```diff
     "scripts": {
       ...
  +    "prettier:check": "prettier --check .",
       ...
     },
     ...
     "dependencies": {
       ...
  -    "prettier": "^1.19.1"
  +    "prettier": "^2.3.2"
     }
  ```

  Finally run `yarn prettier --write .` on your project to update the existing formatting.

- 9f8f8dd6b: Removed the `/` prefix in the catalog `SidebarItem` element, as it is no longer needed.

  To apply this change to an existing app, remove the `/` prefix from the catalog and any other sidebar items in `packages/app/src/components/Root/Root.ts`:

  ```diff
  -<SidebarItem icon={HomeIcon} to="/catalog" text="Home" />
  +<SidebarItem icon={HomeIcon} to="catalog" text="Home" />
  ```

- 56c773909: Switched `@types/react-dom` dependency to of the app package to request `*` rather than a specific version.

  To apply this change to an existing app, change the following in `packages/app/package.json`:

  ```diff
  -    "@types/react-dom": "^16.9.8",
  +    "@types/react-dom": "*",
  ```

## 0.3.34

### Patch Changes

- c189c5da5: fix typo in the comments of EntityPage component
- 48ea3d25b: The recommended value for a `backstage.io/techdocs-ref` annotation is now
  `dir:.`, indicating "documentation source files are located in the same
  directory relative to the catalog entity." Note that `url:<location>` values
  are still supported.
- 98dda80b4: Update `techdocs.generators` with the latest `techdocs.generator` config in `app-config.yaml`. See
  https://backstage.io/docs/features/techdocs/configuration for reference and relevant PR
  https://github.com/backstage/backstage/pull/6071/files for the changes.

## 0.3.33

### Patch Changes

- 9d40fcb1e: - Bumping `material-ui/core` version to at least `4.12.2` as they made some breaking changes in later versions which broke `Pagination` of the `Table`.
  - Switching out `material-table` to `@material-table/core` for support for the later versions of `material-ui/core`
  - This causes a minor API change to `@backstage/core-components` as the interface for `Table` re-exports the `prop` from the underlying `Table` components.
  - `onChangeRowsPerPage` has been renamed to `onRowsPerPageChange`
  - `onChangePage` has been renamed to `onPageChange`
  - Migration guide is here: https://material-table-core.com/docs/breaking-changes
- d50c9e7c0: Update the `software-templates` to point to `main` branch instead of `master`
- 224e54484: Added an `EntityProcessingErrorsPanel` component to show any errors that occurred when refreshing an entity from its source location.

  If upgrading, this should be added to your `EntityPage` in your Backstage application:

  ```diff
  // packages/app/src/components/catalog/EntityPage.tsx

  const overviewContent = (
  ...
            <EntityOrphanWarning />
          </Grid>
         </EntitySwitch.Case>
      </EntitySwitch>
  +   <EntitySwitch>
  +     <EntitySwitch.Case if={hasCatalogProcessingErrors}>
  +       <Grid item xs={12}>
  +         <EntityProcessingErrorsPanel />
  +       </Grid>
  +     </EntitySwitch.Case>
  +   </EntitySwitch>

  ```

  Additionally, `WarningPanel` now changes color based on the provided severity.

## 0.3.32

### Patch Changes

- 03bf17e9b: Improve the responsiveness of the EntityPage UI. With this the Header component should scale with the screen size & wrapping should not cause overflowing/blocking of links. Additionally enforce the Pages using the Grid Layout to use it across all screen sizes & to wrap as intended.

  To benefit from the improved responsive layout, the `EntityPage` in existing Backstage applications should be updated to set the `xs` column size on each grid item in the page, as this does not default. For example:

  ```diff
  -  <Grid item md={6}>
  +  <Grid item xs={12} md={6}>
  ```

- eb740ee24: Moved sample software templates to the [backstage/software-templates](https://github.com/backstage/software-templates) repository. If you previously referenced the sample templates straight from `scaffolder-backend` plugin in the main [backstage/backstage](https://github.com/backstage/backstage) repository in your `app-config.yaml`, these references will need to be updated.

  See https://github.com/backstage/software-templates

## 0.3.31

### Patch Changes

- ae84b20cf: Revert the upgrade to `fs-extra@10.0.0` as that seemed to have broken all installs inexplicably.

## 0.3.30

### Patch Changes

- 60e830222: Support for `Template` kinds with version `backstage.io/v1alpha1` has now been removed. This means that the old method of running templates with `Preparers`, `Templaters` and `Publishers` has also been removed. If you had any logic in these abstractions, they should now be moved to `actions` instead, and you can find out more about those in the [documentation](https://backstage.io/docs/features/software-templates/writing-custom-actions)

  If you need any help migrating existing templates, there's a [migration guide](https://backstage.io/docs/features/software-templates/migrating-from-v1alpha1-to-v1beta2). Reach out to us on Discord in the #support channel if you're having problems.

  The `scaffolder-backend` now no longer requires these `Preparers`, `Templaters`, and `Publishers` to be passed in, now all it needs is the `containerRunner`.

  Please update your `packages/backend/src/plugins/scaffolder.ts` like the following

  ```diff
  - import {
  -  DockerContainerRunner,
  -  SingleHostDiscovery,
  - } from '@backstage/backend-common';
  + import { DockerContainerRunner } from '@backstage/backend-common';
    import { CatalogClient } from '@backstage/catalog-client';
  - import {
  -   CookieCutter,
  -   CreateReactAppTemplater,
  -   createRouter,
  -   Preparers,
  -   Publishers,
  -   Templaters,
  - } from '@backstage/plugin-scaffolder-backend';
  + import { createRouter } from '@backstage/plugin-scaffolder-backend';
    import Docker from 'dockerode';
    import { Router } from 'express';
    import type { PluginEnvironment } from '../types';

    export default async function createPlugin({
      config,
      database,
      reader,
  +   discovery,
    }: PluginEnvironment): Promise<Router> {
      const dockerClient = new Docker();
      const containerRunner = new DockerContainerRunner({ dockerClient });

  -   const cookiecutterTemplater = new CookieCutter({ containerRunner });
  -   const craTemplater = new CreateReactAppTemplater({ containerRunner });
  -   const templaters = new Templaters();

  -   templaters.register('cookiecutter', cookiecutterTemplater);
  -   templaters.register('cra', craTemplater);
  -
  -   const preparers = await Preparers.fromConfig(config, { logger });
  -   const publishers = await Publishers.fromConfig(config, { logger });

  -   const discovery = SingleHostDiscovery.fromConfig(config);
      const catalogClient = new CatalogClient({ discoveryApi: discovery });

      return await createRouter({
  -     preparers,
  -     templaters,
  -     publishers,
  +     containerRunner,
        logger,
        config,
        database,

  ```

- f7134c368: bump sqlite3 to 5.0.1
- e4244f94b: Use SidebarScrollWrapper to improve responsiveness of the current sidebar. Change: Wrap a section of SidebarItems with this component to enable scroll for smaller screens. It can also be used in sidebar plugins (see shortcuts plugin for an example).

## 0.3.29

### Patch Changes

- Updated dependencies
  - @backstage/cli-common@0.1.2

## 0.3.28

### Patch Changes

- 48c9fcd33: Migrated to use the new `@backstage/core-*` packages rather than `@backstage/core`.

## 0.3.27

### Patch Changes

- Updated dependencies
  - @backstage/plugin-scaffolder-backend@0.12.2

## 0.3.26

### Patch Changes

- 5db7445b4: Adding .DS_Store pattern to .gitignore in Scaffolded Backstage App. To migrate an existing app that pattern should be added manually.

  ```diff
  +# macOS
  +.DS_Store
  ```

- b45e29410: This release enables the new catalog processing engine which is a major milestone for the catalog!

  This update makes processing more scalable across multiple instances, adds support for deletions and ui flagging of entities that are no longer referenced by a location.

  **Changes Required** to `catalog.ts`

  ```diff
  -import { useHotCleanup } from '@backstage/backend-common';
   import {
     CatalogBuilder,
  -  createRouter,
  -  runPeriodically
  +  createRouter
   } from '@backstage/plugin-catalog-backend';
   import { Router } from 'express';
   import { PluginEnvironment } from '../types';

   export default async function createPlugin(env: PluginEnvironment): Promise<Router> {
  -  const builder = new CatalogBuilder(env);
  +  const builder = await CatalogBuilder.create(env);
     const {
       entitiesCatalog,
       locationsCatalog,
  -    higherOrderOperation,
  +    locationService,
  +    processingEngine,
       locationAnalyzer,
     } = await builder.build();

  -  useHotCleanup(
  -    module,
  -    runPeriodically(() => higherOrderOperation.refreshAllLocations(), 100000),
  -  );
  +  await processingEngine.start();

     return await createRouter({
       entitiesCatalog,
       locationsCatalog,
  -    higherOrderOperation,
  +    locationService,
       locationAnalyzer,
       logger: env.logger,
       config: env.config,
  ```

  As this is a major internal change we have taken some precaution by still allowing the old catalog to be enabled by keeping your `catalog.ts` in it's current state.
  If you encounter any issues and have to revert to the previous catalog engine make sure to raise an issue immediately as the old catalog engine is deprecated and will be removed in a future release.

- 772dbdb51: Deprecates `SingleConnectionDatabaseManager` and provides an API compatible database
  connection manager, `DatabaseManager`, which allows developers to configure database
  connections on a per plugin basis.

  The `backend.database` config path allows you to set `prefix` to use an
  alternate prefix for automatically generated database names, the default is
  `backstage_plugin_`. Use `backend.database.plugin.<pluginId>` to set plugin
  specific database connection configuration, e.g.

  ```yaml
  backend:
    database:
      client: 'pg',
      prefix: 'custom_prefix_'
      connection:
        host: 'localhost'
        user: 'foo'
        password: 'bar'
      plugin:
        catalog:
          connection:
            database: 'database_name_overriden'
        scaffolder:
          client: 'sqlite3'
          connection: ':memory:'
  ```

  Migrate existing backstage installations by swapping out the database manager in the
  `packages/backend/src/index.ts` file as shown below:

  ```diff
  import {
  -  SingleConnectionDatabaseManager,
  +  DatabaseManager,
  } from '@backstage/backend-common';

  // ...

  function makeCreateEnv(config: Config) {
    // ...
  -  const databaseManager = SingleConnectionDatabaseManager.fromConfig(config);
  +  const databaseManager = DatabaseManager.fromConfig(config);
    // ...
  }
  ```

- Updated dependencies
  - @backstage/plugin-catalog@0.6.3
  - @backstage/plugin-search-backend-node@0.2.1
  - @backstage/plugin-catalog-backend@0.10.3
  - @backstage/backend-common@0.8.3
  - @backstage/cli@0.7.1
  - @backstage/plugin-api-docs@0.5.0
  - @backstage/plugin-scaffolder-backend@0.12.1
  - @backstage/plugin-techdocs@0.9.6
  - @backstage/plugin-techdocs-backend@0.8.3
  - @backstage/plugin-catalog-import@0.5.10
  - @backstage/plugin-app-backend@0.3.14
  - @backstage/plugin-proxy-backend@0.2.10
  - @backstage/plugin-rollbar-backend@0.1.12
  - @backstage/plugin-search-backend@0.2.1
  - @backstage/plugin-user-settings@0.2.11
  - @backstage/catalog-model@0.8.3
  - @backstage/plugin-auth-backend@0.3.13
  - @backstage/core@0.7.13

## 0.3.25

### Patch Changes

- 4f8cf50fe: Updated the `@gitbeaker/node` dependency past the broken one without a `dist` folder.

  See [this issue](https://github.com/jdalrymple/gitbeaker/issues/1861) for more details.

  If you get build errors that look like the following in your Backstage instance, you may want to also bump all of your `@gitbeaker/*` dependencies to at least `^30.2.0`.

  ```
  node:internal/modules/cjs/loader:356
        throw err;
        ^

  Error: Cannot find module '/path/to/project/node_modules/@gitbeaker/node/dist/index.js'. Please verify that the package.json has a valid "main" entry
      at tryPackage (node:internal/modules/cjs/loader:348:19)
      at Function.Module._findPath (node:internal/modules/cjs/loader:561:18)
      at Function.Module._resolveFilename (node:internal/modules/cjs/loader:926:27)
      at Function.Module._load (node:internal/modules/cjs/loader:773:27)
      at Module.require (node:internal/modules/cjs/loader:1012:19)
      at require (node:internal/modules/cjs/helpers:93:18)
      at Object.<anonymous> (/path/to/project/test.js:4:18)
      at Module._compile (node:internal/modules/cjs/loader:1108:14)
      at Object.Module._extensions..js (node:internal/modules/cjs/loader:1137:10)
      at Module.load (node:internal/modules/cjs/loader:988:32) {
    code: 'MODULE_NOT_FOUND',
    path: '/path/to/project/node_modules/@gitbeaker/node/package.json',
    requestPath: '@gitbeaker/node'
  }
  ```

  you could also consider pinning the version to an older one in your `package.json` either root or `packages/backend/package.json`, before the breakage occurred.

  ```json
  "resolutions": {
      "**/@gitbeaker/node": "29.2.4",
      "**/@gitbeaker/core": "29.2.4",
      "**/@gitbeaker/requester-utils": "29.2.4"
  }
  ```

  Be aware that this is only required short term until we can release our updated versions of `@backstage/plugin-scaffolder-backend`.

- 55a253de2: Migrating old `backstage.io/v1alpha1` templates to `backstage.io/v1beta2`

  Deprecating the `create-react-app` Template. We're planning on removing the `create-react-app` templater, as it's been a little tricky to support and takes 15mins to run in a container. We've currently cached a copy of the output for `create-react-app` and ship that under our sample templates folder. If you want to continue using it, we suggest copying the template out of there and putting it in your own repository as it will be removed in upcoming releases.

  We also recommend removing this entry from your `app-config.yaml` if it exists:

  ```diff
  -    - type: url
  -      target: https://github.com/backstage/backstage/blob/master/plugins/scaffolder-backend/sample-templates/create-react-app/template.yaml
  -      rules:
  -        - allow: [Template]
  ```

- 509b5638c: Added "out-of-the-box" alpha-milestone search features to scaffolded Backstage apps.

  To apply this change to an existing app, do the following...

  First, navigate to your backend package and install the two new search backend
  packages:

  ```sh
  cd packages/backend
  yarn add @backstage/plugin-search-backend @backstage/plugin-search-backend-node
  ```

  Wire up these new packages into your app backend by first creating a new
  `search.ts` file at `src/plugins/search.ts` with contents like the following:

  ```typescript
  import { useHotCleanup } from '@backstage/backend-common';
  import { createRouter } from '@backstage/plugin-search-backend';
  import {
    IndexBuilder,
    LunrSearchEngine,
  } from '@backstage/plugin-search-backend-node';
  import { PluginEnvironment } from '../types';
  import { DefaultCatalogCollator } from '@backstage/plugin-catalog-backend';

  export default async function createPlugin({
    logger,
    discovery,
  }: PluginEnvironment) {
    // Initialize a connection to a search engine.
    const searchEngine = new LunrSearchEngine({ logger });
    const indexBuilder = new IndexBuilder({ logger, searchEngine });

    // Collators are responsible for gathering documents known to plugins. This
    // particular collator gathers entities from the software catalog.
    indexBuilder.addCollator({
      defaultRefreshIntervalSeconds: 600,
      collator: new DefaultCatalogCollator({ discovery }),
    });

    // The scheduler controls when documents are gathered from collators and sent
    // to the search engine for indexing.
    const { scheduler } = await indexBuilder.build();

    // A 3 second delay gives the backend server a chance to initialize before
    // any collators are executed, which may attempt requests against the API.
    setTimeout(() => scheduler.start(), 3000);
    useHotCleanup(module, () => scheduler.stop());

    return await createRouter({
      engine: indexBuilder.getSearchEngine(),
      logger,
    });
  }
  ```

  Then, ensure the search plugin you configured above is initialized by modifying
  your backend's `index.ts` file in the following ways:

  ```diff
  +import search from './plugins/search';
  // ...
  +const searchEnv = useHotMemoize(module, () => createEnv('search'));
  // ...
  +apiRouter.use('/search', await search(searchEnv));
  // ...
  ```

  In your frontend app package, create a new `searchPage` component at, for
  example, `packages/app/src/components/search/SearchPage.tsx` with contents like
  the following:

  ```tsx
  import React from 'react';
  import { makeStyles, Theme, Grid, List, Paper } from '@material-ui/core';

  import { Content, Header, Lifecycle, Page } from '@backstage/core';
  import { CatalogResultListItem } from '@backstage/plugin-catalog';
  import {
    SearchBar,
    SearchFilter,
    SearchResult,
    DefaultResultListItem,
  } from '@backstage/plugin-search';

  const useStyles = makeStyles((theme: Theme) => ({
    bar: {
      padding: theme.spacing(1, 0),
    },
    filters: {
      padding: theme.spacing(2),
    },
    filter: {
      '& + &': {
        marginTop: theme.spacing(2.5),
      },
    },
  }));

  const SearchPage = () => {
    const classes = useStyles();

    return (
      <Page themeId="home">
        <Header title="Search" subtitle={<Lifecycle alpha />} />
        <Content>
          <Grid container direction="row">
            <Grid item xs={12}>
              <Paper className={classes.bar}>
                <SearchBar debounceTime={100} />
              </Paper>
            </Grid>
            <Grid item xs={3}>
              <Paper className={classes.filters}>
                <SearchFilter.Select
                  className={classes.filter}
                  name="kind"
                  values={['Component', 'Template']}
                />
                <SearchFilter.Checkbox
                  className={classes.filter}
                  name="lifecycle"
                  values={['experimental', 'production']}
                />
              </Paper>
            </Grid>
            <Grid item xs={9}>
              <SearchResult>
                {({ results }) => (
                  <List>
                    {results.map(({ type, document }) => {
                      switch (type) {
                        case 'software-catalog':
                          return (
                            <CatalogResultListItem
                              key={document.location}
                              result={document}
                            />
                          );
                        default:
                          return (
                            <DefaultResultListItem
                              key={document.location}
                              result={document}
                            />
                          );
                      }
                    })}
                  </List>
                )}
              </SearchResult>
            </Grid>
          </Grid>
        </Content>
      </Page>
    );
  };

  export const searchPage = <SearchPage />;
  ```

  Then in `App.tsx`, import this new `searchPage` component, and set it as a
  child of the existing `<SearchPage />` route so that it looks like this:

  ```diff
  +import { searchPage } from './components/search/SearchPage';
  // ...
  -<Route path="/search" element={<SearchPage />} />
  +<Route path="/search" element={<SearchPage />}>
  +  {searchPage}
  +</Route>
  ```

- Updated dependencies [9cd3c533c]
- Updated dependencies [db1c8f93b]
- Updated dependencies [9c63be545]
- Updated dependencies [9bdd2cca8]
- Updated dependencies [92963779b]
- Updated dependencies [27a9b503a]
- Updated dependencies [f4e3ac5ce]
- Updated dependencies [66c6bfebd]
- Updated dependencies [9b4010965]
- Updated dependencies [7f7443308]
- Updated dependencies [55a253de2]
- Updated dependencies [7028ee1ca]
- Updated dependencies [70bc30c5b]
- Updated dependencies [db1c8f93b]
- Updated dependencies [5aff84759]
- Updated dependencies [5aff84759]
- Updated dependencies [f26e6008f]
- Updated dependencies [21e8ebef5]
- Updated dependencies [4fbb00707]
- Updated dependencies [eda9dbd5f]
- Updated dependencies [4f8cf50fe]
- Updated dependencies [d5ad47bbb]
- Updated dependencies [875809a59]
  - @backstage/cli@0.7.0
  - @backstage/plugin-catalog@0.6.2
  - @backstage/plugin-catalog-backend@0.10.2
  - @backstage/plugin-github-actions@0.4.9
  - @backstage/backend-common@0.8.2
  - @backstage/catalog-model@0.8.2
  - @backstage/plugin-scaffolder@0.9.8
  - @backstage/plugin-scaffolder-backend@0.12.0
  - @backstage/integration-react@0.1.3
  - @backstage/catalog-client@0.3.13
  - @backstage/plugin-catalog-import@0.5.9
  - @backstage/plugin-search-backend-node@0.2.0
  - @backstage/plugin-search@0.4.0
  - @backstage/plugin-search-backend@0.2.0
  - @backstage/plugin-proxy-backend@0.2.9
  - @backstage/core@0.7.12
  - @backstage/errors@0.1.1
  - @backstage/test-utils@0.1.13
  - @backstage/theme@0.2.8
  - @backstage/plugin-api-docs@0.4.15
  - @backstage/plugin-app-backend@0.3.13
  - @backstage/plugin-auth-backend@0.3.12
  - @backstage/plugin-explore@0.3.6
  - @backstage/plugin-lighthouse@0.2.17
  - @backstage/plugin-rollbar-backend@0.1.11
  - @backstage/plugin-tech-radar@0.4.0
  - @backstage/plugin-techdocs@0.9.5
  - @backstage/plugin-techdocs-backend@0.8.2
  - @backstage/plugin-user-settings@0.2.10

## 0.3.24

### Patch Changes

- 1ddf551f4: Add CLI output and README how to start app after create-app CLI
- Updated dependencies [7af9cef07]
- Updated dependencies [497f4ce18]
- Updated dependencies [ee4eb5b40]
- Updated dependencies [84160313e]
- Updated dependencies [3772de8ba]
- Updated dependencies [7e7c71417]
- Updated dependencies [f430b6c6f]
- Updated dependencies [2a942cc9e]
- Updated dependencies [e7c5e4b30]
- Updated dependencies [ebe802bc4]
- Updated dependencies [1cf1d351f]
- Updated dependencies [90a505a77]
- Updated dependencies [76f99a1a0]
- Updated dependencies [1157fa307]
- Updated dependencies [6fe1567a7]
- Updated dependencies [e7a5a3474]
- Updated dependencies [2305ab8fc]
- Updated dependencies [054bcd029]
- Updated dependencies [aad98c544]
- Updated dependencies [63a432e9c]
- Updated dependencies [f46a9e82d]
  - @backstage/test-utils@0.1.13
  - @backstage/plugin-scaffolder@0.9.7
  - @backstage/cli@0.6.14
  - @backstage/plugin-catalog@0.6.1
  - @backstage/theme@0.2.8
  - @backstage/catalog-model@0.8.1
  - @backstage/core@0.7.12
  - @backstage/plugin-tech-radar@0.4.0
  - @backstage/plugin-scaffolder-backend@0.11.5
  - @backstage/plugin-catalog-backend@0.10.1
  - @backstage/plugin-techdocs@0.9.5

## 0.3.23

### Patch Changes

- 6c4bd674c: Cache management has been added to the Backstage backend.

  To apply this change to an existing app, make the following changes:

  ```diff
  // packages/backend/src/types.ts

  import { Logger } from 'winston';
  import { Config } from '@backstage/config';
  import {
  +  PluginCacheManager,
    PluginDatabaseManager,
    PluginEndpointDiscovery,
    UrlReader,
  } from '@backstage/backend-common';

  export type PluginEnvironment = {
    logger: Logger;
    database: PluginDatabaseManager;
  +  cache: PluginCacheManager;
    config: Config;
    reader: UrlReader
    discovery: PluginEndpointDiscovery;
  };
  ```

  ```diff
  // packages/backend/src/index.ts

  import Router from 'express-promise-router';
  import {
    createServiceBuilder,
    loadBackendConfig,
    getRootLogger,
    useHotMemoize,
    notFoundHandler,
  +  CacheManager,
    SingleConnectionDatabaseManager,
    SingleHostDiscovery,
    UrlReaders,
  } from '@backstage/backend-common';
  import { Config } from '@backstage/config';

  function makeCreateEnv(config: Config) {
    const root = getRootLogger();
    const reader = UrlReaders.default({ logger: root, config });
    const discovery = SingleHostDiscovery.fromConfig(config);

    root.info(`Created UrlReader ${reader}`);

    const databaseManager = SingleConnectionDatabaseManager.fromConfig(config);
  +  const cacheManager = CacheManager.fromConfig(config);

    return (plugin: string): PluginEnvironment => {
      const logger = root.child({ type: 'plugin', plugin });
      const database = databaseManager.forPlugin(plugin);
  -    return { logger, database, config, reader, discovery };
  +    const cache = cacheManager.forPlugin(plugin);
  +    return { logger, database, cache, config, reader, discovery };
    };
  }
  ```

  To configure a cache store, add a `backend.cache` key to your app-config.yaml.

  ```diff
  // app-config.yaml

  backend:
    baseUrl: http://localhost:7000
    listen:
      port: 7000
    database:
      client: sqlite3
      connection: ':memory:'
  +  cache:
  +    store: memory
  ```

- f86ab6d49: Added newer entity relationship cards to the default `@backstage/create-app` template:

  - `EntityDependsOnComponentsCard`
  - `EntityDependsOnResourcesCard`
  - `EntityHasResourcesCard`
  - `EntityHasSubcomponentsCard`

  The `EntityLinksCard` was also added to the overview page. To apply these to your Backstage application, compare against the updated [EntityPage.tsx](https://github.com/backstage/backstage/blob/371760ca2493c8f63e9b44ecc57cc8488131ba5b/packages/create-app/templates/default-app/packages/app/src/components/catalog/EntityPage.tsx)

- 260aaa684: Bumped the `@gitbeaker` dependencies to `29.x`.

  To apply this change to an existing app, update all `@gitbeaker/*` dependencies in your `package.json`s to point to `^29.2.0`. Then run `yarn install` at the root of your project.

- Updated dependencies [0fd4ea443]
- Updated dependencies [add62a455]
- Updated dependencies [cc592248b]
- Updated dependencies [17c497b81]
- Updated dependencies [1cd0cacd9]
- Updated dependencies [4ea9df9d3]
- Updated dependencies [7a7da5146]
- Updated dependencies [bf805b467]
- Updated dependencies [203ce6f6f]
- Updated dependencies [7ab5bfe68]
- Updated dependencies [260aaa684]
- Updated dependencies [704875e26]
- Updated dependencies [3a181cff1]
  - @backstage/plugin-catalog-backend@0.10.0
  - @backstage/catalog-client@0.3.12
  - @backstage/catalog-model@0.8.0
  - @backstage/core@0.7.11
  - @backstage/plugin-catalog@0.6.0
  - @backstage/cli@0.6.13
  - @backstage/plugin-techdocs@0.9.4
  - @backstage/plugin-scaffolder-backend@0.11.4
  - @backstage/plugin-api-docs@0.4.15
  - @backstage/plugin-auth-backend@0.3.12
  - @backstage/plugin-catalog-import@0.5.8
  - @backstage/plugin-explore@0.3.6
  - @backstage/plugin-github-actions@0.4.8
  - @backstage/plugin-lighthouse@0.2.17
  - @backstage/plugin-scaffolder@0.9.6
  - @backstage/plugin-search@0.3.7
  - @backstage/plugin-techdocs-backend@0.8.2

## 0.3.22

### Patch Changes

- 3be844496: chore: bump `ts-node` versions to 9.1.1
- Updated dependencies [062bbf90f]
- Updated dependencies [2cd70e164]
- Updated dependencies [0b033d07b]
- Updated dependencies [3be844496]
- Updated dependencies [5542de095]
- Updated dependencies [22fd8ce2a]
- Updated dependencies [10c008a3a]
- Updated dependencies [82ca1ac22]
- Updated dependencies [81ef1d57b]
- Updated dependencies [f9fb4a205]
- Updated dependencies [e3fc89df6]
- Updated dependencies [9a207f052]
- Updated dependencies [889d89b6e]
- Updated dependencies [16be1d093]
- Updated dependencies [fd39d4662]
- Updated dependencies [3f988cb63]
- Updated dependencies [675a569a9]
  - @backstage/core@0.7.9
  - @backstage/integration-react@0.1.2
  - @backstage/test-utils@0.1.11
  - @backstage/plugin-api-docs@0.4.13
  - @backstage/plugin-catalog@0.5.7
  - @backstage/plugin-catalog-import@0.5.6
  - @backstage/plugin-explore@0.3.5
  - @backstage/plugin-github-actions@0.4.6
  - @backstage/plugin-lighthouse@0.2.16
  - @backstage/plugin-scaffolder@0.9.4
  - @backstage/plugin-scaffolder-backend@0.11.1
  - @backstage/plugin-search@0.3.6
  - @backstage/plugin-tech-radar@0.3.11
  - @backstage/plugin-techdocs@0.9.2
  - @backstage/plugin-user-settings@0.2.10
  - @backstage/cli@0.6.11
  - @backstage/backend-common@0.8.0
  - @backstage/catalog-model@0.7.9
  - @backstage/plugin-catalog-backend@0.9.0
  - @backstage/plugin-app-backend@0.3.13
  - @backstage/plugin-auth-backend@0.3.10
  - @backstage/plugin-proxy-backend@0.2.8
  - @backstage/plugin-rollbar-backend@0.1.11
  - @backstage/plugin-techdocs-backend@0.8.1

## 0.3.21

### Patch Changes

- 38ca05168: The default `@octokit/rest` dependency was bumped to `"^18.5.3"`.
- e0bfd3d44: The `scaffolder-backend` and `techdocs-backend` plugins have been updated.
  In order to update, you need to apply the following changes to your existing backend application:

  `@backstage/plugin-techdocs-backend`:

  ```diff
  // packages/backend/src/plugin/techdocs.ts

  + import { DockerContainerRunner } from '@backstage/backend-common';

    export default async function createPlugin({
      logger,
      config,
      discovery,
      reader,
    }: PluginEnvironment): Promise<Router> {
      // Preparers are responsible for fetching source files for documentation.
      const preparers = await Preparers.fromConfig(config, {
        logger,
        reader,
      });

  +   // Docker client (conditionally) used by the generators, based on techdocs.generators config.
  +   const dockerClient = new Docker();
  +   const containerRunner = new DockerContainerRunner({ dockerClient });

      // Generators are used for generating documentation sites.
      const generators = await Generators.fromConfig(config, {
        logger,
  +     containerRunner,
      });

      // Publisher is used for
      // 1. Publishing generated files to storage
      // 2. Fetching files from storage and passing them to TechDocs frontend.
      const publisher = await Publisher.fromConfig(config, {
        logger,
        discovery,
      });

      // checks if the publisher is working and logs the result
      await publisher.getReadiness();

  -   // Docker client (conditionally) used by the generators, based on techdocs.generators config.
  -   const dockerClient = new Docker();

      return await createRouter({
        preparers,
        generators,
        publisher,
  -     dockerClient,
        logger,
        config,
        discovery,
      });
    }
  ```

  `@backstage/plugin-scaffolder-backend`:

  ```diff
  // packages/backend/src/plugin/scaffolder.ts

  - import { SingleHostDiscovery } from '@backstage/backend-common';
  + import {
  +   DockerContainerRunner,
  +   SingleHostDiscovery,
  + } from '@backstage/backend-common';

    export default async function createPlugin({
      logger,
      config,
      database,
      reader,
    }: PluginEnvironment): Promise<Router> {
  +   const dockerClient = new Docker();
  +   const containerRunner = new DockerContainerRunner({ dockerClient });

  +   const cookiecutterTemplater = new CookieCutter({ containerRunner });
  -   const cookiecutterTemplater = new CookieCutter();
  +   const craTemplater = new CreateReactAppTemplater({ containerRunner });
  -   const craTemplater = new CreateReactAppTemplater();
      const templaters = new Templaters();

      templaters.register('cookiecutter', cookiecutterTemplater);
      templaters.register('cra', craTemplater);

      const preparers = await Preparers.fromConfig(config, { logger });
      const publishers = await Publishers.fromConfig(config, { logger });

  -   const dockerClient = new Docker();

      const discovery = SingleHostDiscovery.fromConfig(config);
      const catalogClient = new CatalogClient({ discoveryApi: discovery });

      return await createRouter({
        preparers,
        templaters,
        publishers,
        logger,
        config,
  -     dockerClient,
        database,
        catalogClient,
        reader,
      });
    }
  ```

- Updated dependencies [e0bfd3d44]
- Updated dependencies [e0bfd3d44]
- Updated dependencies [e0bfd3d44]
- Updated dependencies [38ca05168]
- Updated dependencies [f65adcde7]
- Updated dependencies [80888659b]
- Updated dependencies [b219821a0]
- Updated dependencies [7b8272fb7]
- Updated dependencies [8aedbb4af]
- Updated dependencies [fc79a6dd3]
- Updated dependencies [69eefb5ae]
- Updated dependencies [75c8cec39]
- Updated dependencies [b2e2ec753]
- Updated dependencies [227439a72]
- Updated dependencies [9314a8592]
- Updated dependencies [2e05277e0]
- Updated dependencies [4075c6367]
- Updated dependencies [cdb3426e5]
- Updated dependencies [d8b81fd28]
- Updated dependencies [d1b1306d9]
  - @backstage/plugin-scaffolder-backend@0.11.0
  - @backstage/backend-common@0.7.0
  - @backstage/plugin-techdocs-backend@0.8.0
  - @backstage/plugin-catalog-import@0.5.5
  - @backstage/plugin-github-actions@0.4.5
  - @backstage/cli@0.6.10
  - @backstage/core@0.7.8
  - @backstage/plugin-catalog-backend@0.8.2
  - @backstage/theme@0.2.7
  - @backstage/plugin-tech-radar@0.3.10
  - @backstage/plugin-scaffolder@0.9.3
  - @backstage/plugin-techdocs@0.9.1
  - @backstage/plugin-proxy-backend@0.2.7
  - @backstage/catalog-model@0.7.8
  - @backstage/config@0.1.5
  - @backstage/catalog-client@0.3.11
  - @backstage/plugin-app-backend@0.3.12
  - @backstage/plugin-auth-backend@0.3.9
  - @backstage/plugin-rollbar-backend@0.1.10

## 0.3.20

### Patch Changes

- 73f3f5d78: Updates the end to end test in the app to match the new catalog index page title. To apply this change to an existing app, update `packages/app/cypress/integration/app.js` to search for `"My Company Catalog"` instead of `"My Company Service Catalog"`.
- Updated dependencies [1ce80ff02]
- Updated dependencies [4c42ecca2]
- Updated dependencies [c614ede9a]
- Updated dependencies [9afcac5af]
- Updated dependencies [07a7806c3]
- Updated dependencies [f6efa71ee]
- Updated dependencies [19a4dd710]
- Updated dependencies [a99e0bc42]
- Updated dependencies [dcd54c7cd]
- Updated dependencies [da546ce00]
- Updated dependencies [e0c9ed759]
- Updated dependencies [6fbd7beca]
- Updated dependencies [15cbe6815]
- Updated dependencies [39bdaa004]
- Updated dependencies [cb8c848a3]
- Updated dependencies [21fddf452]
- Updated dependencies [17915e29b]
- Updated dependencies [a1783f306]
- Updated dependencies [6eaecbd81]
- Updated dependencies [23769512a]
- Updated dependencies [1a142ae8a]
  - @backstage/plugin-api-docs@0.4.12
  - @backstage/plugin-github-actions@0.4.4
  - @backstage/plugin-catalog-import@0.5.4
  - @backstage/plugin-explore@0.3.4
  - @backstage/plugin-lighthouse@0.2.15
  - @backstage/core@0.7.7
  - @backstage/plugin-scaffolder@0.9.2
  - @backstage/plugin-catalog@0.5.6
  - @backstage/plugin-catalog-backend@0.8.1
  - @backstage/plugin-search@0.3.5
  - @backstage/plugin-techdocs@0.9.0
  - @backstage/plugin-scaffolder-backend@0.10.1

## 0.3.19

### Patch Changes

- ee22773e9: Removed `plugins.ts` from the app, as plugins are now discovered through the react tree.

  To apply this change to an existing app, simply delete `packages/app/src/plugins.ts` along with the import and usage in `packages/app/src/App.tsx`.

  Note that there are a few plugins that require explicit registration, in which case you would need to keep them in `plugins.ts`. The set of plugins that need explicit registration is any plugin that doesn't have a component extension that gets rendered as part of the app element tree. An example of such a plugin in the main Backstage repo is `@backstage/plugin-badges`. In the case of the badges plugin this is because there is not yet a component-based API for adding context menu items to the entity layout.

  If you have plugins that still rely on route registration through the `register` method of `createPlugin`, these need to be kept in `plugins.ts` as well. However, it is recommended to migrate these to export an extensions component instead.

- 670acd88e: Fix system diagram card to be on the system page

  To apply the same fix to an existing application, in `EntityPage.tsx` simply move the `<EntityLayout.route>` for the `/diagram` path from the `groupPage` down into the `systemPage` element.

- Updated dependencies [94da20976]
- Updated dependencies [84c54474d]
- Updated dependencies [d8cc7e67a]
- Updated dependencies [4e5c94249]
- Updated dependencies [99fbef232]
- Updated dependencies [cb0206b2b]
- Updated dependencies [1373f4f12]
- Updated dependencies [29a7e4be8]
- Updated dependencies [ab07d77f6]
- Updated dependencies [49574a8a3]
- Updated dependencies [d367f63b5]
- Updated dependencies [96728a2af]
- Updated dependencies [5fe62f124]
- Updated dependencies [931b21a12]
- Updated dependencies [937ed39ce]
- Updated dependencies [87c4f59de]
- Updated dependencies [09b5fcf2e]
- Updated dependencies [b42531cfe]
- Updated dependencies [c2306f898]
- Updated dependencies [9a9e7a42f]
- Updated dependencies [50ce875a0]
- Updated dependencies [ac6025f63]
- Updated dependencies [e292e393f]
- Updated dependencies [479b29124]
  - @backstage/core@0.7.6
  - @backstage/plugin-scaffolder-backend@0.10.0
  - @backstage/cli@0.6.9
  - @backstage/plugin-scaffolder@0.9.1
  - @backstage/plugin-catalog-import@0.5.3
  - @backstage/plugin-rollbar-backend@0.1.9
  - @backstage/backend-common@0.6.3
  - @backstage/plugin-catalog@0.5.5
  - @backstage/plugin-catalog-backend@0.8.0
  - @backstage/theme@0.2.6
  - @backstage/plugin-techdocs@0.8.0

## 0.3.18

### Patch Changes

- b49a525ab: Fixing dependency resolution for problematic library `graphql-language-service-interface`.

  This change might not have to be applied to your local installation, however if you run into this error:

  ```
  Error: Failed to compile.
  /tmp/backstage-e2e-uMeycm/test-app/node_modules/graphql-language-service-interface/esm/GraphQLLanguageService.js 100:23
  Module parse failed: Unexpected token (100:23)
  You may need an appropriate loader to handle this file type, currently no loaders are configured to process this file. See https://webpack.js.org/concepts#loaders
  |         }
  |         let customRules = null;
  >         if (extensions?.customValidationRules &&
  |             typeof extensions.customValidationRules === 'function') {
  |             customRules = extensions.customValidationRules(this._graphQLConfig);
  ```

  You can fix it by adding the following to the root `package.json`.

  ```json
  ...
  "resolutions": {
    "graphql-language-service-interface": "2.8.2",
    "graphql-language-service-parser": "1.9.0"
   },
  ...
  ```

- a360f9478: Expose the catalog-import route as an external route from the scaffolder.

  This will make it possible to hide the "Register Existing Component" button
  when you for example are running backstage with `catalog.readonly=true`.

  As a consequence of this change you need add a new binding to your createApp call to
  keep the button visible. However, if you instead want to hide the button you can safely
  ignore the following example.

  To bind the external route from the catalog-import plugin to the scaffolder template
  index page, make sure you have the appropriate imports and add the following
  to the createApp call:

  ```typescript
  import { catalogImportPlugin } from '@backstage/plugin-catalog-import';

  const app = createApp({
    // ...
    bindRoutes({ bind }) {
      // ...
      bind(scaffolderPlugin.externalRoutes, {
        registerComponent: catalogImportPlugin.routes.importPage,
      });
    },
  });
  ```

- f1952337c: Due to a change in the techdocs publishers, they don't check if they are able to reach e.g. the configured S3 bucket anymore.
  This can be added again by the following change. Note that the backend process will no longer exit when it is not reachable but will only emit an error log message.
  You should include the check when your backend to get early feedback about a potential misconfiguration:

  ```diff
    // packages/backend/src/plugins/techdocs.ts

    export default async function createPlugin({
      logger,
      config,
      discovery,
      reader,
    }: PluginEnvironment): Promise<Router> {
      // ...

      const publisher = await Publisher.fromConfig(config, {
        logger,
        discovery,
      })

  +   // checks if the publisher is working and logs the result
  +   await publisher.getReadiness();

      // Docker client (conditionally) used by the generators, based on techdocs.generators config.
      const dockerClient = new Docker();

      // ...
  }
  ```

- Updated dependencies [d8ffec739]
- Updated dependencies [7abec4dbc]
- Updated dependencies [017192ee8]
- Updated dependencies [a360f9478]
- Updated dependencies [bb5055aee]
- Updated dependencies [d840d30bc]
- Updated dependencies [d0d1c2f7b]
- Updated dependencies [5d0740563]
- Updated dependencies [b25846562]
- Updated dependencies [12390778e]
- Updated dependencies [cba5944fc]
- Updated dependencies [a376e3ee8]
- Updated dependencies [fef852ecd]
- Updated dependencies [18f7345a6]
- Updated dependencies [5cafcf452]
- Updated dependencies [423a514c3]
- Updated dependencies [86a95ba67]
- Updated dependencies [442f34b87]
- Updated dependencies [e27cb6c45]
- Updated dependencies [184b02bef]
- Updated dependencies [0b7fd7a9d]
- Updated dependencies [60ce64aa2]
  - @backstage/plugin-scaffolder-backend@0.9.6
  - @backstage/plugin-catalog-backend@0.7.1
  - @backstage/plugin-scaffolder@0.9.0
  - @backstage/catalog-model@0.7.7
  - @backstage/core@0.7.5
  - @backstage/plugin-catalog@0.5.4
  - @backstage/plugin-api-docs@0.4.11
  - @backstage/plugin-techdocs-backend@0.7.1
  - @backstage/plugin-techdocs@0.7.2
  - @backstage/catalog-client@0.3.10
  - @backstage/plugin-tech-radar@0.3.9
  - @backstage/cli@0.6.8

## 0.3.17

### Patch Changes

- 3e7de08af: **Fully migrated the template to the new composability API**

  The `create-app` template is now fully migrated to the new composability API, see [Composability System Migration Documentation](https://backstage.io/docs/plugins/composability) for explanations and more details. The final change which is now done was to migrate the `EntityPage` from being a component built on top of the `EntityPageLayout` and several more custom components, to an element tree built with `EntitySwitch` and `EntityLayout`.

  To apply this change to an existing plugin, it is important that all plugins that you are using have already been migrated. In this case the most crucial piece is that no entity page cards of contents may require the `entity` prop, and they must instead consume the entity from context using `useEntity`.

  Since this change is large with a lot of repeated changes, we'll describe a couple of common cases rather than the entire change. If your entity pages are unchanged from the `create-app` template, you can also just bring in the latest version directly from the [template itself](https://github.com/backstage/backstage/blob/master/packages/create-app/templates/default-app/packages/app/src/components/catalog/EntityPage.tsx).

  The first step of the change is to change the `packages/app/src/components/catalog/EntityPage.tsx` export to `entityPage` rather than `EntityPage`. This will require an update to `App.tsx`, which is the only change we need to do outside of `EntityPage.tsx`:

  ```diff
  -import { EntityPage } from './components/catalog/EntityPage';
  +import { entityPage } from './components/catalog/EntityPage';

   <Route
     path="/catalog/:namespace/:kind/:name"
     element={<CatalogEntityPage />}
   >
  -  <EntityPage />
  +  {entityPage}
   </Route>
  ```

  The rest of the changes happen within `EntityPage.tsx`, and can be split into two broad categories, updating page components, and updating switch components.

  #### Migrating Page Components

  Let's start with an example of migrating a user page component. The following is the old code in the template:

  ```tsx
  const UserOverviewContent = ({ entity }: { entity: UserEntity }) => (
    <Grid container spacing={3}>
      <Grid item xs={12} md={6}>
        <UserProfileCard entity={entity} variant="gridItem" />
      </Grid>
      <Grid item xs={12} md={6}>
        <OwnershipCard entity={entity} variant="gridItem" />
      </Grid>
    </Grid>
  );

  const UserEntityPage = ({ entity }: { entity: Entity }) => (
    <EntityPageLayout>
      <EntityPageLayout.Content
        path="/*"
        title="Overview"
        element={<UserOverviewContent entity={entity as UserEntity} />}
      />
    </EntityPageLayout>
  );
  ```

  There's the main `UserEntityPage` component, and the `UserOverviewContent` component. Let's start with migrating the page contents, which we do by rendering an element rather than creating a component, as well as replace the cards with their new composability compatible variants. The new cards and content components can be identified by the `Entity` prefix.

  ```tsx
  const userOverviewContent = (
    <Grid container spacing={3}>
      <Grid item xs={12} md={6}>
        <EntityUserProfileCard variant="gridItem" />
      </Grid>
      <Grid item xs={12} md={6}>
        <EntityOwnershipCard variant="gridItem" />
      </Grid>
    </Grid>
  );
  ```

  Now let's migrate the page component, again by converting it into a rendered element instead of a component, as well as replacing the use of `EntityPageLayout` with `EntityLayout`.

  ```tsx
  const userPage = (
    <EntityLayout>
      <EntityLayout.Route path="/" title="Overview">
        {userOverviewContent}
      </EntityLayout.Route>
    </EntityLayout>
  );
  ```

  At this point the `userPage` is quite small, so throughout this migration we have inlined the page contents for all pages. This is an optional step, but may help reduce noise. The final page now looks like this:

  ```tsx
  const userPage = (
    <EntityLayout>
      <EntityLayout.Route path="/" title="Overview">
        <Grid container spacing={3}>
          <Grid item xs={12} md={6}>
            <EntityUserProfileCard variant="gridItem" />
          </Grid>
          <Grid item xs={12} md={6}>
            <EntityOwnershipCard variant="gridItem" />
          </Grid>
        </Grid>
      </EntityLayout.Route>
    </EntityLayout>
  );
  ```

  #### Migrating Switch Components

  Switch components were used to select what entity page components or cards to render, based on for example the kind of entity. For this example we'll focus on the root `EntityPage` switch component, but the process is the same for example for the CI/CD switcher.

  The old `EntityPage` looked like this:

  ```tsx
  export const EntityPage = () => {
    const { entity } = useEntity();

    switch (entity?.kind?.toLocaleLowerCase('en-US')) {
      case 'component':
        return <ComponentEntityPage entity={entity} />;
      case 'api':
        return <ApiEntityPage entity={entity} />;
      case 'group':
        return <GroupEntityPage entity={entity} />;
      case 'user':
        return <UserEntityPage entity={entity} />;
      case 'system':
        return <SystemEntityPage entity={entity} />;
      case 'domain':
        return <DomainEntityPage entity={entity} />;
      case 'location':
      case 'resource':
      case 'template':
      default:
        return <DefaultEntityPage entity={entity} />;
    }
  };
  ```

  In order to migrate to the composability API, we need to make this an element instead of a component, which means we're unable to keep the switch statement as is. To help with this, the catalog plugin provides an `EntitySwitch` component, which functions similar to a regular `switch` statement, which the first match being the one that is rendered. The catalog plugin also provides a number of built-in filter functions to use, such as `isKind` and `isComponentType`.

  To migrate the `EntityPage`, we convert the `switch` statement into an `EntitySwitch` element, and each `case` statement into an `EntitySwitch.Case` element. We also move over to use our new element version of the page components, with the result looking like this:

  ```tsx
  export const entityPage = (
    <EntitySwitch>
      <EntitySwitch.Case if={isKind('component')} children={componentPage} />
      <EntitySwitch.Case if={isKind('api')} children={apiPage} />
      <EntitySwitch.Case if={isKind('group')} children={groupPage} />
      <EntitySwitch.Case if={isKind('user')} children={userPage} />
      <EntitySwitch.Case if={isKind('system')} children={systemPage} />
      <EntitySwitch.Case if={isKind('domain')} children={domainPage} />

      <EntitySwitch.Case>{defaultEntityPage}</EntitySwitch.Case>
    </EntitySwitch>
  );
  ```

  Another example is the `ComponentEntityPage`, which is migrated from this:

  ```tsx
  export const ComponentEntityPage = ({ entity }: { entity: Entity }) => {
    switch (entity?.spec?.type) {
      case 'service':
        return <ServiceEntityPage entity={entity} />;
      case 'website':
        return <WebsiteEntityPage entity={entity} />;
      default:
        return <DefaultEntityPage entity={entity} />;
    }
  };
  ```

  To this:

  ```tsx
  const componentPage = (
    <EntitySwitch>
      <EntitySwitch.Case if={isComponentType('service')}>
        {serviceEntityPage}
      </EntitySwitch.Case>

      <EntitySwitch.Case if={isComponentType('website')}>
        {websiteEntityPage}
      </EntitySwitch.Case>

      <EntitySwitch.Case>{defaultEntityPage}</EntitySwitch.Case>
    </EntitySwitch>
  );
  ```

  Note that if you want to conditionally render some piece of content, you can omit the default `EntitySwitch.Case`. If no case is matched in an `EntitySwitch`, nothing will be rendered.

- Updated dependencies [802b41b65]
- Updated dependencies [2b2b31186]
- Updated dependencies [1279a3325]
- Updated dependencies [4a4681b1b]
- Updated dependencies [97b60de98]
- Updated dependencies [3f96a9d5a]
- Updated dependencies [b051e770c]
- Updated dependencies [f9c75f7a9]
- Updated dependencies [ae6250ce3]
- Updated dependencies [98dd5da71]
- Updated dependencies [b779b5fee]
  - @backstage/plugin-scaffolder-backend@0.9.5
  - @backstage/plugin-auth-backend@0.3.8
  - @backstage/core@0.7.4
  - @backstage/catalog-model@0.7.6
  - @backstage/plugin-scaffolder@0.8.2
  - @backstage/plugin-catalog-import@0.5.2
  - @backstage/test-utils@0.1.10
  - @backstage/plugin-catalog@0.5.3
  - @backstage/backend-common@0.6.2
  - @backstage/cli@0.6.7
  - @backstage/plugin-app-backend@0.3.11

## 0.3.16

### Patch Changes

- Updated dependencies [676ede643]
- Updated dependencies [2ab6f3ff0]
- Updated dependencies [0d55dcc74]
- Updated dependencies [ee5529268]
- Updated dependencies [2c29611a0]
- Updated dependencies [29e1789e1]
- Updated dependencies [aa58c01e2]
- Updated dependencies [60bddefce]
- Updated dependencies [bebd1c4fe]
- Updated dependencies [f1b2c1d2c]
- Updated dependencies [676ede643]
- Updated dependencies [9f48b548c]
- Updated dependencies [8bee6a131]
- Updated dependencies [b196a4569]
- Updated dependencies [8488a1a96]
- Updated dependencies [37e3a69f5]
- Updated dependencies [6b2d54fd6]
- Updated dependencies [44590510d]
- Updated dependencies [dd7fa21e2]
- Updated dependencies [164cc4c53]
- Updated dependencies [676ede643]
  - @backstage/plugin-catalog-backend@0.7.0
  - @backstage/plugin-scaffolder@0.8.1
  - @backstage/plugin-scaffolder-backend@0.9.4
  - @backstage/plugin-auth-backend@0.3.7
  - @backstage/plugin-api-docs@0.4.10
  - @backstage/plugin-github-actions@0.4.3
  - @backstage/plugin-catalog@0.5.2
  - @backstage/plugin-techdocs@0.7.1
  - @backstage/catalog-client@0.3.9
  - @backstage/plugin-catalog-import@0.5.1
  - @backstage/plugin-explore@0.3.3
  - @backstage/catalog-model@0.7.5
  - @backstage/backend-common@0.6.1
  - @backstage/plugin-user-settings@0.2.9

## 0.3.15

### Patch Changes

- 2c525f85e: (fix) Adds locationAnalyzer to default-app template

  The locationAnalyzer was missing from the default-app template.
  This resulted in 404 errors in newly bootstrapped backstage applications,
  when adding components without configuration.

  To fix this in an existing backstage application, the locationAnalyzer needs
  to be carried from the builder to the router in the
  `packages/backend/src/plugins/catalog.ts` file.

  ```diff
     const builder = new CatalogBuilder(env);
     const {
       entitiesCatalog,
       locationsCatalog,
       higherOrderOperation,
  +    locationAnalyzer,
     } = await builder.build();
     // ...
     return await createRouter({
       entitiesCatalog,
       locationsCatalog,
       higherOrderOperation,
  +    locationAnalyzer,
       logger: env.logger,
     });
  ```

- f88fe9dd9: Adds plugin-org and more capability to the default EntityPage to display Users, Groups and Systems.

  To update an existing application, add the org plugin:

  ```shell
  cd packages/app
  yarn add @backstage/plugin-org
  ```

  Then add the example systems locations to your `app-config.yaml`:

  ```diff
  catalog:
    rules:
  -    - allow: [Component, API, Group, User, Template, Location]
  +    - allow: [Component, System, API, Group, User, Template, Location]
    locations:
      # Backstage example components
      - type: url
        target: https://github.com/backstage/backstage/blob/master/packages/catalog-model/examples/all-components.yaml

  +    # Backstage example systems
  +    - type: url
  +      target: https://github.com/backstage/backstage/blob/master/packages/catalog-model/examples/all-systems.yaml
  +
      # Backstage example APIs
  ```

  Additionally, the default app sidebar was updated to parity with the Backstage
  repo. You can see these changes in the template
  [App.tsx](https://github.com/backstage/backstage/blob/8817a87cdd5c881fbe8a43557ba7f9df0f9e3258/packages/create-app/templates/default-app/packages/app/src/App.tsx#L70)
  referencing a new `Root` component.

  Finally, compare your `packages/app/src/components/catalog/EntityPage.tsx` to
  [EntityPage](https://github.com/backstage/backstage/blob/8817a87cdd5c881fbe8a43557ba7f9df0f9e3258/packages/create-app/templates/default-app/packages/app/src/components/catalog/EntityPage.tsx)
  from the `@backstage/create-app` default template to pick up additional
  changes there.

- 4d248725e: Update the create-app template to use the correct latest version of `express-promise-router`.

  To apply the same change in your own repository, update all of your repo's dependencies on `express-promise-router` to `"^4.1.0"`.

- Updated dependencies [9f2e51e89]
- Updated dependencies [01ccef4c7]
- Updated dependencies [4d248725e]
- Updated dependencies [aaeb7ecf3]
- Updated dependencies [449776cd6]
- Updated dependencies [91e87c055]
- Updated dependencies [ea9d977e7]
- Updated dependencies [fcc3ada24]
- Updated dependencies [687f066e1]
- Updated dependencies [2aab54319]
- Updated dependencies [113d3d59e]
- Updated dependencies [f47e11427]
- Updated dependencies [4618774ff]
- Updated dependencies [3139f83af]
- Updated dependencies [598f5bcfb]
- Updated dependencies [c862b3f36]
- Updated dependencies [4d248725e]
- Updated dependencies [df59930b3]
  - @backstage/plugin-scaffolder-backend@0.9.3
  - @backstage/plugin-github-actions@0.4.2
  - @backstage/plugin-catalog@0.5.1
  - @backstage/plugin-techdocs@0.7.0
  - @backstage/plugin-techdocs-backend@0.7.0
  - @backstage/plugin-auth-backend@0.3.6
  - @backstage/core@0.7.3
  - @backstage/plugin-catalog-backend@0.6.7
  - @backstage/theme@0.2.5
  - @backstage/cli@0.6.6

## 0.3.14

### Patch Changes

- 3385b374b: Supply a `scmIntegrationsApiRef` from the new `@backstage/integration-react`.

  This is a new facility that plugins will start to use. You will have to add it to your local `packages/app` as described below. If this is not done, runtime errors will be seen in the frontend, on the form `No API factory available for dependency apiRef{integration.scmintegrations}`.

  In `packages/app/package.json`:

  ```diff
     "dependencies": {
  +    "@backstage/integration-react": "^0.1.1",
  ```

  In `packages/app/src/apis.ts`:

  ```diff
  +import {
  +  scmIntegrationsApiRef,
  +  ScmIntegrationsApi,
  +} from '@backstage/integration-react';

   export const apis: AnyApiFactory[] = [
  +  createApiFactory({
  +    api: scmIntegrationsApiRef,
  +    deps: { configApi: configApiRef },
  +    factory: ({ configApi }) => ScmIntegrationsApi.fromConfig(configApi),
  +  }),
  ```

- 9ca0e4009: use local version of lowerCase and upperCase methods
- 028339210: Adds example groups and users to the default app template.

  To apply this change in an existing application, change the following in `app-config.yaml`:

  ```diff
       - type: url
         target: https://github.com/backstage/backstage/blob/master/packages/catalog-model/examples/all-apis.yaml

  +    # Backstage example organization groups
  +    - type: url
  +      target: https://github.com/backstage/backstage/blob/master/packages/catalog-model/examples/acme/org.yaml
  +      rules:
  +        - allow: [Group, User]
  +
       # Backstage example templates
       - type: url
         target: https://github.com/backstage/backstage/blob/master/plugins/scaffolder-backend/sample-templates/react-ssr-template/template.yaml
  ```

- Updated dependencies [010aed784]
- Updated dependencies [633a31fec]
- Updated dependencies [8686eb38c]
- Updated dependencies [34e6bb409]
- Updated dependencies [b56815b40]
- Updated dependencies [147b4c5b1]
- Updated dependencies [83bfc98a3]
- Updated dependencies [7d8c4c97c]
- Updated dependencies [e7baa0d2e]
- Updated dependencies [8b4f7e42a]
- Updated dependencies [8686eb38c]
- Updated dependencies [84972540b]
- Updated dependencies [3385b374b]
- Updated dependencies [0434853a5]
- Updated dependencies [a0dacc184]
- Updated dependencies [8686eb38c]
- Updated dependencies [9ca0e4009]
- Updated dependencies [4bc98a5b9]
- Updated dependencies [34ff49b0f]
- Updated dependencies [d2f4efc5d]
- Updated dependencies [8686eb38c]
- Updated dependencies [424742dc1]
- Updated dependencies [c8b54c370]
- Updated dependencies [4e0b5055a]
- Updated dependencies [8b5e59750]
- Updated dependencies [8686eb38c]
  - @backstage/plugin-catalog-backend@0.6.6
  - @backstage/plugin-catalog@0.5.0
  - @backstage/catalog-client@0.3.8
  - @backstage/plugin-tech-radar@0.3.8
  - @backstage/plugin-user-settings@0.2.8
  - @backstage/plugin-techdocs@0.6.2
  - @backstage/plugin-catalog-import@0.5.0
  - @backstage/plugin-techdocs-backend@0.6.5
  - @backstage/plugin-scaffolder-backend@0.9.2
  - @backstage/backend-common@0.6.0
  - @backstage/cli@0.6.5
  - @backstage/plugin-scaffolder@0.8.0
  - @backstage/config@0.1.4
  - @backstage/core@0.7.2
  - @backstage/plugin-api-docs@0.4.9
  - @backstage/plugin-explore@0.3.2
  - @backstage/plugin-github-actions@0.4.1
  - @backstage/plugin-lighthouse@0.2.14
  - @backstage/plugin-search@0.3.4
  - @backstage/plugin-auth-backend@0.3.5
  - @backstage/test-utils@0.1.9
  - @backstage/plugin-app-backend@0.3.10
  - @backstage/plugin-proxy-backend@0.2.6
  - @backstage/plugin-rollbar-backend@0.1.8

## 0.3.13

### Patch Changes

- b03fba0dc: Adds "yarn dev" command to simplify local development.

  To add the command to an existing application, first add it to the `scripts`
  section of your monorepo root `package.json` like so:

  ```diff
   "scripts": {
  +    "dev": "concurrently \"yarn start\" \"yarn start-backend\"",
       "start": "yarn workspace app start",
       "start-backend": "yarn workspace backend start",
  ```

  And then add the `concurrently` package to your monorepo, like so:

  ```sh
  yarn add concurrently@6.0.0 --dev -W
  ```

  Notes:

  - This needs to be done to the monorepo root, not your frontend or backend package.
  - The `--dev -W` will add it only to `devDependencies`, and force it to the monorepo main root.

  You can then run `yarn dev` which will start both the Backstage frontend and backend in a single window.

- Updated dependencies [13fb84244]
- Updated dependencies [9ef5a126d]
- Updated dependencies [4f3d0dce0]
- Updated dependencies [d7245b733]
- Updated dependencies [393b623ae]
- Updated dependencies [d7245b733]
- Updated dependencies [0b42fff22]
- Updated dependencies [0b42fff22]
- Updated dependencies [2ef5bc7ea]
- Updated dependencies [ff4d666ab]
- Updated dependencies [c532c1682]
- Updated dependencies [761698831]
- Updated dependencies [aa095e469]
- Updated dependencies [761698831]
- Updated dependencies [f98f212e4]
- Updated dependencies [9f7dc10fb]
- Updated dependencies [eabe89d38]
- Updated dependencies [93c62c755]
- Updated dependencies [2089de76b]
- Updated dependencies [c9b5c1eca]
- Updated dependencies [dc1fc92c8]
- Updated dependencies [2089de76b]
- Updated dependencies [868e4cdf2]
- Updated dependencies [02d78290a]
- Updated dependencies [a501128db]
- Updated dependencies [ca4a904f6]
- Updated dependencies [5f1b7ea35]
- Updated dependencies [5ab5864f6]
- Updated dependencies [4202807bb]
- Updated dependencies [2e57922de]
  - @backstage/plugin-github-actions@0.4.0
  - @backstage/plugin-catalog-backend@0.6.5
  - @backstage/plugin-catalog@0.4.2
  - @backstage/backend-common@0.5.6
  - @backstage/plugin-app-backend@0.3.9
  - @backstage/plugin-scaffolder-backend@0.9.1
  - @backstage/catalog-model@0.7.4
  - @backstage/catalog-client@0.3.7
  - @backstage/core@0.7.1
  - @backstage/plugin-techdocs-backend@0.6.4
  - @backstage/plugin-techdocs@0.6.1
  - @backstage/plugin-auth-backend@0.3.4
  - @backstage/plugin-scaffolder@0.7.1
  - @backstage/theme@0.2.4
  - @backstage/plugin-explore@0.3.1
  - @backstage/cli@0.6.4

## 0.3.12

### Patch Changes

- f71589800: The api-docs plugin has been migrated to use an [external route reference](https://backstage.io/docs/plugins/composability#binding-external-routes-in-the-app) to dynamically link to the create component page.

  If you want to have a button that links to the scaffolder plugin from the API explorer, apply the following changes to `packages/app/src/App.tsx`:

  ```diff
  + import { apiDocsPlugin } from '@backstage/plugin-api-docs';
    import { scaffolderPlugin } from '@backstage/plugin-scaffolder';

    const app = createApp({
      // ...
      bindRoutes({ bind }) {
  +     bind(apiDocsPlugin.externalRoutes, {
  +       createComponent: scaffolderPlugin.routes.root,
  +     });
      },
    });
  ```

  If you choose to not bind the routes, the button to create new APIs is not displayed.

- 7a1b2ba0e: Migrated away from using deprecated routes and router components at top-level in the app, and instead use routable extension pages.

  To apply this change to an existing app, make the following changes to `packages/app/src/App.tsx`:

  Update imports and remove the usage of the deprecated `app.getRoutes()`.

```diff
- import { Router as DocsRouter } from '@backstage/plugin-techdocs';
+ import { TechdocsPage } from '@backstage/plugin-techdocs';
  import { CatalogImportPage } from '@backstage/plugin-catalog-import';
- import { Router as TechRadarRouter } from '@backstage/plugin-tech-radar';
- import { SearchPage as SearchRouter } from '@backstage/plugin-search';
- import { Router as SettingsRouter } from '@backstage/plugin-user-settings';
+ import { TechRadarPage } from '@backstage/plugin-tech-radar';
+ import { SearchPage } from '@backstage/plugin-search';
+ import { UserSettingsPage } from '@backstage/plugin-user-settings';
+ import { ApiExplorerPage } from '@backstage/plugin-api-docs';
  import { EntityPage } from './components/catalog/EntityPage';
  import { scaffolderPlugin, ScaffolderPage } from '@backstage/plugin-scaffolder';


  const AppProvider = app.getProvider();
  const AppRouter = app.getRouter();
- const deprecatedAppRoutes = app.getRoutes();
```

As well as update or add the following routes:

```diff
   <Route path="/create" element={<ScaffolderPage />} />
-  <Route path="/docs" element={<DocsRouter />} />
+  <Route path="/docs" element={<TechdocsPage />} />
+  <Route path="/api-docs" element={<ApiExplorerPage />} />
   <Route
     path="/tech-radar"
-    element={<TechRadarRouter width={1500} height={800} />}
+    element={<TechRadarPage width={1500} height={800} />}
   />
   <Route path="/catalog-import" element={<CatalogImportPage />} />
-  <Route
-    path="/search"
-    element={<SearchRouter/>}
-  />
-  <Route path="/settings" element={<SettingsRouter />} />
-  {deprecatedAppRoutes}
+  <Route path="/search" element={<SearchPage />} />
+  <Route path="/settings" element={<UserSettingsPage />} />
```

If you have added additional plugins with registered routes or are using `Router` components from other plugins, these should be migrated to use the `*Page` components as well. See [this commit](https://github.com/backstage/backstage/commit/abd655e42d4ed416b70848ffdb1c4b99d189f13b) for more examples of how to migrate.

For more information and the background to this change, see the [composability system migration docs](https://backstage.io/docs/plugins/composability).

- 415a3a42d: Updated the default `App` test to work better on Windows.

  To apply this change to an existing app, replace the `process.env.APP_CONFIG` definition in `packages/app/src/App.test.tsx` with the following:

  ```ts
  process.env = {
    NODE_ENV: 'test',
    APP_CONFIG: [
      {
        data: {
          app: { title: 'Test' },
          backend: { baseUrl: 'http://localhost:7000' },
          techdocs: {
            storageUrl: 'http://localhost:7000/api/techdocs/static/docs',
          },
        },
        context: 'test',
      },
    ] as any,
  };
  ```

- Updated dependencies [b2a5320a4]
- Updated dependencies [12d8f27a6]
- Updated dependencies [507513fed]
- Updated dependencies [52b5bc3e2]
- Updated dependencies [ecdd407b1]
- Updated dependencies [32a003973]
- Updated dependencies [40c0fdbaa]
- Updated dependencies [12d8f27a6]
- Updated dependencies [497859088]
- Updated dependencies [1987c9341]
- Updated dependencies [f31b76b44]
- Updated dependencies [15eee03bc]
- Updated dependencies [f43192207]
- Updated dependencies [cfc83cac1]
- Updated dependencies [8adb48df4]
- Updated dependencies [bc327dc42]
- Updated dependencies [2386de1d3]
- Updated dependencies [9ce68b677]
- Updated dependencies [10362e9eb]
- Updated dependencies [e37d2de99]
- Updated dependencies [813c6a4f2]
- Updated dependencies [11c6208fe]
- Updated dependencies [8106c9528]
- Updated dependencies [05183f202]
- Updated dependencies [40c0fdbaa]
- Updated dependencies [f71589800]
- Updated dependencies [2a271d89e]
- Updated dependencies [bece09057]
- Updated dependencies [d4f0a1406]
- Updated dependencies [169f48deb]
- Updated dependencies [8a1566719]
- Updated dependencies [d0ed25196]
- Updated dependencies [4c049a1a1]
- Updated dependencies [96ccc8f69]
- Updated dependencies [3af994c81]
- Updated dependencies [b33e553b2]
- Updated dependencies [04667f571]
- Updated dependencies [b93538acc]
- Updated dependencies [8871e7523]
- Updated dependencies [dbea11072]
  - @backstage/plugin-circleci@0.2.11
  - @backstage/plugin-github-actions@0.3.5
  - @backstage/plugin-scaffolder@0.7.0
  - @backstage/plugin-scaffolder-backend@0.9.0
  - @backstage/cli@0.6.3
  - @backstage/plugin-techdocs-backend@0.6.3
  - @backstage/plugin-catalog-backend@0.6.4
  - @backstage/plugin-api-docs@0.4.8
  - @backstage/plugin-catalog@0.4.1
  - @backstage/catalog-model@0.7.3
  - @backstage/backend-common@0.5.5
  - @backstage/plugin-proxy-backend@0.2.5
  - @backstage/plugin-auth-backend@0.3.3
  - @backstage/plugin-explore@0.3.0
  - @backstage/plugin-techdocs@0.6.0
  - @backstage/plugin-catalog-import@0.4.3
  - @backstage/core@0.7.0
  - @backstage/plugin-lighthouse@0.2.13
  - @backstage/plugin-search@0.3.3
  - @backstage/plugin-tech-radar@0.3.7
  - @backstage/plugin-user-settings@0.2.7

## 0.3.11

### Patch Changes

- 4594f7efc: Add the google analytics scripts in the `index.html` template for new applications.

  To apply this change to an existing application, change the following in `packages\app\public\index.html`:

  ```diff
      <title><%= app.title %></title>

  +    <% if (app.googleAnalyticsTrackingId && typeof app.googleAnalyticsTrackingId
  +    === 'string') { %>
  +    <script
  +      async
  +      src="https://www.googletagmanager.com/gtag/js?id=<%= app.googleAnalyticsTrackingId %>"
  +    ></script>
  +    <script>
  +      window.dataLayer = window.dataLayer || [];
  +      function gtag() {
  +        dataLayer.push(arguments);
  +      }
  +      gtag('js', new Date());
  +
  +      gtag('config', '<%= app.googleAnalyticsTrackingId %>');
  +    </script>
  +    <% } %>
    </head>
  ```

- 08fa2176a: **BREAKING CHANGE**

  The Scaffolder and Catalog plugins have been migrated to partially require use of the [new composability API](https://backstage.io/docs/plugins/composability). The Scaffolder used to register its pages using the deprecated route registration plugin API, but those registrations have been removed. This means you now need to add the Scaffolder plugin page to the app directly.

  The Catalog plugin has also been migrated to use an [external route reference](https://backstage.io/docs/plugins/composability#binding-external-routes-in-the-app) to dynamically link to the create component page. This means you need to migrate the catalog plugin to use the new extension components, as well as bind the external route.

  Apply the following changes to `packages/app/src/App.tsx`:

  ```diff
  -import { Router as CatalogRouter } from '@backstage/plugin-catalog';
  +import {
  +  catalogPlugin,
  +  CatalogIndexPage,
  +  CatalogEntityPage,
  +} from '@backstage/plugin-catalog';
  +import { scaffolderPlugin, ScaffolderPage } from '@backstage/plugin-scaffolder';

  # The following addition to the app config allows the catalog plugin to link to the
  # component creation page, i.e. the scaffolder. You can chose a different target if you want to.
   const app = createApp({
     apis,
     plugins: Object.values(plugins),
  +  bindRoutes({ bind }) {
  +    bind(catalogPlugin.externalRoutes, {
  +      createComponent: scaffolderPlugin.routes.root,
  +    });
  +  }
   });

  # Apply these changes within FlatRoutes. It is important to have migrated to using FlatRoutes
  # for this to work, if you haven't done that yet, see the previous entries in this changelog.
  -  <Route
  -    path="/catalog"
  -    element={<CatalogRouter EntityPage={EntityPage} />}
  -  />
  +  <Route path="/catalog" element={<CatalogIndexPage />} />
  +  <Route
  +    path="/catalog/:namespace/:kind/:name"
  +    element={<CatalogEntityPage />}
  +  >
  +    <EntityPage />
  +  </Route>
     <Route path="/docs" element={<DocsRouter />} />
  +  <Route path="/create" element={<ScaffolderPage />} />
  ```

  The scaffolder has been redesigned to be horizontally scalable and to persistently store task state and execution logs in the database. Component registration has moved from the frontend into a separate registration step executed by the `TaskWorker`. This requires that a `CatalogClient` is passed to the scaffolder backend instead of the old `CatalogEntityClient`.

  The default catalog client comes from the `@backstage/catalog-client`, which you need to add as a dependency in `packages/backend/package.json`.

  Once the dependency has been added, apply the following changes to`packages/backend/src/plugins/scaffolder.ts`:

  ```diff
   import {
     CookieCutter,
     createRouter,
     Preparers,
     Publishers,
     CreateReactAppTemplater,
     Templaters,
  -  CatalogEntityClient,
   } from '@backstage/plugin-scaffolder-backend';
  +import { CatalogClient } from '@backstage/catalog-client';

   const discovery = SingleHostDiscovery.fromConfig(config);
  -const entityClient = new CatalogEntityClient({ discovery });
  +const catalogClient = new CatalogClient({ discoveryApi: discovery })

   return await createRouter({
     preparers,
     templaters,
     publishers,
     logger,
     config,
     dockerClient,
  -  entityClient,
     database,
  +  catalogClient,
   });
  ```

  See the `@backstage/scaffolder-backend` changelog for more information about this change.

- Updated dependencies [ec504e7b4]
- Updated dependencies [3a58084b6]
- Updated dependencies [a5f42cf66]
- Updated dependencies [e488f0502]
- Updated dependencies [e799e74d4]
- Updated dependencies [dc12852c9]
- Updated dependencies [a5f42cf66]
- Updated dependencies [a8953a9c9]
- Updated dependencies [f37992797]
- Updated dependencies [347137ccf]
- Updated dependencies [d0760ecdf]
- Updated dependencies [1407b34c6]
- Updated dependencies [d6593abe6]
- Updated dependencies [bad21a085]
- Updated dependencies [e8e35fb5f]
- Updated dependencies [9615e68fb]
- Updated dependencies [e780e119c]
- Updated dependencies [437bac549]
- Updated dependencies [9f2b3a26e]
- Updated dependencies [49f9b7346]
- Updated dependencies [1c06cb312]
- Updated dependencies [968b588f7]
- Updated dependencies [3a58084b6]
- Updated dependencies [2499f6cde]
- Updated dependencies [5469a9761]
- Updated dependencies [a1f5e6545]
- Updated dependencies [60d1bc3e7]
- Updated dependencies [2c1f2a7c2]
- Updated dependencies [6266ddd11]
  - @backstage/plugin-auth-backend@0.3.2
  - @backstage/core@0.6.3
  - @backstage/plugin-scaffolder@0.6.0
  - @backstage/plugin-scaffolder-backend@0.8.0
  - @backstage/test-utils@0.1.8
  - @backstage/plugin-catalog@0.4.0
  - @backstage/plugin-catalog-import@0.4.2
  - @backstage/plugin-techdocs@0.5.8
  - @backstage/plugin-techdocs-backend@0.6.2
  - @backstage/plugin-explore@0.2.7
  - @backstage/plugin-api-docs@0.4.7
  - @backstage/catalog-model@0.7.2
  - @backstage/cli@0.6.2
  - @backstage/plugin-tech-radar@0.3.6
  - @backstage/plugin-app-backend@0.3.8
  - @backstage/plugin-catalog-backend@0.6.3
  - @backstage/config@0.1.3
  - @backstage/plugin-circleci@0.2.10
  - @backstage/plugin-github-actions@0.3.4
  - @backstage/plugin-lighthouse@0.2.12
  - @backstage/plugin-search@0.3.2

## 0.3.10

### Patch Changes

- d50e9b81e: Updated docker build to use `backstage-cli backend:bundle` instead of `backstage-cli backend:build-image`.

  To apply this change to an existing application, change the following in `packages/backend/package.json`:

  ```diff
  -  "build": "backstage-cli backend:build",
  -  "build-image": "backstage-cli backend:build-image --build --tag backstage",
  +  "build": "backstage-cli backend:bundle",
  +  "build-image": "docker build ../.. -f Dockerfile --tag backstage",
  ```

  Note that the backend build is switched to `backend:bundle`, and the `build-image` script simply calls `docker build`. This means the `build-image` script no longer builds all packages, so you have to run `yarn build` in the root first.

  In order to work with the new build method, the `Dockerfile` at `packages/backend/Dockerfile` has been updated with the following contents:

  ```dockerfile
  # This dockerfile builds an image for the backend package.
  # It should be executed with the root of the repo as docker context.
  #
  # Before building this image, be sure to have run the following commands in the repo root:
  #
  # yarn install
  # yarn tsc
  # yarn build
  #
  # Once the commands have been run, you can build the image using `yarn build-image`

  FROM node:14-buster-slim

  WORKDIR /app

  # Copy repo skeleton first, to avoid unnecessary docker cache invalidation.
  # The skeleton contains the package.json of each package in the monorepo,
  # and along with yarn.lock and the root package.json, that's enough to run yarn install.
  ADD yarn.lock package.json packages/backend/dist/skeleton.tar.gz ./

  RUN yarn install --frozen-lockfile --production --network-timeout 300000 && rm -rf "$(yarn cache dir)"

  # Then copy the rest of the backend bundle, along with any other files we might want.
  ADD packages/backend/dist/bundle.tar.gz app-config.yaml ./

  CMD ["node", "packages/backend", "--config", "app-config.yaml"]
  ```

  Note that the base image has been switched from `node:14-buster` to `node:14-buster-slim`, significantly reducing the image size. This is enabled by the removal of the `nodegit` dependency, so if you are still using this in your project you will have to stick with the `node:14-buster` base image.

  A `.dockerignore` file has been added to the root of the repo as well, in order to keep the docker context upload small. It lives in the root of the repo with the following contents:

  ```gitignore
  .git
  node_modules
  packages
  !packages/backend/dist
  plugins
  ```

- 532bc0ec0: Upgrading to lerna@4.0.0.
- Updated dependencies [16fb1d03a]
- Updated dependencies [92f01d75c]
- Updated dependencies [6c4a76c59]
- Updated dependencies [32a950409]
- Updated dependencies [491f3a0ec]
- Updated dependencies [f10950bd2]
- Updated dependencies [914c89b13]
- Updated dependencies [fd3f2a8c0]
- Updated dependencies [257a753ff]
- Updated dependencies [d872f662d]
- Updated dependencies [edbc27bfd]
- Updated dependencies [434b4e81a]
- Updated dependencies [fb28da212]
- Updated dependencies [9337f509d]
- Updated dependencies [0ada34a0f]
- Updated dependencies [0af242b6d]
- Updated dependencies [f4c2bcf54]
- Updated dependencies [d9687c524]
- Updated dependencies [53b69236d]
- Updated dependencies [29c8bcc53]
- Updated dependencies [3600ac3b0]
- Updated dependencies [07e226872]
- Updated dependencies [b0a41c707]
- Updated dependencies [f62e7abe5]
- Updated dependencies [a341a8716]
- Updated dependencies [96f378d10]
- Updated dependencies [532bc0ec0]
- Updated dependencies [688b73110]
  - @backstage/backend-common@0.5.4
  - @backstage/plugin-auth-backend@0.3.1
  - @backstage/plugin-scaffolder@0.5.1
  - @backstage/plugin-catalog@0.3.2
  - @backstage/core@0.6.2
  - @backstage/cli@0.6.1
  - @backstage/plugin-user-settings@0.2.6
  - @backstage/plugin-scaffolder-backend@0.7.1
  - @backstage/plugin-api-docs@0.4.6
  - @backstage/plugin-catalog-import@0.4.1
  - @backstage/plugin-github-actions@0.3.3
  - @backstage/plugin-lighthouse@0.2.11
  - @backstage/plugin-techdocs-backend@0.6.1
  - @backstage/plugin-catalog-backend@0.6.2
  - @backstage/plugin-circleci@0.2.9
  - @backstage/plugin-explore@0.2.6
  - @backstage/plugin-search@0.3.1
  - @backstage/plugin-techdocs@0.5.7

## 0.3.9

### Patch Changes

- 615103a63: Pass on plugin database management instance that is now required by the scaffolder plugin.

  To apply this change to an existing application, add the following to `src/plugins/scaffolder.ts`:

  ```diff
  export default async function createPlugin({
    logger,
    config,
  +  database,
  }: PluginEnvironment) {

  // ...omitted...

    return await createRouter({
      preparers,
      templaters,
      publishers,
      logger,
      config,
      dockerClient,
      entityClient,
  +    database,
    });
  }
  ```

- 30e200d12: `@backstage/plugin-catalog-import` has been refactored, so the `App.tsx` of the backstage apps need to be updated:

  ```diff
  // packages/app/src/App.tsx

       <Route
         path="/catalog-import"
  -      element={<CatalogImportPage catalogRouteRef={catalogRouteRef} />}
  +      element={<CatalogImportPage />}
       />
  ```

- f4b576d0e: TechDocs: Add comments about migrating away from basic setup in app-config.yaml
- Updated dependencies [753bb4c40]
- Updated dependencies [1deb31141]
- Updated dependencies [6ed2b47d6]
- Updated dependencies [77ad0003a]
- Updated dependencies [6b26c9f41]
- Updated dependencies [b3f0c3811]
- Updated dependencies [d2441aee3]
- Updated dependencies [727f0deec]
- Updated dependencies [fb53eb7cb]
- Updated dependencies [07bafa248]
- Updated dependencies [ca559171b]
- Updated dependencies [ffffea8e6]
- Updated dependencies [f5e564cd6]
- Updated dependencies [f3fbfb452]
- Updated dependencies [615103a63]
- Updated dependencies [68dd79d83]
- Updated dependencies [84364b35c]
- Updated dependencies [41af18227]
- Updated dependencies [82b2c11b6]
- Updated dependencies [1df75733e]
- Updated dependencies [965e200c6]
- Updated dependencies [b51ee6ece]
- Updated dependencies [e5da858d7]
- Updated dependencies [9230d07e7]
- Updated dependencies [f5f45744e]
- Updated dependencies [0fe8ff5be]
- Updated dependencies [5a5163519]
- Updated dependencies [82b2c11b6]
- Updated dependencies [8f3443427]
- Updated dependencies [08142b256]
- Updated dependencies [08142b256]
- Updated dependencies [b51ee6ece]
- Updated dependencies [804502a5c]
  - @backstage/plugin-catalog-import@0.4.0
  - @backstage/plugin-auth-backend@0.3.0
  - @backstage/plugin-catalog@0.3.1
  - @backstage/plugin-scaffolder@0.5.0
  - @backstage/plugin-scaffolder-backend@0.7.0
  - @backstage/plugin-catalog-backend@0.6.1
  - @backstage/plugin-circleci@0.2.8
  - @backstage/plugin-search@0.3.0
  - @backstage/plugin-app-backend@0.3.7
  - @backstage/backend-common@0.5.3
  - @backstage/plugin-api-docs@0.4.5
  - @backstage/plugin-lighthouse@0.2.10
  - @backstage/plugin-techdocs@0.5.6
  - @backstage/test-utils@0.1.7
  - @backstage/plugin-github-actions@0.3.2
  - @backstage/plugin-explore@0.2.5
  - @backstage/plugin-techdocs-backend@0.6.0
  - @backstage/core@0.6.1
  - @backstage/plugin-tech-radar@0.3.5

## 0.3.8

### Patch Changes

- 019fe39a0: **BREAKING CHANGE**: The `useEntity` hook has been moved from `@backstage/plugin-catalog` to `@backstage/plugin-catalog-react`.
  To apply this change to an existing app, add `@backstage/plugin-catalog-react` to your dependencies in `packages/app/package.json`, and update
  the import inside `packages/app/src/components/catalog/EntityPage.tsx` as well as any other places you were using `useEntity` or any other functions that were moved to `@backstage/plugin-catalog-react`.
- 436ca3f62: Remove techdocs.requestUrl and techdocs.storageUrl from app-config.yaml
- Updated dependencies [ceef4dd89]
- Updated dependencies [720149854]
- Updated dependencies [c777df180]
- Updated dependencies [398e1f83e]
- Updated dependencies [12ece98cd]
- Updated dependencies [d82246867]
- Updated dependencies [7fc89bae2]
- Updated dependencies [c810082ae]
- Updated dependencies [b712841d6]
- Updated dependencies [a5628df40]
- Updated dependencies [2430ee7c2]
- Updated dependencies [3149bfe63]
- Updated dependencies [5fa3bdb55]
- Updated dependencies [bc5082a00]
- Updated dependencies [6e612ce25]
- Updated dependencies [e44925723]
- Updated dependencies [b37501a3d]
- Updated dependencies [a26668913]
- Updated dependencies [025e122c3]
- Updated dependencies [e9aab60c7]
- Updated dependencies [21e624ba9]
- Updated dependencies [19fe61c27]
- Updated dependencies [e9aab60c7]
- Updated dependencies [da9f53c60]
- Updated dependencies [a08c4b0b0]
- Updated dependencies [24e47ef1e]
- Updated dependencies [bc5082a00]
- Updated dependencies [b37501a3d]
- Updated dependencies [90c8f20b9]
- Updated dependencies [32c95605f]
- Updated dependencies [7881f2117]
- Updated dependencies [529d16d27]
- Updated dependencies [54c7d02f7]
- Updated dependencies [de98c32ed]
- Updated dependencies [806929fe2]
- Updated dependencies [019fe39a0]
- Updated dependencies [cdea0baf1]
- Updated dependencies [019fe39a0]
- Updated dependencies [11cb5ef94]
  - @backstage/plugin-catalog-import@0.3.7
  - @backstage/plugin-scaffolder@0.4.2
  - @backstage/plugin-techdocs-backend@0.5.5
  - @backstage/cli@0.6.0
  - @backstage/core@0.6.0
  - @backstage/plugin-api-docs@0.4.4
  - @backstage/plugin-catalog@0.3.0
  - @backstage/theme@0.2.3
  - @backstage/plugin-lighthouse@0.2.9
  - @backstage/backend-common@0.5.2
  - @backstage/plugin-catalog-backend@0.6.0
  - @backstage/plugin-techdocs@0.5.5
  - @backstage/plugin-user-settings@0.2.5
  - @backstage/catalog-model@0.7.1
  - @backstage/plugin-scaffolder-backend@0.6.0
  - @backstage/plugin-app-backend@0.3.6
  - @backstage/plugin-tech-radar@0.3.4
  - @backstage/plugin-explore@0.2.4
  - @backstage/plugin-circleci@0.2.7
  - @backstage/plugin-github-actions@0.3.1
  - @backstage/plugin-search@0.2.7
  - @backstage/test-utils@0.1.6
  - @backstage/plugin-auth-backend@0.2.12
  - @backstage/plugin-proxy-backend@0.2.4
  - @backstage/plugin-rollbar-backend@0.1.7

## 0.3.7

### Patch Changes

- Updated dependencies [26a3a6cf0]
- Updated dependencies [12a56cdfe]
- Updated dependencies [664dd08c9]
- Updated dependencies [9dd057662]
- Updated dependencies [ef7957be4]
- Updated dependencies [0b1182346]
- Updated dependencies [d7b1d317f]
- Updated dependencies [a91aa6bf2]
- Updated dependencies [39b05b9ae]
- Updated dependencies [4eaa06057]
  - @backstage/backend-common@0.5.1
  - @backstage/plugin-scaffolder-backend@0.5.2
  - @backstage/cli@0.5.0
  - @backstage/plugin-catalog@0.2.14
  - @backstage/plugin-catalog-backend@0.5.5
  - @backstage/plugin-catalog-import@0.3.6
  - @backstage/plugin-scaffolder@0.4.1
  - @backstage/plugin-auth-backend@0.2.12
  - @backstage/catalog-model@0.7.0
  - @backstage/core@0.5.0
  - @backstage/test-utils@0.1.6
  - @backstage/theme@0.2.2
  - @backstage/plugin-api-docs@0.4.3
  - @backstage/plugin-app-backend@0.3.5
  - @backstage/plugin-circleci@0.2.6
  - @backstage/plugin-explore@0.2.3
  - @backstage/plugin-github-actions@0.3.0
  - @backstage/plugin-lighthouse@0.2.8
  - @backstage/plugin-proxy-backend@0.2.4
  - @backstage/plugin-rollbar-backend@0.1.7
  - @backstage/plugin-search@0.2.6
  - @backstage/plugin-tech-radar@0.3.3
  - @backstage/plugin-techdocs@0.5.4
  - @backstage/plugin-techdocs-backend@0.5.4
  - @backstage/plugin-user-settings@0.2.4

## 0.3.6

### Patch Changes

- d3947caf3: Fix accidental dependency on non-existent dependencies.
- Updated dependencies [a4e636c8f]
- Updated dependencies [099c5cf4f]
- Updated dependencies [0ea002378]
- Updated dependencies [a08db734c]
  - @backstage/plugin-catalog@0.2.13
  - @backstage/plugin-scaffolder-backend@0.5.1

## 0.3.6

### Minor Changes

- ed6baab66: - Deprecating the `scaffolder.${provider}.token` auth duplication and favoring `integrations.${provider}` instead. If you receive deprecation warnings your config should change like the following:

  ```yaml
  scaffolder:
    github:
      token:
        $env: GITHUB_TOKEN
      visibility: public
  ```

  To something that looks like this:

  ```yaml
  integration:
    github:
      - host: github.com
        token:
          $env: GITHUB_TOKEN
  scaffolder:
    github:
      visibility: public
  ```

  You can also configure multiple different hosts under the `integration` config like the following:

  ```yaml
  integration:
    github:
      - host: github.com
        token:
          $env: GITHUB_TOKEN
      - host: ghe.mycompany.com
        token:
          $env: GITHUB_ENTERPRISE_TOKEN
  ```

  This of course is the case for all the providers respectively.

  - Adding support for cross provider scaffolding, you can now create repositories in for example Bitbucket using a template residing in GitHub.

  - Fix GitLab scaffolding so that it returns a `catalogInfoUrl` which automatically imports the project into the catalog.

  - The `Store Path` field on the `scaffolder` frontend has now changed so that you require the full URL to the desired destination repository.

  `backstage/new-repository` would become `https://github.com/backstage/new-repository` if provider was GitHub for example.

### Patch Changes

- a284f5bc1: Due to a package name change from `@kyma-project/asyncapi-react` to
  `@asyncapi/react-component` the jest configuration in the root `package.json`
  has to be updated:

  ```diff
     "jest": {
       "transformModules": [
  -      "@kyma-project/asyncapi-react
  +      "@asyncapi/react-component"
       ]
     }
  ```

- 89278acab: Migrate to using `FlatRoutes` from `@backstage/core` for the root app routes.

  This is the first step in migrating applications as mentioned here: https://backstage.io/docs/plugins/composability#porting-existing-apps.

  To apply this change to an existing app, switch out the `Routes` component from `react-router` to `FlatRoutes` from `@backstage/core`.
  This also allows you to remove any `/*` suffixes on the route paths. For example:

  ```diff
  import {
     OAuthRequestDialog,
     SidebarPage,
     createRouteRef,
  +  FlatRoutes,
   } from '@backstage/core';
   import { AppSidebar } from './sidebar';
  -import { Route, Routes, Navigate } from 'react-router';
  +import { Route, Navigate } from 'react-router';
   import { Router as CatalogRouter } from '@backstage/plugin-catalog';
  ...
           <AppSidebar />
  -        <Routes>
  +        <FlatRoutes>
  ...
             <Route
  -            path="/catalog/*"
  +            path="/catalog"
               element={<CatalogRouter EntityPage={EntityPage} />}
             />
  -          <Route path="/docs/*" element={<DocsRouter />} />
  +          <Route path="/docs" element={<DocsRouter />} />
  ...
             <Route path="/settings" element={<SettingsRouter />} />
  -        </Routes>
  +        </FlatRoutes>
         </SidebarPage>
  ```

- 26d3b24f3: fix routing and config for user-settings plugin

  To make the corresponding change in your local app, add the following in your App.tsx

  ```
  import { Router as SettingsRouter } from '@backstage/plugin-user-settings';
  ...
  <Route path="/settings" element={<SettingsRouter />} />
  ```

  and the following to your plugins.ts:

  ```
  export { plugin as UserSettings } from '@backstage/plugin-user-settings';
  ```

- 92dbbcedd: Add `*-credentials.yaml` to gitignore to prevent accidental commits of sensitive credential information.

  To apply this change to an existing installation, add these lines to your `.gitignore`

  ```gitignore
  # Sensitive credentials
  *-credentials.yaml
  ```

- d176671d1: use `fromConfig` for all scaffolder helpers, and use the url protocol for app-config location entries.

  To apply this change to your local installation, replace the contents of your `packages/backend/src/plugins/scaffolder.ts` with the following contents:

  ```ts
  import {
    CookieCutter,
    createRouter,
    Preparers,
    Publishers,
    CreateReactAppTemplater,
    Templaters,
    CatalogEntityClient,
  } from '@backstage/plugin-scaffolder-backend';
  import { SingleHostDiscovery } from '@backstage/backend-common';
  import type { PluginEnvironment } from '../types';
  import Docker from 'dockerode';

  export default async function createPlugin({
    logger,
    config,
  }: PluginEnvironment) {
    const cookiecutterTemplater = new CookieCutter();
    const craTemplater = new CreateReactAppTemplater();
    const templaters = new Templaters();
    templaters.register('cookiecutter', cookiecutterTemplater);
    templaters.register('cra', craTemplater);

    const preparers = await Preparers.fromConfig(config, { logger });
    const publishers = await Publishers.fromConfig(config, { logger });

    const dockerClient = new Docker();

    const discovery = SingleHostDiscovery.fromConfig(config);
    const entityClient = new CatalogEntityClient({ discovery });

    return await createRouter({
      preparers,
      templaters,
      publishers,
      logger,
      config,
      dockerClient,
      entityClient,
    });
  }
  ```

  This will ensure that the `scaffolder-backend` package can add handlers for the `url` protocol which is becoming the standard when registering entities in the `catalog`

- 9d1d1138e: Ensured that versions bumps of packages used in the app template trigger a release of this package when needed.
- db05f7a35: Remove the `@types/helmet` dev dependency from the app template. This
  dependency is now unused as the package `helmet` brings its own types.

  To update your existing app, simply remove the `@types/helmet` dependency from
  the `package.json` of your backend package.

- Updated dependencies [def2307f3]
- Updated dependencies [46bba09ea]
- Updated dependencies [efd6ef753]
- Updated dependencies [0b135e7e0]
- Updated dependencies [593632f07]
- Updated dependencies [2b514d532]
- Updated dependencies [318a6af9f]
- Updated dependencies [33846acfc]
- Updated dependencies [294a70cab]
- Updated dependencies [b604a9d41]
- Updated dependencies [ac7be581a]
- Updated dependencies [a187b8ad0]
- Updated dependencies [0ea032763]
- Updated dependencies [8855f61f6]
- Updated dependencies [5345a1f98]
- Updated dependencies [ed6baab66]
- Updated dependencies [ad838c02f]
- Updated dependencies [f04db53d7]
- Updated dependencies [a5e27d5c1]
- Updated dependencies [0643a3336]
- Updated dependencies [debf359b5]
- Updated dependencies [a2291d7cc]
- Updated dependencies [f9ba00a1c]
- Updated dependencies [09a370426]
- Updated dependencies [a93f42213]
  - @backstage/catalog-model@0.7.0
  - @backstage/plugin-catalog-backend@0.5.4
  - @backstage/plugin-github-actions@0.3.0
  - @backstage/core@0.5.0
  - @backstage/backend-common@0.5.0
  - @backstage/plugin-catalog@0.2.12
  - @backstage/plugin-catalog-import@0.3.5
  - @backstage/cli@0.4.7
  - @backstage/plugin-api-docs@0.4.3
  - @backstage/plugin-scaffolder@0.4.0
  - @backstage/plugin-scaffolder-backend@0.5.0
  - @backstage/plugin-techdocs@0.5.4
  - @backstage/plugin-techdocs-backend@0.5.4
  - @backstage/plugin-auth-backend@0.2.11
  - @backstage/plugin-lighthouse@0.2.8
  - @backstage/plugin-circleci@0.2.6
  - @backstage/plugin-search@0.2.6
  - @backstage/plugin-explore@0.2.3
  - @backstage/plugin-tech-radar@0.3.3
  - @backstage/plugin-user-settings@0.2.4
  - @backstage/plugin-app-backend@0.3.4
  - @backstage/plugin-proxy-backend@0.2.4
  - @backstage/plugin-rollbar-backend@0.1.7

## 0.3.5

### Patch Changes

- 94fdf4955: Get rid of all usages of @octokit/types, and bump the rest of the octokit dependencies to the latest version
- cc068c0d6: Bump the gitbeaker dependencies to 28.x.

  To update your own installation, go through the `package.json` files of all of
  your packages, and ensure that all dependencies on `@gitbeaker/node` or
  `@gitbeaker/core` are at version `^28.0.2`. Then run `yarn install` at the root
  of your repo.

## 0.3.4

### Patch Changes

- 643dcec7c: noop release for create-app to force re-deploy

## 0.3.3

### Patch Changes

- bd9c6719f: Bumping the version for `create-app` so that we can use the latest versions of internal packages and rebuild the version which is passed to the package.json

## 0.3.2

### Patch Changes

- c2b52d9c5: Replace `register-component` plugin with new `catalog-import` plugin
- fc6839f13: Bump `sqlite3` to v5.

  To apply this change to an existing app, change the version of `sqlite3` in the `dependencies` of `packages/backend/package.json`:

  ```diff
       "pg": "^8.3.0",
  -    "sqlite3": "^4.2.0",
  +    "sqlite3": "^5.0.0",
       "winston": "^3.2.1"
  ```

  Note that the `sqlite3` dependency may not be preset if you chose to use PostgreSQL when creating the app.

- 8d68e4cdc: Removed the Circle CI sidebar item, since the target page does not exist.

  To apply this change to an existing app, remove `"CircleCI"` sidebar item from `packages/app/src/sidebar.tsx`, and the `BuildIcon` import if it is unused.

- 1773a5182: Removed lighthouse plugin from the default set up plugins, as it requires a separate Backend to function.

  To apply this change to an existing app, remove the following:

  1. The `lighthouse` block from `app-config.yaml`.
  2. The `@backstage/plugin-lighthouse` dependency from `packages/app/package.json`.
  3. The `@backstage/plugin-lighthouse` re-export from `packages/app/src/plugins.ts`.
  4. The Lighthouse sidebar item from `packages/app/src/sidebar.tsx`, and the `RuleIcon` import if it is unused.

## 0.3.1

### Patch Changes

- 4e0e3b1bf: Add missing `yarn clean` for app.

  For users with existing Backstage installations, add the following under the `scripts` section in `packages/app/package.json`, after the "lint" entry:

  ```json
  "clean": "backstage-cli clean",
  ```

  This will add the missing `yarn clean` for the generated frontend.

- 352a6581f: Added `"start-backend"` script to root `package.json`.

  To apply this change to an existing app, add the following script to the root `package.json`:

  ```json
  "start-backend": "yarn workspace backend start"
  ```

## 0.3.0

### Minor Changes

- 0101c7a16: Add search plugin to default template for CLI created apps

### Patch Changes

- a8573e53b: techdocs-backend: Simplified file, removing individual preparers and generators.
  techdocs-backend: UrlReader is now available to use in preparers.

  In your Backstage app, `packages/backend/plugins/techdocs.ts` file has now been simplified,
  to remove registering individual preparers and generators.

  Please update the file when upgrading the version of `@backstage/plugin-techdocs-backend` package.

  ```typescript
  const preparers = await Preparers.fromConfig(config, {
    logger,
    reader,
  });

  const generators = await Generators.fromConfig(config, {
    logger,
  });

  const publisher = await Publisher.fromConfig(config, {
    logger,
    discovery,
  });
  ```

  You should be able to remove unnecessary imports, and just do

  ```typescript
  import {
    createRouter,
    Preparers,
    Generators,
    Publisher,
  } from '@backstage/plugin-techdocs-backend';
  ```

## 0.2.5

### Patch Changes

- 2783ec018: In the techdocs-backend plugin (`packages/backend/src/plugins/techdocs.ts`), create a publisher using

  ```
    const publisher = Publisher.fromConfig(config, logger, discovery);
  ```

  instead of

  ```
    const publisher = new LocalPublish(logger, discovery);
  ```

  An instance of `publisher` can either be a local filesystem publisher or a Google Cloud Storage publisher.

  Read more about the configs here https://backstage.io/docs/features/techdocs/configuration
  (You will also have to update `techdocs.storage.type` to `local` or `googleGcs`. And `techdocs.builder` to either `local` or `external`.)

## 0.2.4

### Patch Changes

- 94348441e: Add `"files": ["dist"]` to both app and backend packages. This ensures that packaged versions of these packages do not contain unnecessary files.

  To apply this change to an existing app, add the following to `packages/app/package.json` and `packages/backend/package.json`:

  ```json
    "files": [
      "dist"
    ]
  ```

- cb5fc4b29: Adjust template to the latest changes in the `api-docs` plugin.

  ## Template Changes

  While updating to the latest `api-docs` plugin, the following changes are
  necessary for the `create-app` template in your
  `app/src/components/catalog/EntityPage.tsx`. This adds:

  - A custom entity page for API entities
  - Changes the API tab to include the new `ConsumedApisCard` and
    `ProvidedApisCard` that link to the API entity.

  ```diff
   import {
  +  ApiDefinitionCard,
  -  Router as ApiDocsRouter,
  +  ConsumedApisCard,
  +  ProvidedApisCard,
  +  ConsumedApisCard,
  +  ConsumingComponentsCard,
  +  ProvidedApisCard,
  +  ProvidingComponentsCard
   } from '@backstage/plugin-api-docs';

  ...

  +const ComponentApisContent = ({ entity }: { entity: Entity }) => (
  +  <Grid container spacing={3} alignItems="stretch">
  +    <Grid item md={6}>
  +      <ProvidedApisCard entity={entity} />
  +    </Grid>
  +    <Grid item md={6}>
  +      <ConsumedApisCard entity={entity} />
  +    </Grid>
  +  </Grid>
  +);

   const ServiceEntityPage = ({ entity }: { entity: Entity }) => (
     <EntityPageLayout>
       <EntityPageLayout.Content
        path="/"
        title="Overview"
        element={<OverviewContent entity={entity} />}
      />
      <EntityPageLayout.Content
        path="/ci-cd/*"
        title="CI/CD"
        element={<CICDSwitcher entity={entity} />}
      />
      <EntityPageLayout.Content
        path="/api/*"
        title="API"
  -     element={<ApiDocsRouter entity={entity} />}
  +     element={<ComponentApisContent entity={entity} />}
      />
  ...

  -export const EntityPage = () => {
  -  const { entity } = useEntity();
  -  switch (entity?.spec?.type) {
  -    case 'service':
  -      return <ServiceEntityPage entity={entity} />;
  -    case 'website':
  -      return <WebsiteEntityPage entity={entity} />;
  -    default:
  -      return <DefaultEntityPage entity={entity} />;
  -  }
  -};

  +export const ComponentEntityPage = ({ entity }: { entity: Entity }) => {
  +  switch (entity?.spec?.type) {
  +    case 'service':
  +      return <ServiceEntityPage entity={entity} />;
  +    case 'website':
  +      return <WebsiteEntityPage entity={entity} />;
  +    default:
  +      return <DefaultEntityPage entity={entity} />;
  +  }
  +};
  +
  +const ApiOverviewContent = ({ entity }: { entity: Entity }) => (
  +  <Grid container spacing={3}>
  +    <Grid item md={6}>
  +      <AboutCard entity={entity} />
  +    </Grid>
  +    <Grid container item md={12}>
  +      <Grid item md={6}>
  +        <ProvidingComponentsCard entity={entity} />
  +      </Grid>
  +      <Grid item md={6}>
  +        <ConsumingComponentsCard entity={entity} />
  +      </Grid>
  +    </Grid>
  +  </Grid>
  +);
  +
  +const ApiDefinitionContent = ({ entity }: { entity: ApiEntity }) => (
  +  <Grid container spacing={3}>
  +    <Grid item xs={12}>
  +      <ApiDefinitionCard apiEntity={entity} />
  +    </Grid>
  +  </Grid>
  +);
  +
  +const ApiEntityPage = ({ entity }: { entity: Entity }) => (
  +  <EntityPageLayout>
  +    <EntityPageLayout.Content
  +      path="/*"
  +      title="Overview"
  +      element={<ApiOverviewContent entity={entity} />}
  +    />
  +    <EntityPageLayout.Content
  +      path="/definition/*"
  +      title="Definition"
  +      element={<ApiDefinitionContent entity={entity as ApiEntity} />}
  +    />
  +  </EntityPageLayout>
  +);
  +
  +export const EntityPage = () => {
  +  const { entity } = useEntity();
  +
  +  switch (entity?.kind?.toLowerCase()) {
  +    case 'component':
  +      return <ComponentEntityPage entity={entity} />;
  +    case 'api':
  +      return <ApiEntityPage entity={entity} />;
  +    default:
  +      return <DefaultEntityPage entity={entity} />;
  +  }
  +};
  ```

- 1e22f8e0b: Unify `dockerode` library and type dependency versions

## 0.2.3

### Patch Changes

- 68fdc3a9f: Optimized the `yarn install` step in the backend `Dockerfile`.

  To apply these changes to an existing app, make the following changes to `packages/backend/Dockerfile`:

  Replace the `RUN yarn install ...` line with the following:

  ```bash
  RUN yarn install --frozen-lockfile --production --network-timeout 300000 && rm -rf "$(yarn cache dir)"
  ```

- 4a655c89d: Removed `"resolutions"` entry for `esbuild` in the root `package.json` in order to use the version specified by `@backstage/cli`.

  To apply this change to an existing app, remove the following from your root `package.json`:

  ```json
  "resolutions": {
    "esbuild": "0.6.3"
  },
  ```

- ea475893d: Add [API docs plugin](https://github.com/backstage/backstage/tree/master/plugins/api-docs) to new apps being created through the CLI.

## 0.2.2

### Patch Changes

- 7d7abd50c: Add `app-backend` as a backend plugin, and make a single docker build of the backend the default way to deploy backstage.

  Note that the `app-backend` currently only is a solution for deployments of the app, it's not a dev server and is not intended for local development.

  ## Template changes

  As a part of installing the `app-backend` plugin, the below changes where made. The changes are grouped into two steps, installing the plugin, and updating the Docker build and configuration.

  ### Installing the `app-backend` plugin in the backend

  First, install the `@backstage/plugin-app-backend` plugin package in your backend. These changes where made for `v0.3.0` of the plugin, and the installation process might change in the future. Run the following from the root of the repo:

  ```bash
  cd packages/backend
  yarn add @backstage/plugin-app-backend
  ```

  For the `app-backend` to get access to the static content in the frontend we also need to add the local `app` package as a dependency. Add the following to your `"dependencies"` in `packages/backend/package.json`, assuming your app package is still named `app` and on version `0.0.0`:

  ```json
  "app": "0.0.0",
  ```

  Don't worry, this will not cause your entire frontend dependency tree to be added to the app, just double check that `packages/app/package.json` has a `"bundled": true` field at top-level. This signals to the backend build process that the package is bundled and that no transitive dependencies should be included.

  Next, create `packages/backend/src/plugins/app.ts` with the following:

  ```ts
  import { createRouter } from '@backstage/plugin-app-backend';
  import { PluginEnvironment } from '../types';

  export default async function createPlugin({
    logger,
    config,
  }: PluginEnvironment) {
    return await createRouter({
      logger,
      config,
      appPackageName: 'app',
    });
  }
  ```

  In `packages/backend/src/index.ts`, make the following changes:

  Add an import for the newly created plugin setup file:

  ```ts
  import app from './plugins/app';
  ```

  Setup the following plugin env.

  ```ts
  const appEnv = useHotMemoize(module, () => createEnv('app'));
  ```

  Change service builder setup to include the `app` plugin as follows. Note that the `app` plugin is not installed on the `/api` route with most other plugins.

  ```ts
  const service = createServiceBuilder(module)
    .loadConfig(config)
    .addRouter('/api', apiRouter)
    .addRouter('', await app(appEnv));
  ```

  You should now have the `app-backend` plugin installed in your backend, ready to serve the frontend bundle!

  ### Docker build setup

  Since the backend image is now the only one needed for a simple Backstage deployment, the image tag name in the `build-image` script inside `packages/backend/package.json` was changed to the following:

  ```json
  "build-image": "backstage-cli backend:build-image --build --tag backstage",
  ```

  For convenience, a `build-image` script was also added to the root `package.json` with the following:

  ```json
  "build-image": "yarn workspace backend build-image",
  ```

  In the root of the repo, a new `app-config.production.yaml` file was added. This is used to set the appropriate `app.baseUrl` now that the frontend is served directly by the backend in the production deployment. It has the following contents:

  ```yaml
  app:
    # Should be the same as backend.baseUrl when using the `app-backend` plugin
    baseUrl: http://localhost:7000

  backend:
    baseUrl: http://localhost:7000
    listen:
      port: 7000
  ```

  In order to load in the new configuration at runtime, the command in the `Dockerfile` at the repo root was changed to the following:

  ```dockerfile
  CMD ["node", "packages/backend", "--config", "app-config.yaml", "--config", "app-config.production.yaml"]
  ```

## 0.2.1

### Patch Changes

- c56e28375: Fix missing api-docs plugin registration in app template

## 0.2.0

### Minor Changes

- 6d29605db: Change the default backend plugin mount point to /api
- 5249594c5: Add service discovery interface and implement for single host deployments

  Fixes #1847, #2596

  Went with an interface similar to the frontend DiscoveryApi, since it's dead simple but still provides a lot of flexibility in the implementation.

  Also ended up with two different methods, one for internal endpoint discovery and one for external. The two use-cases are explained a bit more in the docs, but basically it's service-to-service vs callback URLs.

  This did get me thinking about uniqueness and that we're heading towards a global namespace for backend plugin IDs. That's probably fine, but if we're happy with that we should leverage it a bit more to simplify the backend setup. For example we'd have each plugin provide its own ID and not manually mount on paths in the backend.

  Draft until we're happy with the implementation, then I can add more docs and changelog entry. Also didn't go on a thorough hunt for places where discovery can be used, but I don't think there are many since it's been pretty awkward to do service-to-service communication.

- 56e4eb589: Make CSP configurable to fix app-backend served app not being able to fetch

  See discussion [here on discord](https://discordapp.com/channels/687207715902193673/687235481154617364/758721460163575850)

- d7873e1aa: Default to using internal scope for new plugins
- 6f447b3fc: Remove identity-backend

  Not used, and we're heading down the route of identities in the catalog

- 61db1ddc6: Allow node v14 and add to master build matrix

  - Upgrade sqlite3@^5.0.0 in @backstage/plugin-catalog-backend
  - Add Node 14 to engines in @backstage/create-app

- a768a07fb: Add the ability to import users from GitHub Organization into the catalog.

  The token needs to have the scopes `user:email`, `read:user`, and `read:org`.

- f00ca3cb8: Auto-create plugin databases

  Relates to #1598.

  This creates databases for plugins before handing off control to plugins.

  The list of plugins currently need to be hard-coded depending on the installed plugins. A later PR will properly refactor the code to provide a factory pattern where plugins specify what they need, and Knex instances will be provided based on the input.

- 6d97d2d6f: The InfoCard variant `'height100'` is deprecated. Use variant `'gridItem'` instead.

  When the InfoCard is displayed as a grid item within a grid, you may want items to have the same height for all items.
  Set to the `'gridItem'` variant to display the InfoCard with full height suitable for Grid:
  `<InfoCard variant="gridItem">...</InfoCard>`

  Changed the InfoCards in '@backstage/plugin-github-actions', '@backstage/plugin-jenkins', '@backstage/plugin-lighthouse'
  to pass an optional variant to the corresponding card of the plugin.

  As a result the overview content of the EntityPage shows cards with full height suitable for Grid.

- 7aff112af: The default mount point for backend plugins have been changed to /api. These changes are done in the backend package itself, so it is recommended that you sync up existing backend packages with this new pattern.

### Patch Changes

- e67d49bf5: Sync scaffolded backend with example
- 961414d55: Remove discovery api override
- 440a17b39: Bump @backstage/catalog-backend and pass the now required UrlReader interface to the plugin
- 8c2b76e45: **BREAKING CHANGE**

  The existing loading of additional config files like `app-config.development.yaml` using APP_ENV or NODE_ENV has been removed.
  Instead, the CLI and backend process now accept one or more `--config` flags to load config files.

  Without passing any flags, `app-config.yaml` and, if it exists, `app-config.local.yaml` will be loaded.
  If passing any `--config <path>` flags, only those files will be loaded, **NOT** the default `app-config.yaml` one.

  The old behaviour of for example `APP_ENV=development` can be replicated using the following flags:

  ```bash
  --config ../../app-config.yaml --config ../../app-config.development.yaml
  ```

- 5a920c6e4: Updated naming of environment variables. New pattern [NAME]\_TOKEN for GitHub, GitLab, Azure & GitHub Enterprise access tokens.

  ### Detail:

  - Previously we have to export same token for both, catalog & scaffolder

  ```bash
  export GITHUB_ACCESS_TOKEN=foo
  export GITHUB_PRIVATE_TOKEN=foo
  ```

  with latest changes, only single export is sufficient.

  ```bash
  export GITHUB_TOKEN=foo
  export GITLAB_TOKEN=foo
  export GHE_TOKEN=foo
  export AZURE_TOKEN=foo
  ```

  ### list:

  <table>
    <tr>
      <th>Old name</th>
      <th>New name</th>
    </tr>
    <tr>
      <td>GITHUB_ACCESS_TOKEN</td>
      <td>GITHUB_TOKEN</td>
    </tr>
    <tr>
      <td>GITHUB_PRIVATE_TOKEN</td>
      <td>GITHUB_TOKEN</td>
    </tr>
    <tr>
      <td>GITLAB_ACCESS_TOKEN</td>
      <td>GITLAB_TOKEN</td>
    </tr>
    <tr>
      <td>GITLAB_PRIVATE_TOKEN</td>
      <td>GITLAB_TOKEN</td>
    </tr>
    <tr>
      <td>AZURE_PRIVATE_TOKEN</td>
      <td>AZURE_TOKEN</td>
    </tr>
    <tr>
      <td>GHE_PRIVATE_TOKEN</td>
      <td>GHE_TOKEN</td>
    </tr>
  </table>

- 67d76b419: Fix for configured templates using 'url' locations even though it's not supported yet
- 7bbeb049f: Change loadBackendConfig to return the config directly<|MERGE_RESOLUTION|>--- conflicted
+++ resolved
@@ -1,7 +1,5 @@
 # @backstage/create-app
 
-<<<<<<< HEAD
-=======
 ## 0.5.5-next.3
 
 ### Patch Changes
@@ -46,7 +44,6 @@
 - Updated dependencies
   - @backstage/cli-common@0.1.12
 
->>>>>>> 1e3c6889
 ## 0.5.4
 
 ### Patch Changes
