{
  "name": "@backstage/cli",
  "description": "CLI for developing Backstage plugins and apps",
<<<<<<< HEAD
  "version": "0.22.10",
=======
  "version": "0.22.12-next.0",
>>>>>>> 413caa19
  "publishConfig": {
    "access": "public"
  },
  "backstage": {
    "role": "cli"
  },
  "homepage": "https://backstage.io",
  "repository": {
    "type": "git",
    "url": "https://github.com/backstage/backstage",
    "directory": "packages/cli"
  },
  "keywords": [
    "backstage"
  ],
  "license": "Apache-2.0",
  "main": "dist/index.cjs.js",
  "scripts": {
    "build": "backstage-cli package build",
    "lint": "backstage-cli package lint",
    "test": "backstage-cli package test",
    "clean": "backstage-cli package clean",
    "start": "nodemon --"
  },
  "bin": {
    "backstage-cli": "bin/backstage-cli"
  },
  "dependencies": {
    "@backstage/catalog-model": "workspace:^",
    "@backstage/cli-common": "workspace:^",
    "@backstage/cli-node": "workspace:^",
    "@backstage/config": "workspace:^",
    "@backstage/config-loader": "workspace:^",
    "@backstage/errors": "workspace:^",
    "@backstage/eslint-plugin": "workspace:^",
    "@backstage/integration": "workspace:^",
    "@backstage/release-manifests": "workspace:^",
    "@backstage/types": "workspace:^",
    "@esbuild-kit/cjs-loader": "^2.4.1",
    "@manypkg/get-packages": "^1.1.3",
    "@octokit/graphql": "^5.0.0",
    "@octokit/graphql-schema": "^13.7.0",
    "@octokit/oauth-app": "^4.2.0",
    "@octokit/request": "^6.0.0",
    "@pmmmwh/react-refresh-webpack-plugin": "^0.5.7",
    "@rollup/plugin-commonjs": "^23.0.0",
    "@rollup/plugin-json": "^5.0.0",
    "@rollup/plugin-node-resolve": "^13.0.6",
    "@rollup/plugin-yaml": "^4.0.0",
    "@spotify/eslint-config-base": "^14.0.0",
    "@spotify/eslint-config-react": "^14.0.0",
    "@spotify/eslint-config-typescript": "^14.0.0",
    "@sucrase/webpack-loader": "^2.0.0",
    "@svgr/core": "6.5.x",
    "@svgr/plugin-jsx": "6.5.x",
    "@svgr/plugin-svgo": "6.5.x",
    "@svgr/rollup": "6.5.x",
    "@svgr/webpack": "6.5.x",
    "@swc/core": "^1.3.46",
    "@swc/helpers": "^0.5.0",
    "@swc/jest": "^0.2.22",
    "@types/jest": "^29.0.0",
    "@types/webpack-env": "^1.15.2",
    "@typescript-eslint/eslint-plugin": "^5.9.0",
    "@typescript-eslint/parser": "^5.9.0",
    "@yarnpkg/lockfile": "^1.1.0",
    "@yarnpkg/parsers": "^3.0.0-rc.4",
    "bfj": "^7.0.2",
    "buffer": "^6.0.3",
    "chalk": "^4.0.0",
    "chokidar": "^3.3.1",
    "commander": "^9.1.0",
    "cross-fetch": "^3.1.5",
    "cross-spawn": "^7.0.3",
    "css-loader": "^6.5.1",
    "diff": "^5.0.0",
    "esbuild": "^0.19.0",
    "esbuild-loader": "^2.18.0",
    "eslint": "^8.6.0",
    "eslint-config-prettier": "^8.3.0",
    "eslint-formatter-friendly": "^7.0.0",
    "eslint-plugin-deprecation": "^1.3.2",
    "eslint-plugin-import": "^2.25.4",
    "eslint-plugin-jest": "^27.0.0",
    "eslint-plugin-jsx-a11y": "^6.5.1",
    "eslint-plugin-react": "^7.28.0",
    "eslint-plugin-react-hooks": "^4.3.0",
    "eslint-webpack-plugin": "^3.1.1",
    "express": "^4.17.1",
    "fork-ts-checker-webpack-plugin": "^7.0.0-alpha.8",
    "fs-extra": "10.1.0",
    "git-url-parse": "^13.0.0",
    "glob": "^7.1.7",
    "global-agent": "^3.0.0",
    "handlebars": "^4.7.3",
    "html-webpack-plugin": "^5.3.1",
    "inquirer": "^8.2.0",
    "jest": "^29.0.2",
    "jest-css-modules": "^2.1.0",
    "jest-environment-jsdom": "^29.0.2",
    "jest-runtime": "^29.0.2",
    "json-schema": "^0.4.0",
    "lodash": "^4.17.21",
    "mini-css-extract-plugin": "^2.4.2",
    "minimatch": "^5.1.1",
    "node-fetch": "^2.6.7",
    "node-libs-browser": "^2.2.1",
    "npm-packlist": "^5.0.0",
    "ora": "^5.3.0",
    "postcss": "^8.1.0",
    "process": "^0.11.10",
    "react-dev-utils": "^12.0.0-next.60",
    "react-refresh": "^0.14.0",
    "recursive-readdir": "^2.2.2",
    "replace-in-file": "^6.0.0",
    "rollup": "^2.60.2",
    "rollup-plugin-dts": "^4.0.1",
    "rollup-plugin-esbuild": "^4.7.2",
    "rollup-plugin-postcss": "^4.0.0",
    "rollup-pluginutils": "^2.8.2",
    "run-script-webpack-plugin": "^0.1.0",
    "semver": "^7.5.3",
    "style-loader": "^3.3.1",
    "sucrase": "^3.20.2",
    "swc-loader": "^0.2.3",
    "tar": "^6.1.12",
    "terser-webpack-plugin": "^5.1.3",
    "util": "^0.12.3",
    "webpack": "^5.70.0",
    "webpack-dev-server": "^4.7.3",
    "webpack-node-externals": "^3.0.0",
    "yaml": "^2.0.0",
    "yml-loader": "^2.1.0",
    "yn": "^4.0.0",
    "zod": "^3.21.4"
  },
  "devDependencies": {
    "@backstage/backend-common": "workspace:^",
    "@backstage/backend-plugin-api": "workspace:^",
    "@backstage/backend-test-utils": "workspace:^",
    "@backstage/config": "workspace:^",
    "@backstage/core-app-api": "workspace:^",
    "@backstage/core-components": "workspace:^",
    "@backstage/core-plugin-api": "workspace:^",
    "@backstage/dev-utils": "workspace:^",
    "@backstage/test-utils": "workspace:^",
    "@backstage/theme": "workspace:^",
    "@types/cross-spawn": "^6.0.2",
    "@types/diff": "^5.0.0",
    "@types/express": "^4.17.6",
    "@types/fs-extra": "^9.0.1",
    "@types/http-proxy": "^1.17.4",
    "@types/inquirer": "^8.1.3",
    "@types/minimatch": "^5.0.0",
    "@types/mock-fs": "^4.13.0",
    "@types/node": "^16.11.26",
    "@types/npm-packlist": "^3.0.0",
    "@types/recursive-readdir": "^2.2.0",
    "@types/rollup-plugin-peer-deps-external": "^2.2.0",
    "@types/rollup-plugin-postcss": "^3.1.4",
    "@types/svgo": "^2.6.2",
    "@types/tar": "^6.1.1",
    "@types/terser-webpack-plugin": "^5.0.4",
    "@types/yarnpkg__lockfile": "^1.1.4",
    "del": "^7.0.0",
    "mock-fs": "^5.1.0",
    "msw": "^1.0.0",
    "nodemon": "^3.0.1",
    "ts-node": "^10.0.0",
    "type-fest": "^2.19.0"
  },
  "peerDependencies": {
    "@microsoft/api-extractor": "^7.21.2"
  },
  "peerDependenciesMeta": {
    "@microsoft/api-extractor": {
      "optional": true
    }
  },
  "files": [
    "asset-types",
    "templates",
    "config",
    "bin",
    "dist/**/*.js"
  ],
  "nodemonConfig": {
    "watch": "./src",
    "exec": "bin/backstage-cli",
    "ext": "ts"
  },
  "configSchema": {
    "$schema": "https://backstage.io/schema/config-v1",
    "title": "@backstage/cli",
    "type": "object",
    "properties": {
      "app": {
        "type": "object",
        "properties": {
          "baseUrl": {
            "type": "string",
            "visibility": "frontend"
          },
          "title": {
            "type": "string",
            "visibility": "frontend"
          },
          "datadogRum": {
            "type": "object",
            "description": "Datadog RUM events configuration",
            "properties": {
              "env": {
                "type": "string",
                "visibility": "frontend",
                "description": "Environment for Datadog RUM events"
              },
              "clientToken": {
                "type": "string",
                "visibility": "frontend",
                "description": "clientToken for Datadog RUM events"
              },
              "applicationId": {
                "type": "string",
                "visibility": "frontend",
                "description": "applicationId for Datadog RUM events"
              },
              "site": {
                "type": "string",
                "visibility": "frontend",
                "description": "site for Datadog RUM events"
              }
            },
            "required": [
              "clientToken",
              "applicationId"
            ]
          },
          "listen": {
            "type": "object",
            "description": "Listening configuration for local development",
            "properties": {
              "host": {
                "type": "string",
                "visibility": "frontend",
                "description": "The host that the frontend should be bound to. Only used for local development."
              },
              "port": {
                "type": "number",
                "visibility": "frontend",
                "description": "The port that the frontend should be bound to. Only used for local development."
              }
            }
          },
          "https": {
            "type": "object",
            "description": "Only used for local development. The https object is passed to webpack in order to enable using https on localhost.",
            "properties": {
              "certificate": {
                "type": "object",
                "description": "Parent object containing certificate and the private key",
                "required": [
                  "key",
                  "cert"
                ],
                "properties": {
                  "key": {
                    "type": "string",
                    "visibility": "secret",
                    "description": "Https Certificate private key. Use $file to load in a file"
                  },
                  "cert": {
                    "type": "string",
                    "visibility": "secret",
                    "description": "Https Certificate. Use $file to load in a file"
                  }
                }
              }
            }
          }
        }
      }
    }
  }
}<|MERGE_RESOLUTION|>--- conflicted
+++ resolved
@@ -1,11 +1,7 @@
 {
   "name": "@backstage/cli",
   "description": "CLI for developing Backstage plugins and apps",
-<<<<<<< HEAD
-  "version": "0.22.10",
-=======
   "version": "0.22.12-next.0",
->>>>>>> 413caa19
   "publishConfig": {
     "access": "public"
   },
