--- conflicted
+++ resolved
@@ -16,24 +16,8 @@
 
 import program from 'commander';
 import chalk from 'chalk';
-<<<<<<< HEAD
-import createAppCommand from './commands/create-app/createApp';
-import createPluginCommand from './commands/create-plugin/createPlugin';
-import removePluginCommand from './commands/remove-plugin/removePlugin';
-import watch from './commands/watch-deps';
-import buildCache from './commands/build-cache';
-import lintCommand from './commands/lint';
-import testCommand from './commands/testCommand';
-import appBuild from './commands/app/build';
-import appServe from './commands/app/serve';
-import pluginBuild from './commands/plugin/build';
-import pluginServe from './commands/plugin/serve';
-import { exitWithError } from './helpers/errors';
-import { paths } from './helpers/paths';
-=======
 import { exitWithError } from 'helpers/errors';
 import { version } from 'helpers/version';
->>>>>>> 28dacb05
 
 const main = (argv: string[]) => {
   program.name('backstage-cli').version(version);
@@ -63,7 +47,9 @@
   program
     .command('remove-plugin')
     .description('Removes plugin in the current repository')
-    .action(actionHandler(removePluginCommand));
+    .action(
+      actionHandler(() => require('commands/remove-plugin/removePlugin')),
+    );
 
   program
     .command('plugin:build')
