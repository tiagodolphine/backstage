# @backstage/backend-plugin-api

<<<<<<< HEAD
=======
## 0.6.3-next.2

### Patch Changes

- Updated dependencies
  - @backstage/config@1.1.0-next.1
  - @backstage/backend-tasks@0.5.8-next.2
  - @backstage/plugin-auth-node@0.3.0-next.2
  - @backstage/plugin-permission-common@0.7.8-next.1
  - @backstage/types@1.1.0

## 0.6.3-next.1

### Patch Changes

- Updated dependencies
  - @backstage/config@1.1.0-next.0
  - @backstage/backend-tasks@0.5.8-next.1
  - @backstage/plugin-auth-node@0.3.0-next.1
  - @backstage/plugin-permission-common@0.7.8-next.0
  - @backstage/types@1.1.0

## 0.6.2-next.0

### Patch Changes

- Updated dependencies
  - @backstage/plugin-auth-node@0.3.0-next.0
  - @backstage/backend-tasks@0.5.7-next.0
  - @backstage/config@1.0.8
  - @backstage/types@1.1.0
  - @backstage/plugin-permission-common@0.7.7

>>>>>>> f4e1ea3c
## 0.6.0

### Minor Changes

- c49785f00cab: **BREAKING**: It is no longer possible to declare options as being required with `createServiceFactory`.
- 629cbd194a87: **BREAKING**: Renamed `coreServices.config` to `coreServices.rootConfig`.
- 51987dbdaf87: **BREAKING**: Removed the ability to define options for plugins and modules. Existing options should be migrated to instead use either static configuration or extension points.
- d008aefef808: **BREAKING**: Removing shared environments concept from the new experimental backend system.

### Patch Changes

- c7aa4ff1793c: Allow modules to register extension points.
- cc9256a33bcc: Added new experimental `featureDiscoveryServiceRef`, available as an `/alpha` export.
- a6d7983f349c: **BREAKING**: Removed the `services` option from `createBackend`. Service factories are now `BackendFeature`s and should be installed with `backend.add(...)` instead. The following should be migrated:

  ```ts
  const backend = createBackend({ services: [myCustomServiceFactory] });
  ```

  To instead pass the service factory via `backend.add(...)`:

  ```ts
  const backend = createBackend();
  backend.add(customRootLoggerServiceFactory);
  ```

- Updated dependencies
  - @backstage/plugin-auth-node@0.2.17
  - @backstage/backend-tasks@0.5.5
  - @backstage/config@1.0.8
  - @backstage/types@1.1.0
  - @backstage/plugin-permission-common@0.7.7

## 0.6.0-next.2

### Patch Changes

- cc9256a33bcc: Added new experimental `featureDiscoveryServiceRef`, available as an `/alpha` export.
- Updated dependencies
  - @backstage/backend-tasks@0.5.5-next.2
  - @backstage/plugin-auth-node@0.2.17-next.2

## 0.6.0-next.1

### Minor Changes

- 629cbd194a87: **BREAKING**: Renamed `coreServices.config` to `coreServices.rootConfig`.
- d008aefef808: **BREAKING**: Removing shared environments concept from the new experimental backend system.

### Patch Changes

- Updated dependencies
  - @backstage/plugin-auth-node@0.2.17-next.1
  - @backstage/backend-tasks@0.5.5-next.1
  - @backstage/config@1.0.8
  - @backstage/types@1.1.0
  - @backstage/plugin-permission-common@0.7.7

## 0.5.5-next.0

### Patch Changes

- Updated dependencies
  - @backstage/backend-tasks@0.5.5-next.0
  - @backstage/config@1.0.8
  - @backstage/types@1.1.0
  - @backstage/plugin-auth-node@0.2.17-next.0
  - @backstage/plugin-permission-common@0.7.7

## 0.5.4

### Patch Changes

- Updated dependencies
  - @backstage/backend-tasks@0.5.4
  - @backstage/config@1.0.8
  - @backstage/types@1.1.0
  - @backstage/plugin-auth-node@0.2.16
  - @backstage/plugin-permission-common@0.7.7

## 0.5.4-next.0

### Patch Changes

- Updated dependencies
  - @backstage/backend-tasks@0.5.4-next.0
  - @backstage/config@1.0.8
  - @backstage/types@1.1.0
  - @backstage/plugin-auth-node@0.2.16-next.0
  - @backstage/plugin-permission-common@0.7.7-next.0

## 0.5.3

### Patch Changes

- 3bb4158a8aa4: Added startup hooks to the lifecycle services.
- Updated dependencies
  - @backstage/types@1.1.0
  - @backstage/backend-tasks@0.5.3
  - @backstage/plugin-auth-node@0.2.15
  - @backstage/config@1.0.8
  - @backstage/plugin-permission-common@0.7.6

## 0.5.3-next.2

### Patch Changes

- Updated dependencies
  - @backstage/backend-tasks@0.5.3-next.2
  - @backstage/config@1.0.7
  - @backstage/types@1.0.2
  - @backstage/plugin-auth-node@0.2.15-next.2
  - @backstage/plugin-permission-common@0.7.6-next.0

## 0.5.3-next.1

### Patch Changes

- 3bb4158a8aa4: Added startup hooks to the lifecycle services.
- Updated dependencies
  - @backstage/backend-tasks@0.5.3-next.1
  - @backstage/plugin-auth-node@0.2.15-next.1
  - @backstage/plugin-permission-common@0.7.6-next.0
  - @backstage/config@1.0.7
  - @backstage/types@1.0.2

## 0.5.3-next.0

### Patch Changes

- Updated dependencies
  - @backstage/config@1.0.7
  - @backstage/backend-tasks@0.5.3-next.0
  - @backstage/types@1.0.2
  - @backstage/plugin-auth-node@0.2.15-next.0
  - @backstage/plugin-permission-common@0.7.5

## 0.5.2

### Patch Changes

- Updated dependencies
  - @backstage/backend-tasks@0.5.2
  - @backstage/plugin-auth-node@0.2.14
  - @backstage/config@1.0.7
  - @backstage/types@1.0.2
  - @backstage/plugin-permission-common@0.7.5

## 0.5.2-next.1

### Patch Changes

- Updated dependencies
  - @backstage/backend-tasks@0.5.2-next.1
  - @backstage/plugin-auth-node@0.2.14-next.1
  - @backstage/config@1.0.7

## 0.5.2-next.0

### Patch Changes

- Updated dependencies
  - @backstage/backend-tasks@0.5.2-next.0
  - @backstage/plugin-auth-node@0.2.14-next.0
  - @backstage/config@1.0.7
  - @backstage/types@1.0.2
  - @backstage/plugin-permission-common@0.7.5

## 0.5.1

### Patch Changes

- Updated dependencies
  - @backstage/plugin-permission-common@0.7.5
  - @backstage/backend-tasks@0.5.1
  - @backstage/plugin-auth-node@0.2.13
  - @backstage/config@1.0.7
  - @backstage/types@1.0.2

## 0.5.1-next.2

### Patch Changes

- Updated dependencies
  - @backstage/backend-tasks@0.5.1-next.2
  - @backstage/config@1.0.7
  - @backstage/types@1.0.2
  - @backstage/plugin-auth-node@0.2.13-next.2
  - @backstage/plugin-permission-common@0.7.5-next.0

## 0.5.1-next.1

### Patch Changes

- Updated dependencies
  - @backstage/plugin-permission-common@0.7.5-next.0
  - @backstage/backend-tasks@0.5.1-next.1
  - @backstage/config@1.0.7
  - @backstage/types@1.0.2
  - @backstage/plugin-auth-node@0.2.13-next.1

## 0.5.1-next.0

### Patch Changes

- Updated dependencies
  - @backstage/config@1.0.7
  - @backstage/backend-tasks@0.5.1-next.0
  - @backstage/types@1.0.2
  - @backstage/plugin-auth-node@0.2.13-next.0
  - @backstage/plugin-permission-common@0.7.4

## 0.5.0

### Minor Changes

- c1ee073a82b: Added `lastModifiedAt` field on `UrlReaderService` responses and a `lastModifiedAfter` option to `UrlReaderService.readUrl`.

### Patch Changes

- 928a12a9b3e: Internal refactor of `/alpha` exports.
- 482dae5de1c: Updated link to docs.
- Updated dependencies
  - @backstage/plugin-auth-node@0.2.12
  - @backstage/backend-tasks@0.5.0
  - @backstage/plugin-permission-common@0.7.4
  - @backstage/config@1.0.7
  - @backstage/types@1.0.2

## 0.4.1-next.2

### Patch Changes

- Updated dependencies
  - @backstage/plugin-auth-node@0.2.12-next.2
  - @backstage/backend-tasks@0.5.0-next.2
  - @backstage/config@1.0.7-next.0

## 0.4.1-next.1

### Patch Changes

- 482dae5de1c: Updated link to docs.
- Updated dependencies
  - @backstage/plugin-auth-node@0.2.12-next.1
  - @backstage/plugin-permission-common@0.7.4-next.0
  - @backstage/backend-tasks@0.4.4-next.1
  - @backstage/config@1.0.7-next.0
  - @backstage/types@1.0.2

## 0.4.1-next.0

### Patch Changes

- 928a12a9b3: Internal refactor of `/alpha` exports.
- Updated dependencies
  - @backstage/backend-tasks@0.4.4-next.0
  - @backstage/config@1.0.6
  - @backstage/types@1.0.2
  - @backstage/plugin-auth-node@0.2.12-next.0
  - @backstage/plugin-permission-common@0.7.3

## 0.4.0

### Minor Changes

- e716946103: **BREAKING**: Split out the hook for both lifecycle services so that the first parameter of `addShutdownHook` is the hook function, and the second is the options.
- 0ff03319be: **BREAKING**: The plugin ID option passed to `createBackendPlugin` is now `pluginId`, rather than just `id`. This is to make it match `createBackendModule` more closely.
- 71a5ec0f06: **BREAKING**: Switched out `LogMeta` type for `JsonObject`.
- 5febb216fe: **BREAKING**: The `CacheService` has been changed to remove the indirection of `getClient`, instead making the `CacheClient` methods directly available on the `CacheService`. In order to allow for the creation of clients with default options, there is now a new `.withOptions` method that must be implemented as part of the service interface.
- b86efa2d04: Switch `ServiceFactory` to be an opaque type, keeping only the `service` field as public API, but also adding a type parameter for the service scope.
- 610d65e143: Switched `BackendFeature` to be an opaque type.

### Patch Changes

- 9c9456fd33: Removed the unused `TypesToServiceRef` type
- 181c03edb5: Aligned opaque type markers to all use a `$type` property with namespacing.
- 725383f69d: Tweaked messaging in the README.
- ae88f61e00: The `register` methods passed to `createBackendPlugin` and `createBackendModule`
  now have dedicated `BackendPluginRegistrationPoints` and
  `BackendModuleRegistrationPoints` arguments, respectively. This lets us make it
  clear on a type level that it's not possible to pass in extension points as
  dependencies to plugins (should only ever be done for modules). This has no
  practical effect on code that was already well behaved.
- Updated dependencies
  - @backstage/backend-tasks@0.4.3
  - @backstage/config@1.0.6
  - @backstage/types@1.0.2
  - @backstage/plugin-auth-node@0.2.11
  - @backstage/plugin-permission-common@0.7.3

## 0.4.0-next.2

### Minor Changes

- e716946103: **BREAKING**: Split out the hook for both lifecycle services so that the first parameter of `addShutdownHook` is the hook function, and the second is the options.
- 0ff03319be: **BREAKING**: The plugin ID option passed to `createBackendPlugin` is now `pluginId`, rather than just `id`. This is to make it match `createBackendModule` more closely.
- 71a5ec0f06: **BREAKING**: Switched out `LogMeta` type for `JsonObject`.
- 610d65e143: Switched `BackendFeature` to be an opaque type.

### Patch Changes

- 9c9456fd33: Removed the unused `TypesToServiceRef` type
- 181c03edb5: Aligned opaque type markers to all use a `$type` property with namespacing.
- Updated dependencies
  - @backstage/backend-tasks@0.4.3-next.2
  - @backstage/plugin-auth-node@0.2.11-next.2
  - @backstage/config@1.0.6
  - @backstage/types@1.0.2
  - @backstage/plugin-permission-common@0.7.3

## 0.3.2-next.1

### Patch Changes

- ae88f61e00: The `register` methods passed to `createBackendPlugin` and `createBackendModule`
  now have dedicated `BackendPluginRegistrationPoints` and
  `BackendModuleRegistrationPoints` arguments, respectively. This lets us make it
  clear on a type level that it's not possible to pass in extension points as
  dependencies to plugins (should only ever be done for modules). This has no
  practical effect on code that was already well behaved.
- Updated dependencies
  - @backstage/backend-tasks@0.4.3-next.1
  - @backstage/config@1.0.6
  - @backstage/types@1.0.2
  - @backstage/plugin-auth-node@0.2.11-next.1
  - @backstage/plugin-permission-common@0.7.3

## 0.3.2-next.0

### Patch Changes

- Updated dependencies
  - @backstage/backend-tasks@0.4.3-next.0
  - @backstage/plugin-auth-node@0.2.11-next.0

## 0.3.0

### Minor Changes

- 8e06f3cf00: Moved `loggerToWinstonLogger` to `@backstage/backend-common`.
- ecbec4ec4c: Updated all factory function creators to accept options as a top-level callback rather than extra parameter to the main factory function.

### Patch Changes

- 6cfd4d7073: Added `RootLifecycleService` and `rootLifecycleServiceRef`, as well as added a `logger` option to the existing `LifecycleServiceShutdownHook`.
- ecc6bfe4c9: Added `ServiceFactoryOrFunction` type, for use when either a `ServiceFactory` or `() => ServiceFactory` can be used.
- 5b7bcd3c5e: Added `createSharedEnvironment` for creating a shared environment containing commonly used services in a split backend setup of the backend.
- 02b119ff93: Added a new `rootHttpRouterServiceRef` and `RootHttpRouterService` interface.
- 5e2cebe9a3: Migrate `UrlReader` into this package to gradually remove the dependency on backend-common.
- 843a0a158c: Added new core identity service.
- 5437fe488f: Migrated types related to `TokenManagerService`, `CacheService` and `DatabaseService` into backend-plugin-api.
- 6f02d23b01: Moved `PluginEndpointDiscovery` type from backend-common to backend-plugin-api.
- 483e907eaf: The `createServiceFactory` function has been updated to no longer use a duplicate callback pattern for plugin scoped services. The outer callback is now replaced by an optional `createRootContext` method. This change was made in order to support TypeScript 4.9, but it also simplifies the API surface a bit, especially for plugin scoped service factories that don't need to create a root context. In addition, the factory and root context functions can now be synchronous.

  A factory that previously would have looked like this:

  ```ts
  createServiceFactory({
    service: coreServices.cache,
    deps: {
      config: coreServices.config,
      plugin: coreServices.pluginMetadata,
    },
    async factory({ config }) {
      const cacheManager = CacheManager.fromConfig(config);
      return async ({ plugin }) => {
        return cacheManager.forPlugin(plugin.getId());
      };
    },
  });
  ```

  Now instead looks like this:

  ```ts
  createServiceFactory({
    service: coreServices.cache,
    deps: {
      config: coreServices.config,
      plugin: coreServices.pluginMetadata,
    },
    async createRootContext({ config }) {
      return CacheManager.fromConfig(config);
    },
    async factory({ plugin }, manager) {
      return manager.forPlugin(plugin.getId());
    },
  });
  ```

  Although in many cases the `createRootContext` isn't needed, for example:

  ```ts
  createServiceFactory({
    service: coreServices.logger,
    deps: {
      rootLogger: coreServices.rootLogger,
      plugin: coreServices.pluginMetadata,
    },
    factory({ rootLogger, plugin }) {
      return rootLogger.child({ plugin: plugin.getId() });
    },
  });
  ```

- 16054afdec: Documented `coreServices` an all of its members.
- 0e63aab311: Updated the `RootLoggerService` to also have an `addRedactions` method.
- 62b04bb865: Updates all `create*` methods to simplify their type definitions and ensure they all have configuration interfaces.
- Updated dependencies
  - @backstage/backend-tasks@0.4.1
  - @backstage/config@1.0.6
  - @backstage/types@1.0.2
  - @backstage/plugin-auth-node@0.2.9
  - @backstage/plugin-permission-common@0.7.3

## 0.3.0-next.1

### Minor Changes

- 8e06f3cf00: Moved `loggerToWinstonLogger` to `@backstage/backend-common`.

### Patch Changes

- ecc6bfe4c9: Added `ServiceFactoryOrFunction` type, for use when either a `ServiceFactory` or `() => ServiceFactory` can be used.
- 02b119ff93: Added a new `rootHttpRouterServiceRef` and `RootHttpRouterService` interface.
- 5437fe488f: Migrated types related to `TokenManagerService`, `CacheService` and `DatabaseService` into backend-plugin-api.
- 16054afdec: Documented `coreServices` an all of its members.
- 62b04bb865: Updates all `create*` methods to simplify their type definitions and ensure they all have configuration interfaces.
- Updated dependencies
  - @backstage/backend-tasks@0.4.1-next.1
  - @backstage/config@1.0.6-next.0
  - @backstage/types@1.0.2
  - @backstage/plugin-permission-common@0.7.3-next.0

## 0.2.1-next.0

### Patch Changes

- 6cfd4d7073: Added `RootLifecycleService` and `rootLifecycleServiceRef`, as well as added a `labels` option to the existing `LifecycleServiceShutdownHook`.
- 5e2cebe9a3: Migrate `UrlReader` into this package to gradually remove the dependency on backend-common.
- 6f02d23b01: Moved `PluginEndpointDiscovery` type from backend-common to backend-plugin-api.
- Updated dependencies
  - @backstage/backend-common@0.18.0-next.0
  - @backstage/config@1.0.6-next.0
  - @backstage/backend-tasks@0.4.1-next.0
  - @backstage/plugin-permission-common@0.7.3-next.0

## 0.2.0

### Minor Changes

- 884d749b14: **BREAKING**: All core service references are now exported via a single `coreServices` object. For example, the `loggerServiceRef` is now accessed via `coreServices.logger` instead.
- a025190552: **BREAKING**: All service interfaces are now suffixed with `*Service`.

### Patch Changes

- cb1c2781c0: Updated `LoggerService` interface with more log methods and meta.
- d6dbf1792b: Added initial support for registering shutdown hooks via `lifecycleServiceRef`.
- Updated dependencies
  - @backstage/backend-common@0.17.0
  - @backstage/backend-tasks@0.4.0
  - @backstage/plugin-permission-common@0.7.2
  - @backstage/config@1.0.5

## 0.2.0-next.3

### Patch Changes

- Updated dependencies
  - @backstage/backend-tasks@0.4.0-next.3
  - @backstage/plugin-permission-common@0.7.2-next.2
  - @backstage/backend-common@0.17.0-next.3
  - @backstage/config@1.0.5-next.1

## 0.2.0-next.2

### Minor Changes

- 884d749b14: **BREAKING**: All core service references are now exported via a single `coreServices` object. For example, the `loggerServiceRef` is now accessed via `coreServices.logger` instead.

### Patch Changes

- Updated dependencies
  - @backstage/backend-common@0.17.0-next.2
  - @backstage/backend-tasks@0.4.0-next.2
  - @backstage/config@1.0.5-next.1
  - @backstage/plugin-permission-common@0.7.2-next.1

## 0.1.5-next.1

### Patch Changes

- Updated dependencies
  - @backstage/backend-common@0.17.0-next.1
  - @backstage/backend-tasks@0.4.0-next.1
  - @backstage/config@1.0.5-next.1
  - @backstage/plugin-permission-common@0.7.2-next.1

## 0.1.5-next.0

### Patch Changes

- d6dbf1792b: Added initial support for registering shutdown hooks via `lifecycleServiceRef`.
- Updated dependencies
  - @backstage/backend-common@0.16.1-next.0
  - @backstage/plugin-permission-common@0.7.2-next.0
  - @backstage/backend-tasks@0.3.8-next.0
  - @backstage/config@1.0.5-next.0

## 0.1.4

### Patch Changes

- Updated dependencies
  - @backstage/backend-common@0.16.0
  - @backstage/backend-tasks@0.3.7
  - @backstage/plugin-permission-common@0.7.1
  - @backstage/config@1.0.4

## 0.1.4-next.1

### Patch Changes

- Updated dependencies
  - @backstage/backend-common@0.16.0-next.1
  - @backstage/backend-tasks@0.3.7-next.1
  - @backstage/config@1.0.4-next.0
  - @backstage/plugin-permission-common@0.7.1-next.0

## 0.1.4-next.0

### Patch Changes

- Updated dependencies
  - @backstage/backend-common@0.16.0-next.0
  - @backstage/backend-tasks@0.3.7-next.0
  - @backstage/plugin-permission-common@0.7.1-next.0
  - @backstage/config@1.0.4-next.0

## 0.1.3

### Patch Changes

- 28377dc89f: Allow interfaces to be used for inferred option types.
- a35a27df70: Added documentation for `createBackendModule`, with guidelines for choosing a module ID.
- Updated dependencies
  - @backstage/backend-common@0.15.2
  - @backstage/backend-tasks@0.3.6
  - @backstage/plugin-permission-common@0.7.0
  - @backstage/config@1.0.3

## 0.1.3-next.2

### Patch Changes

- Updated dependencies
  - @backstage/backend-tasks@0.3.6-next.2
  - @backstage/backend-common@0.15.2-next.2
  - @backstage/plugin-permission-common@0.7.0-next.2
  - @backstage/config@1.0.3-next.2

## 0.1.3-next.1

### Patch Changes

- a35a27df70: Added documentation for `createBackendModule`, with guidelines for choosing a module ID.
- Updated dependencies
  - @backstage/backend-common@0.15.2-next.1
  - @backstage/backend-tasks@0.3.6-next.1
  - @backstage/config@1.0.3-next.1
  - @backstage/plugin-permission-common@0.6.5-next.1

## 0.1.3-next.0

### Patch Changes

- 28377dc89f: Allow interfaces to be used for inferred option types.
- Updated dependencies
  - @backstage/backend-common@0.15.2-next.0
  - @backstage/backend-tasks@0.3.6-next.0
  - @backstage/config@1.0.3-next.0
  - @backstage/plugin-permission-common@0.6.5-next.0

## 0.1.2

### Patch Changes

- 2c57c0c499: Made `ApiRef.defaultFactory` internal.
- 91eed37a39: Updated `createBackendPlugin` and `createBackendModule` to properly forward lack of options.
- 409ed984e8: Service are now scoped to either `'plugin'` or `'root'` scope. Service factories have been updated to provide dependency instances directly rather than factory functions.
- eef91a2558: Simplified the `ServiceFactory` type and removed `AnyServiceFactory`.
- 854ba37357: The `createServiceFactory` method has been updated to return a higher-order factory that can accept options.
- 68513f169a: When defining a new `ServiceRef` you can now also include a `defaultFactory`, which will be used to construct instances of the service in case there is no explicit factory defined.
- Updated dependencies
  - @backstage/backend-common@0.15.1
  - @backstage/backend-tasks@0.3.5
  - @backstage/config@1.0.2
  - @backstage/plugin-permission-common@0.6.4

## 0.1.2-next.2

### Patch Changes

- 409ed984e8: Service are now scoped to either `'plugin'` or `'root'` scope. Service factories have been updated to provide dependency instances directly rather than factory functions.
- 854ba37357: The `createServiceFactory` method has been updated to return a higher-order factory that can accept options.
- Updated dependencies
  - @backstage/config@1.0.2-next.0
  - @backstage/plugin-permission-common@0.6.4-next.2
  - @backstage/backend-common@0.15.1-next.3
  - @backstage/backend-tasks@0.3.5-next.1

## 0.1.2-next.1

### Patch Changes

- 2c57c0c499: Made `ApiRef.defaultFactory` internal.
- 91eed37a39: Updated `createBackendPlugin` and `createBackendModule` to properly forward lack of options.
- Updated dependencies
  - @backstage/backend-common@0.15.1-next.2
  - @backstage/plugin-permission-common@0.6.4-next.1

## 0.1.2-next.0

### Patch Changes

- eef91a2558: Simplified the `ServiceFactory` type and removed `AnyServiceFactory`.
- 68513f169a: When defining a new `ServiceRef` you can now also include a `defaultFactory`, which will be used to construct instances of the service in case there is no explicit factory defined.
- Updated dependencies
  - @backstage/backend-common@0.15.1-next.0
  - @backstage/backend-tasks@0.3.5-next.0
  - @backstage/plugin-permission-common@0.6.4-next.0

## 0.1.1

### Patch Changes

- 0599732ec0: Refactored experimental backend system with new type names.
- 34c2f5aca1: The factory returned by `createBackendPlugin` and `createBackendModule` no longer require a parameter to be passed if the options are optional.
- Updated dependencies
  - @backstage/backend-common@0.15.0
  - @backstage/backend-tasks@0.3.4

## 0.1.1-next.0

### Patch Changes

- Updated dependencies
  - @backstage/backend-common@0.15.0-next.0
  - @backstage/backend-tasks@0.3.4-next.0

## 0.1.0

### Minor Changes

- 91c1d12123: Introduced new package for creating backend plugins using the new alpha backend plugin framework.
  This package is still considered **EXPERIMENTAL** and things will change without warning. Do not use this for production.

### Patch Changes

- Updated dependencies
  - @backstage/backend-common@0.14.1
  - @backstage/plugin-permission-common@0.6.3
  - @backstage/backend-tasks@0.3.3

## 0.1.0-next.0

### Minor Changes

- 91c1d12123: Introduced new package for creating backend plugins using the new alpha backend plugin framework.
  This package is still considered **EXPERIMENTAL** and things will change without warning. Do not use this for production.

### Patch Changes

- Updated dependencies
  - @backstage/backend-common@0.14.1-next.3
  - @backstage/plugin-permission-common@0.6.3-next.1
  - @backstage/backend-tasks@0.3.3-next.3<|MERGE_RESOLUTION|>--- conflicted
+++ resolved
@@ -1,7 +1,5 @@
 # @backstage/backend-plugin-api
 
-<<<<<<< HEAD
-=======
 ## 0.6.3-next.2
 
 ### Patch Changes
@@ -35,7 +33,6 @@
   - @backstage/types@1.1.0
   - @backstage/plugin-permission-common@0.7.7
 
->>>>>>> f4e1ea3c
 ## 0.6.0
 
 ### Minor Changes
