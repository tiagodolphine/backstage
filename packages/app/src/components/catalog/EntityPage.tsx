/*
 * Copyright 2020 Spotify AB
 *
 * Licensed under the Apache License, Version 2.0 (the "License");
 * you may not use this file except in compliance with the License.
 * You may obtain a copy of the License at
 *
 *     http://www.apache.org/licenses/LICENSE-2.0
 *
 * Unless required by applicable law or agreed to in writing, software
 * distributed under the License is distributed on an "AS IS" BASIS,
 * WITHOUT WARRANTIES OR CONDITIONS OF ANY KIND, either express or implied.
 * See the License for the specific language governing permissions and
 * limitations under the License.
 */

import {
  ApiEntity,
  DomainEntity,
  Entity,
  GroupEntity,
  SystemEntity,
  UserEntity,
} from '@backstage/catalog-model';
import { EmptyState } from '@backstage/core';
import {
  ApiDefinitionCard,
  ConsumedApisCard,
  ConsumingComponentsCard,
  EntityHasApisCard,
  ProvidedApisCard,
  ProvidingComponentsCard,
} from '@backstage/plugin-api-docs';
import { EntityBadgesDialog } from '@backstage/plugin-badges';
import {
  AboutCard,
  EntityHasComponentsCard,
  EntityHasSubcomponentsCard,
  EntityHasSystemsCard,
  EntityLinksCard,
  EntityPageLayout,
  EntitySystemDiagramCard,
} from '@backstage/plugin-catalog';
import { EntityProvider, useEntity } from '@backstage/plugin-catalog-react';
import {
  isPluginApplicableToEntity as isCircleCIAvailable,
  Router as CircleCIRouter,
} from '@backstage/plugin-circleci';
import {
  isPluginApplicableToEntity as isCloudbuildAvailable,
  Router as CloudbuildRouter,
} from '@backstage/plugin-cloudbuild';
import {
  isPluginApplicableToEntity as isGitHubActionsAvailable,
  RecentWorkflowRunsCard,
  Router as GitHubActionsRouter,
} from '@backstage/plugin-github-actions';
import {
  isPluginApplicableToEntity as isJenkinsAvailable,
  LatestRunCard as JenkinsLatestRunCard,
  Router as JenkinsRouter,
} from '@backstage/plugin-jenkins';
import { Router as KafkaRouter } from '@backstage/plugin-kafka';
import { Router as KubernetesRouter } from '@backstage/plugin-kubernetes';
import {
  EmbeddedRouter as LighthouseRouter,
  isPluginApplicableToEntity as isLighthouseAvailable,
  LastLighthouseAuditCard,
} from '@backstage/plugin-lighthouse';
import {
  GroupProfileCard,
  MembersListCard,
  OwnershipCard,
  UserProfileCard,
} from '@backstage/plugin-org';
import {
  isPluginApplicableToEntity as isPagerDutyAvailable,
  PagerDutyCard,
} from '@backstage/plugin-pagerduty';
import {
  isRollbarAvailable,
  Router as RollbarRouter,
} from '@backstage/plugin-rollbar';
import { Router as SentryRouter } from '@backstage/plugin-sentry';
import { EmbeddedDocsRouter as DocsRouter } from '@backstage/plugin-techdocs';
import { EntityTodoContent } from '@backstage/plugin-todo';
import { Button, Grid } from '@material-ui/core';
import {
  isPluginApplicableToEntity as isBuildkiteAvailable,
  Router as BuildkiteRouter,
} from '@roadiehq/backstage-plugin-buildkite';
import {
  isPluginApplicableToEntity as isGitHubAvailable,
  LanguagesCard,
  ReadMeCard,
  ReleasesCard,
  Router as GitHubInsightsRouter,
} from '@roadiehq/backstage-plugin-github-insights';
import {
  isPluginApplicableToEntity as isPullRequestsAvailable,
  PullRequestsStatsCard,
  Router as PullRequestsRouter,
} from '@roadiehq/backstage-plugin-github-pull-requests';
import {
  isPluginApplicableToEntity as isTravisCIAvailable,
  RecentTravisCIBuildsWidget,
  Router as TravisCIRouter,
} from '@roadiehq/backstage-plugin-travis-ci';
import React, { ReactNode, useMemo, useState } from 'react';
import BadgeIcon from '@material-ui/icons/CallToAction';

export const CICDSwitcher = ({ entity }: { entity: Entity }) => {
  // This component is just an example of how you can implement your company's logic in entity page.
  // You can for example enforce that all components of type 'service' should use GitHubActions
  switch (true) {
    case isJenkinsAvailable(entity):
      return <JenkinsRouter entity={entity} />;
    case isBuildkiteAvailable(entity):
      return <BuildkiteRouter entity={entity} />;
    case isCircleCIAvailable(entity):
      return <CircleCIRouter entity={entity} />;
    case isCloudbuildAvailable(entity):
      return <CloudbuildRouter entity={entity} />;
    case isTravisCIAvailable(entity):
      return <TravisCIRouter entity={entity} />;
    case isGitHubActionsAvailable(entity):
      return <GitHubActionsRouter entity={entity} />;
    default:
      return (
        <EmptyState
          title="No CI/CD available for this entity"
          missing="info"
          description="You need to add an annotation to your component if you want to enable CI/CD for it. You can read more about annotations in Backstage by clicking the button below."
          action={
            <Button
              variant="contained"
              color="primary"
              href="https://backstage.io/docs/features/software-catalog/well-known-annotations"
            >
              Read more
            </Button>
          }
        />
      );
  }
};

const RecentCICDRunsSwitcher = ({ entity }: { entity: Entity }) => {
  let content: ReactNode;
  switch (true) {
    case isJenkinsAvailable(entity):
      content = <JenkinsLatestRunCard branch="master" variant="gridItem" />;
      break;
    case isTravisCIAvailable(entity):
      content = <RecentTravisCIBuildsWidget entity={entity} />;
      break;
    case isGitHubActionsAvailable(entity):
      content = (
        <RecentWorkflowRunsCard entity={entity} limit={4} variant="gridItem" />
      );
      break;
    default:
      content = null;
  }
  if (!content) {
    return null;
  }
  return (
    <Grid item sm={6}>
      {content}
    </Grid>
  );
};

export const ErrorsSwitcher = ({ entity }: { entity: Entity }) => {
  switch (true) {
    case isRollbarAvailable(entity):
      return <RollbarRouter entity={entity} />;
    default:
      return <SentryRouter entity={entity} />;
  }
};

const EntityPageLayoutWrapper = (props: { children?: React.ReactNode }) => {
  const [badgesDialogOpen, setBadgesDialogOpen] = useState(false);

  const extraMenuItems = useMemo(() => {
    return [
      {
        title: 'Badges',
        Icon: BadgeIcon,
        onClick: () => setBadgesDialogOpen(true),
      },
    ];
  }, []);

  return (
    <>
      <EntityPageLayout UNSTABLE_extraContextMenuItems={extraMenuItems}>
        {props.children}
      </EntityPageLayout>
      <EntityBadgesDialog
        open={badgesDialogOpen}
        onClose={() => setBadgesDialogOpen(false)}
      />
    </>
  );
};

const ComponentOverviewContent = ({ entity }: { entity: Entity }) => (
  <Grid container spacing={3} alignItems="stretch">
    <Grid item md={6}>
      <AboutCard entity={entity} variant="gridItem" />
    </Grid>
    {isPagerDutyAvailable(entity) && (
      <Grid item md={6}>
        <EntityProvider entity={entity}>
          <PagerDutyCard />
        </EntityProvider>
      </Grid>
    )}
    <Grid item md={4} sm={6}>
      <EntityLinksCard entity={entity} />
    </Grid>
    <RecentCICDRunsSwitcher entity={entity} />
    {isGitHubAvailable(entity) && (
      <>
        <Grid item md={6}>
          <LanguagesCard entity={entity} />
          <ReleasesCard entity={entity} />
        </Grid>
        <Grid item md={6}>
          <ReadMeCard entity={entity} maxHeight={350} />
        </Grid>
      </>
    )}
    {isLighthouseAvailable(entity) && (
      <Grid item sm={4}>
        <LastLighthouseAuditCard variant="gridItem" />
      </Grid>
    )}
    {isPullRequestsAvailable(entity) && (
      <Grid item sm={4}>
        <PullRequestsStatsCard entity={entity} />
      </Grid>
    )}
    <Grid item md={6}>
      <EntityHasSubcomponentsCard variant="gridItem" />
    </Grid>
  </Grid>
);

const ComponentApisContent = ({ entity }: { entity: Entity }) => (
  <Grid container spacing={3} alignItems="stretch">
    <Grid item md={6}>
      <ProvidedApisCard entity={entity} />
    </Grid>
    <Grid item md={6}>
      <ConsumedApisCard entity={entity} />
    </Grid>
  </Grid>
);

const ServiceEntityPage = ({ entity }: { entity: Entity }) => (
  <EntityPageLayoutWrapper>
    <EntityPageLayout.Content
      path="/"
      title="Overview"
      element={<ComponentOverviewContent entity={entity} />}
    />
    <EntityPageLayout.Content
      path="/ci-cd/*"
      title="CI/CD"
      element={<CICDSwitcher entity={entity} />}
    />
    <EntityPageLayout.Content
      path="/errors/*"
      title="Errors"
      element={<ErrorsSwitcher entity={entity} />}
    />
    <EntityPageLayout.Content
      path="/api/*"
      title="API"
      element={<ComponentApisContent entity={entity} />}
    />
    <EntityPageLayout.Content
      path="/docs/*"
      title="Docs"
      element={<DocsRouter entity={entity} />}
    />
    <EntityPageLayout.Content
      path="/kubernetes/*"
      title="Kubernetes"
      element={<KubernetesRouter entity={entity} />}
    />
    <EntityPageLayout.Content
      path="/pull-requests"
      title="Pull Requests"
      element={<PullRequestsRouter entity={entity} />}
    />
    <EntityPageLayout.Content
      path="/code-insights"
      title="Code Insights"
      element={<GitHubInsightsRouter entity={entity} />}
    />
    <EntityPageLayout.Content
      path="/kafka/*"
      title="Kafka"
      element={<KafkaRouter entity={entity} />}
    />
    <EntityPageLayout.Content
      path="/todos"
      title="TODOs"
      element={<EntityTodoContent />}
    />
  </EntityPageLayoutWrapper>
);

const WebsiteEntityPage = ({ entity }: { entity: Entity }) => (
  <EntityPageLayoutWrapper>
    <EntityPageLayout.Content
      path="/"
      title="Overview"
      element={<ComponentOverviewContent entity={entity} />}
    />
    <EntityPageLayout.Content
      path="/ci-cd/*"
      title="CI/CD"
      element={<CICDSwitcher entity={entity} />}
    />
    <EntityPageLayout.Content
      path="/lighthouse/*"
      title="Lighthouse"
      element={<LighthouseRouter entity={entity} />}
    />
    <EntityPageLayout.Content
      path="/errors/*"
      title="Errors"
      element={<ErrorsSwitcher entity={entity} />}
    />
    <EntityPageLayout.Content
      path="/docs/*"
      title="Docs"
      element={<DocsRouter entity={entity} />}
    />
    <EntityPageLayout.Content
      path="/kubernetes/*"
      title="Kubernetes"
      element={<KubernetesRouter entity={entity} />}
    />
    <EntityPageLayout.Content
      path="/pull-requests"
      title="Pull Requests"
      element={<PullRequestsRouter entity={entity} />}
    />
    <EntityPageLayout.Content
      path="/code-insights"
      title="Code Insights"
      element={<GitHubInsightsRouter entity={entity} />}
    />
    <EntityPageLayout.Content
      path="/todos"
      title="TODOs"
      element={<EntityTodoContent />}
    />
  </EntityPageLayoutWrapper>
);

const DefaultEntityPage = ({ entity }: { entity: Entity }) => (
  <EntityPageLayoutWrapper>
    <EntityPageLayout.Content
      path="/*"
      title="Overview"
      element={<ComponentOverviewContent entity={entity} />}
    />
    <EntityPageLayout.Content
      path="/docs/*"
      title="Docs"
      element={<DocsRouter entity={entity} />}
    />
    <EntityPageLayout.Content
      path="/todos"
      title="TODOs"
      element={<EntityTodoContent />}
    />
  </EntityPageLayoutWrapper>
);

export const ComponentEntityPage = ({ entity }: { entity: Entity }) => {
  switch (entity?.spec?.type) {
    case 'service':
      return <ServiceEntityPage entity={entity} />;
    case 'website':
      return <WebsiteEntityPage entity={entity} />;
    default:
      return <DefaultEntityPage entity={entity} />;
  }
};

const ApiOverviewContent = ({ entity }: { entity: Entity }) => (
  <Grid container spacing={3}>
    <Grid item md={6}>
      <AboutCard entity={entity} />
    </Grid>
    <Grid container item md={12}>
      <Grid item md={6}>
        <ProvidingComponentsCard entity={entity} />
      </Grid>
      <Grid item md={6}>
        <ConsumingComponentsCard entity={entity} />
      </Grid>
    </Grid>
  </Grid>
);

const ApiDefinitionContent = ({ entity }: { entity: ApiEntity }) => (
  <Grid container spacing={3}>
    <Grid item xs={12}>
      <ApiDefinitionCard apiEntity={entity} />
    </Grid>
  </Grid>
);

const ApiEntityPage = ({ entity }: { entity: Entity }) => (
  <EntityPageLayoutWrapper>
    <EntityPageLayout.Content
      path="/*"
      title="Overview"
      element={<ApiOverviewContent entity={entity} />}
    />
    <EntityPageLayout.Content
      path="/definition/*"
      title="Definition"
      element={<ApiDefinitionContent entity={entity as ApiEntity} />}
    />
  </EntityPageLayoutWrapper>
);

const UserOverviewContent = ({ entity }: { entity: UserEntity }) => (
  <Grid container spacing={3}>
    <Grid item xs={12} md={6}>
      <UserProfileCard entity={entity} variant="gridItem" />
    </Grid>
    <Grid item xs={12} md={6}>
      <OwnershipCard entity={entity} variant="gridItem" />
    </Grid>
  </Grid>
);

const UserEntityPage = ({ entity }: { entity: Entity }) => (
  <EntityPageLayoutWrapper>
    <EntityPageLayout.Content
      path="/*"
      title="Overview"
      element={<UserOverviewContent entity={entity as UserEntity} />}
    />
  </EntityPageLayoutWrapper>
);

const GroupOverviewContent = ({ entity }: { entity: GroupEntity }) => (
  <Grid container spacing={3}>
    <Grid item xs={12} md={6}>
      <GroupProfileCard entity={entity} variant="gridItem" />
    </Grid>
    <Grid item xs={12} md={6}>
      <OwnershipCard entity={entity} variant="gridItem" />
    </Grid>
    <Grid item xs={12}>
      <MembersListCard entity={entity} />
    </Grid>
  </Grid>
);

const GroupEntityPage = ({ entity }: { entity: Entity }) => (
  <EntityPageLayoutWrapper>
    <EntityPageLayout.Content
      path="/*"
      title="Overview"
      element={<GroupOverviewContent entity={entity as GroupEntity} />}
    />
  </EntityPageLayoutWrapper>
);

const SystemOverviewContent = ({ entity }: { entity: SystemEntity }) => (
  <Grid container spacing={3} alignItems="stretch">
    <Grid item md={6}>
      <AboutCard entity={entity} variant="gridItem" />
    </Grid>
    <Grid item md={6}>
      <EntityHasComponentsCard variant="gridItem" />
    </Grid>
    <Grid item md={6}>
      <EntityHasApisCard variant="gridItem" />
    </Grid>
  </Grid>
);

const SystemEntityPage = ({ entity }: { entity: Entity }) => (
  <EntityPageLayoutWrapper>
    <EntityPageLayout.Content
      path="/*"
      title="Overview"
      element={<SystemOverviewContent entity={entity as SystemEntity} />}
    />
<<<<<<< HEAD
    <EntityPageLayout.Content
      path="/diagram/*"
      title="Diagram"
      element={<EntitySystemDiagramCard />}
    />
  </EntityPageLayout>
=======
  </EntityPageLayoutWrapper>
>>>>>>> d10b7d36
);

const DomainOverviewContent = ({ entity }: { entity: DomainEntity }) => (
  <Grid container spacing={3} alignItems="stretch">
    <Grid item md={6}>
      <AboutCard entity={entity} variant="gridItem" />
    </Grid>
    <Grid item md={6}>
      <EntityHasSystemsCard variant="gridItem" />
    </Grid>
  </Grid>
);

const DomainEntityPage = ({ entity }: { entity: Entity }) => (
  <EntityPageLayoutWrapper>
    <EntityPageLayout.Content
      path="/*"
      title="Overview"
      element={<DomainOverviewContent entity={entity as DomainEntity} />}
    />
  </EntityPageLayoutWrapper>
);

export const EntityPage = () => {
  const { entity } = useEntity();

  switch (entity?.kind?.toLocaleLowerCase('en-US')) {
    case 'component':
      return <ComponentEntityPage entity={entity} />;
    case 'api':
      return <ApiEntityPage entity={entity} />;
    case 'group':
      return <GroupEntityPage entity={entity} />;
    case 'user':
      return <UserEntityPage entity={entity} />;
    case 'system':
      return <SystemEntityPage entity={entity} />;
    case 'domain':
      return <DomainEntityPage entity={entity} />;
    case 'location':
    case 'resource':
    case 'template':
    default:
      return <DefaultEntityPage entity={entity} />;
  }
};<|MERGE_RESOLUTION|>--- conflicted
+++ resolved
@@ -502,16 +502,12 @@
       title="Overview"
       element={<SystemOverviewContent entity={entity as SystemEntity} />}
     />
-<<<<<<< HEAD
     <EntityPageLayout.Content
       path="/diagram/*"
       title="Diagram"
       element={<EntitySystemDiagramCard />}
     />
-  </EntityPageLayout>
-=======
-  </EntityPageLayoutWrapper>
->>>>>>> d10b7d36
+  </EntityPageLayoutWrapper>
 );
 
 const DomainOverviewContent = ({ entity }: { entity: DomainEntity }) => (
