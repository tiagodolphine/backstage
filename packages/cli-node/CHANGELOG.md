--- conflicted
+++ resolved
@@ -1,7 +1,5 @@
 # @backstage/cli-node
 
-<<<<<<< HEAD
-=======
 ## 0.1.4-next.0
 
 ### Patch Changes
@@ -11,7 +9,6 @@
   - @backstage/types@1.1.1-next.0
   - @backstage/cli-common@0.1.12
 
->>>>>>> 1e3c6889
 ## 0.1.3
 
 ### Patch Changes
